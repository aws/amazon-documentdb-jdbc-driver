﻿# Amazon DocumentDB JDBC Driver
![Code Coverage Instructions](./.github/badges/jacoco.svg)
![Code Coverage Branches](./.github/badges/branches.svg)

## Overview

The JDBC driver for the Amazon DocumentDB managed document database provides an 
SQL-relational interface for developers and BI tool users.

## Security
<<<<<<< HEAD

See [CONTRIBUTING](CONTRIBUTING.md#security-issue-notifications) for more information.

## License

This project is licensed under the Apache-2.0 License.

## Documentation

See the [product documentation](src/markdown/index.md) for more detailed information about this driver.

## Connection String Syntax

```
jdbc:documentdb://[<user>[:<password>]@]<hostname>[:<port>]/<database-name>[?<option>=<value>[&<option>=<value>[...]]]
```

## Setup and Usage

To setup and use the DocumentDB JDBC driver, follow [these directions](src/markdown/setup/setup.md).

### Scheme

`jdbc:documentdb:` Required: the scheme for this JDBC driver.

### Parameters

- `<user>` Optional: the username of the authorized user. While the username is optional on the
  connection string, it is still required either via the connection string, or the properties.
  _Note: the username must be properly (%) encoded to avoid any confusion with URI special 
  characters._
- `<password>` Optional: the password of the authorized user. While the password is optional on the 
  connection string, it is still required either via the connection string, or the properties.
  _Note: the password must be properly (%) encoded to avoid any confusion with URI special 
  characters._
- `<hostname>` Required: the hostname or IP address of the DocumentDB server or cluster.
- `<port>` Optional: the port number the DocumentDB server or cluster is listening on.
- `<database>` Required: the name of the database the JDBC driver will connect to.
- `<option>` Optional: one of the connection string options listed below.
- `<value>` Optional: the associated value for the option.

### Options

- `appName` (string) : Sets the logical name of the application.
- `loginTimeoutSec` (int) : How long a connection can take to be opened before timing out (in seconds). 
  Alias for connectTimeoutMS but using seconds.
- `readPreference` (enum/string) : The read preference for this connection. Allowed values: 
  - `primary` (default)
  - `primaryPreferred`
  - `secondary`
  - `secondaryPreferred`
  - `nearest`.
- `replicaSet` (string) : Name of replica set to connect to. For now, passing a name other than 
  rs0 will log a warning.
- `retryReads` (true|false) : If true, the driver will retry supported read operations if they 
  fail due to a network error. Defaults to true.
- `tls` (true|false) : If true, use TLS encryption when communicating with the DocumentDB server.
  Defaults to true.
- `tlsAllowInvalidHostnames` (true|false) : If true, invalid host names for the TLS certificate
  are allowed. This is useful when using an SSH tunnel to a DocumentDB server. Defaults to false.
- `tlsCAFile` (string) : The path to the trusted Certificate Authority (CA) `.pem` file. If the
  path starts with the tilde character (`~`), it will be replaced with the user's home directory.
  Ensure to use only forward slash characters (`/`) in the path or URL encode the path. Providing
  the trusted Certificate Authority (CA) `.pem` file is optional as the current Amazon RDS root CA
  is used by default when the `tls` option is set to `true`. This embedded certificate is set to
  expire on 2024-08-22. For example, to provide a new trusted Certificate Authority (CA) `.pem`
  file that is located in the current user's `Downloads` subdirectory of their home directory,
  use the following: `tlsCAFile=~/Downloads/rds-ca-2019-root.pem`.
- `scanMethod` (enum/string) : The scanning (sampling) method to use when discovering collection 
  metadata for determining table schema. Possible values include the following:
  - `random` - (default) The sample documents are returned in _random_ order.
  - `idForward` - The sample documents are returned in order of id.
  - `idReverse` - The sample documents are returned in reverse order of id.
  - `all` - Sample all the documents in the collection.
- `scanLimit` (int) The number of documents to sample. The value must be a positive integer.
  The default value is `1000`. If `scanMethod` is set to `all`, this option is ignored. 
- `schemaName` (string) The name of the SQL mapping schema for the database. Defaults to `_default`.

## Schema Discovery

### Automated Discovery Behavior

When the JDBC driver connection needs to get the schema for the collection in the database,
it will poll for all the collections in the database.

The driver will determine if a cached version of the schema for that collection already exists. 
If a cached version does not exist, it will sample the collection for documents and create a schema
based on the following behavior.

#### Scanning Method Options

The sampling behavior can be modified using connection string or datasource options.

- `scanMethod=<option>`
  - `random` - (default) The sample documents are returned in _random_ order.
  - `idForward` - The sample documents are returned in order of id.
  - `idReverse` - The sample documents are returned in reverse order of id.
  - `all` - Sample all the documents in the collection.
- `scanLimit=<n>` - The number of documents to sample. The value must be a positive integer.
  The default value is `1000`. If `scanMethod` is set to `all`, this option is ignored.

#### DocumentDB Data Types

The DocumentDB server supports a number of MongoDB data types. Listed below are the supported data
types, and their associated JDBC data types.

| MongoDB Data Type | Supported in DocumentDB | JDBC Data Type |
| ----------- | ----------- | ----------- |
| Binary Data| Yes | VARBINARY |
| Boolean | Yes | BOOLEAN |
| Double | Yes | DOUBLE |
| 32-bit Integer | Yes | INTEGER |
| 64-bit Integer | Yes | BIGINT |
| String | Yes | VARCHAR |
| ObjectId | Yes | VARCHAR |
| Date | Yes | TIMESTAMP |
| Null | Yes | VARCHAR |
| Regular Expression | Yes | VARCHAR |
| Timestamp | Yes | VARCHAR |
| MinKey | Yes | VARCHAR |
| MaxKey | Yes | VARCHAR |
| Object | Yes | _virtual table_ |
| Array | Yes | _virtual table_ |
| Decimal128 | No | DECIMAL |
| JavaScript | No | VARCHAR |
| JavaScript (with scope) | No | VARCHAR |
| Undefined | No | VARCHAR |
| Symbol | No | VARCHAR |
| DBPointer (4.0+) | No | VARCHAR |

#### Mapping Scalar Document Fields

When scanning a sample of documents from a collection, the JDBC driver will create one or more 
schema to represent the samples in the collection. In general, a scalar field in the document 
maps to a column in the table schema. For example, in a collection named `team`, and a single 
document `{ "_id" : "112233", "name" : "Alastair", "age" : 25 }`, this would map to schema:

| Table Name | Column Name | Data Type | Key |
| ---| --- | --- | --- |
| team | _**team__id**_ | VARCHAR | PK |
| team | name | VARCHAR | |
| team | age | INTEGER | |

#### Data Type Conflict Promotion

When scanning the sampled documents, it is possible that the data types for a field are not 
consistent from document to document. In this case, the JDBC driver will _promote_ the JDBC data 
type to a common data type that will suit all data types from the sampled documents.

##### Example

```json
{
  "_id" : "112233",
  "name" : "Alastair",
  "age" : 25
}
```

```json
{
  "_id" : "112244",
  "name" : "Benjamin",
  "age" : "32"
}
```

The `age` field is of type _32-bit integer_ in the first document but _string_ in the second document. 
Here the JDBC driver will promote the JDBC data type to VARCHAR to handle either data type when 
encountered.

| Table Name | Column Name | Data Type | Key |
| ---| --- | --- | --- |
| team | _**team__id**_ | VARCHAR | PK |
| team | name | VARCHAR | |
| team | age | VARCHAR | |

#### Scalar-Scalar Conflict Promotion

The following diagram shows the way in which scalar-scalar data type conflicts are resolved.

![Scalar-Scalar Promotion](src/markdown/images/ScalarDataTypePromotion-transparent.png)

#### Object and Array Data Type Handling

So far, we've only described how scalar data types are mapped. Object and Array data types are 
(currently) mapped to virtual tables. The JDBC driver will create a virtual table to represent 
either object or array fields in a document. The name of the mapped virtual table will concatenate the 
original collection's name followed by the field's name separated by an underscore character ("_").

The base table's primary key ("_id") takes on a new name in the new
virtual table and is provided as a foreign key to the associated base table.

For embedded array type fields, index columns are generated to represent the 
index into the array at each level of the array.

##### Embedded Object Field Example

For object fields in a document, a mapping to a virtual table is created by the
JDBC driver.

Collection: `customer`

```json
{
  "_id" : "112233",
  "name" : "George Jackson",
  "address" : {
    "address1" : "123 Avenue Way",
    "address2" : "Apt. 5",
    "city" : "Hollywood",
    "region" : "California",
    "country" : "USA",
    "code" : "90210"
  }
}
```

maps to schema for `customer` table, ...
=======
>>>>>>> 4bd60a94

See [CONTRIBUTING](CONTRIBUTING.md#security-issue-notifications) for more information.

## License

This project is licensed under the Apache-2.0 License.

## Documentation

See the [product documentation](src/markdown/index.md) for more detailed information about this driver.

## Setup and Usage

To setup and use the DocumentDB JDBC driver, follow [these directions](src/markdown/setup/setup.md).

## Connection String Syntax

```
jdbc:documentdb://[<user>[:<password>]@]<hostname>[:<port>]/<database-name>[?<option>=<value>[&<option>=<value>[...]]]
```

<<<<<<< HEAD
maps to schema for the `customer2` table, ...

| Table Name | Column Name | Data Type | Key |
| --- | --- | --- | --- |
| customer2 | _**customer2__id**_ | VARCHAR | PK |
| customer2 | name | VARCHAR | |
| customer2 | subscription | VARCHAR | |

So the resulting data in the table would look like this...

##### Table: customer2

| _**customer2__id**_ | name | subscriptions |
| --- | --- | --- |
| "112233" | "George Jackson" | "\[ \\"Vogue\\", \\"People\\",  \\"USA Today\\" \]" |
| "112244" | "Joan Starr" | "1" |

### Schema Generation Limitations

The DocumentDB JDBC driver imposes a limit on the length of identifiers at 128 characters. 
The schema generator may truncate the length of generated identifiers (table names and column names) 
to ensure they fit that limit.
   
## Schema Management

Schema can be managed in the following ways:

- generated
- removed
- listed
- exported
- imported
  
See the [schema management documentation](src/markdown/schema/manage-schema-cli.md) and 
[table schemas JSON format](src/markdown/schema/table-schemas-json-format.md) for further 
information.

## Identifier Limitations

The DocumentDB JDBC driver limits the maximum identifier length to 128 characters.

## ResultSet Limitations

  Every `ResultSet` returned by the driver will have a read-only concurrency mode, 
  a forward fetch direction, and a forward-only cursor. 
  As such, this limits the methods available on a `ResultSet`.
  Of the JDBC API's `ResultSet` [methods](https://docs.oracle.com/javase/8/docs/api/java/sql/ResultSet.html), 
  the following are unsupported or supported with some limitations:
=======
For more information about connecting to an Amazon DocumentDB database using this JDBC driver, see
the [connection string documentation](src/markdown/setup/connection-string.md) for more details.
>>>>>>> 4bd60a94

## Schema Discovery

The Amazon DocumentDB JDBC driver can perform automatic schema discovery and generate an SQL to 
DocumentDB schema mapping. See the [schema discovery documentation](src/markdown/schema/schema-discovery.md) 
for more details of this process.

## Schema Management

Schema can be managed in the following ways:

- generated
- removed
- listed
- exported
- imported
  
See the [schema management documentation](src/markdown/schema/manage-schema-cli.md) and 
[table schemas JSON format](src/markdown/schema/table-schemas-json-format.md) for further 
information.

## SQL and JDBC Limitations

The Amazon DocumentDB JDBC driver has a number of important limitations. See the 
[SQL and JDBC limitations documentation](src/markdown/sql/sql-jdbc-limitations.md) for more information.

<<<<<<< HEAD
### Natural Joins

Natural joins are partially supported (eg. `SELECT * FROM "tableA" NATURAL JOIN "tableB"`). This query will only work if both tables
are in the same collection, and if there are no matching fields(with the same name) in the two tables other than the primary/foreign key. This is
because natural joins will join based on any common fields, and joins are currently only supported on complete foreign keys.

### Cross Joins

Cross joins (eg. `SELECT * FROM "tableA" CROSS JOIN "tableB"`) are not supported.
=======
## Troubleshooting Guide

If you're having an issue using the Amazon DocumentDB JDBC driver, consult the 
[Troubleshooting Guide](src/markdown/support/troubleshooting-guide.md) to see if has a solution for 
your issue.
>>>>>>> 4bd60a94
<|MERGE_RESOLUTION|>--- conflicted
+++ resolved
@@ -8,228 +8,6 @@
 SQL-relational interface for developers and BI tool users.
 
 ## Security
-<<<<<<< HEAD
-
-See [CONTRIBUTING](CONTRIBUTING.md#security-issue-notifications) for more information.
-
-## License
-
-This project is licensed under the Apache-2.0 License.
-
-## Documentation
-
-See the [product documentation](src/markdown/index.md) for more detailed information about this driver.
-
-## Connection String Syntax
-
-```
-jdbc:documentdb://[<user>[:<password>]@]<hostname>[:<port>]/<database-name>[?<option>=<value>[&<option>=<value>[...]]]
-```
-
-## Setup and Usage
-
-To setup and use the DocumentDB JDBC driver, follow [these directions](src/markdown/setup/setup.md).
-
-### Scheme
-
-`jdbc:documentdb:` Required: the scheme for this JDBC driver.
-
-### Parameters
-
-- `<user>` Optional: the username of the authorized user. While the username is optional on the
-  connection string, it is still required either via the connection string, or the properties.
-  _Note: the username must be properly (%) encoded to avoid any confusion with URI special 
-  characters._
-- `<password>` Optional: the password of the authorized user. While the password is optional on the 
-  connection string, it is still required either via the connection string, or the properties.
-  _Note: the password must be properly (%) encoded to avoid any confusion with URI special 
-  characters._
-- `<hostname>` Required: the hostname or IP address of the DocumentDB server or cluster.
-- `<port>` Optional: the port number the DocumentDB server or cluster is listening on.
-- `<database>` Required: the name of the database the JDBC driver will connect to.
-- `<option>` Optional: one of the connection string options listed below.
-- `<value>` Optional: the associated value for the option.
-
-### Options
-
-- `appName` (string) : Sets the logical name of the application.
-- `loginTimeoutSec` (int) : How long a connection can take to be opened before timing out (in seconds). 
-  Alias for connectTimeoutMS but using seconds.
-- `readPreference` (enum/string) : The read preference for this connection. Allowed values: 
-  - `primary` (default)
-  - `primaryPreferred`
-  - `secondary`
-  - `secondaryPreferred`
-  - `nearest`.
-- `replicaSet` (string) : Name of replica set to connect to. For now, passing a name other than 
-  rs0 will log a warning.
-- `retryReads` (true|false) : If true, the driver will retry supported read operations if they 
-  fail due to a network error. Defaults to true.
-- `tls` (true|false) : If true, use TLS encryption when communicating with the DocumentDB server.
-  Defaults to true.
-- `tlsAllowInvalidHostnames` (true|false) : If true, invalid host names for the TLS certificate
-  are allowed. This is useful when using an SSH tunnel to a DocumentDB server. Defaults to false.
-- `tlsCAFile` (string) : The path to the trusted Certificate Authority (CA) `.pem` file. If the
-  path starts with the tilde character (`~`), it will be replaced with the user's home directory.
-  Ensure to use only forward slash characters (`/`) in the path or URL encode the path. Providing
-  the trusted Certificate Authority (CA) `.pem` file is optional as the current Amazon RDS root CA
-  is used by default when the `tls` option is set to `true`. This embedded certificate is set to
-  expire on 2024-08-22. For example, to provide a new trusted Certificate Authority (CA) `.pem`
-  file that is located in the current user's `Downloads` subdirectory of their home directory,
-  use the following: `tlsCAFile=~/Downloads/rds-ca-2019-root.pem`.
-- `scanMethod` (enum/string) : The scanning (sampling) method to use when discovering collection 
-  metadata for determining table schema. Possible values include the following:
-  - `random` - (default) The sample documents are returned in _random_ order.
-  - `idForward` - The sample documents are returned in order of id.
-  - `idReverse` - The sample documents are returned in reverse order of id.
-  - `all` - Sample all the documents in the collection.
-- `scanLimit` (int) The number of documents to sample. The value must be a positive integer.
-  The default value is `1000`. If `scanMethod` is set to `all`, this option is ignored. 
-- `schemaName` (string) The name of the SQL mapping schema for the database. Defaults to `_default`.
-
-## Schema Discovery
-
-### Automated Discovery Behavior
-
-When the JDBC driver connection needs to get the schema for the collection in the database,
-it will poll for all the collections in the database.
-
-The driver will determine if a cached version of the schema for that collection already exists. 
-If a cached version does not exist, it will sample the collection for documents and create a schema
-based on the following behavior.
-
-#### Scanning Method Options
-
-The sampling behavior can be modified using connection string or datasource options.
-
-- `scanMethod=<option>`
-  - `random` - (default) The sample documents are returned in _random_ order.
-  - `idForward` - The sample documents are returned in order of id.
-  - `idReverse` - The sample documents are returned in reverse order of id.
-  - `all` - Sample all the documents in the collection.
-- `scanLimit=<n>` - The number of documents to sample. The value must be a positive integer.
-  The default value is `1000`. If `scanMethod` is set to `all`, this option is ignored.
-
-#### DocumentDB Data Types
-
-The DocumentDB server supports a number of MongoDB data types. Listed below are the supported data
-types, and their associated JDBC data types.
-
-| MongoDB Data Type | Supported in DocumentDB | JDBC Data Type |
-| ----------- | ----------- | ----------- |
-| Binary Data| Yes | VARBINARY |
-| Boolean | Yes | BOOLEAN |
-| Double | Yes | DOUBLE |
-| 32-bit Integer | Yes | INTEGER |
-| 64-bit Integer | Yes | BIGINT |
-| String | Yes | VARCHAR |
-| ObjectId | Yes | VARCHAR |
-| Date | Yes | TIMESTAMP |
-| Null | Yes | VARCHAR |
-| Regular Expression | Yes | VARCHAR |
-| Timestamp | Yes | VARCHAR |
-| MinKey | Yes | VARCHAR |
-| MaxKey | Yes | VARCHAR |
-| Object | Yes | _virtual table_ |
-| Array | Yes | _virtual table_ |
-| Decimal128 | No | DECIMAL |
-| JavaScript | No | VARCHAR |
-| JavaScript (with scope) | No | VARCHAR |
-| Undefined | No | VARCHAR |
-| Symbol | No | VARCHAR |
-| DBPointer (4.0+) | No | VARCHAR |
-
-#### Mapping Scalar Document Fields
-
-When scanning a sample of documents from a collection, the JDBC driver will create one or more 
-schema to represent the samples in the collection. In general, a scalar field in the document 
-maps to a column in the table schema. For example, in a collection named `team`, and a single 
-document `{ "_id" : "112233", "name" : "Alastair", "age" : 25 }`, this would map to schema:
-
-| Table Name | Column Name | Data Type | Key |
-| ---| --- | --- | --- |
-| team | _**team__id**_ | VARCHAR | PK |
-| team | name | VARCHAR | |
-| team | age | INTEGER | |
-
-#### Data Type Conflict Promotion
-
-When scanning the sampled documents, it is possible that the data types for a field are not 
-consistent from document to document. In this case, the JDBC driver will _promote_ the JDBC data 
-type to a common data type that will suit all data types from the sampled documents.
-
-##### Example
-
-```json
-{
-  "_id" : "112233",
-  "name" : "Alastair",
-  "age" : 25
-}
-```
-
-```json
-{
-  "_id" : "112244",
-  "name" : "Benjamin",
-  "age" : "32"
-}
-```
-
-The `age` field is of type _32-bit integer_ in the first document but _string_ in the second document. 
-Here the JDBC driver will promote the JDBC data type to VARCHAR to handle either data type when 
-encountered.
-
-| Table Name | Column Name | Data Type | Key |
-| ---| --- | --- | --- |
-| team | _**team__id**_ | VARCHAR | PK |
-| team | name | VARCHAR | |
-| team | age | VARCHAR | |
-
-#### Scalar-Scalar Conflict Promotion
-
-The following diagram shows the way in which scalar-scalar data type conflicts are resolved.
-
-![Scalar-Scalar Promotion](src/markdown/images/ScalarDataTypePromotion-transparent.png)
-
-#### Object and Array Data Type Handling
-
-So far, we've only described how scalar data types are mapped. Object and Array data types are 
-(currently) mapped to virtual tables. The JDBC driver will create a virtual table to represent 
-either object or array fields in a document. The name of the mapped virtual table will concatenate the 
-original collection's name followed by the field's name separated by an underscore character ("_").
-
-The base table's primary key ("_id") takes on a new name in the new
-virtual table and is provided as a foreign key to the associated base table.
-
-For embedded array type fields, index columns are generated to represent the 
-index into the array at each level of the array.
-
-##### Embedded Object Field Example
-
-For object fields in a document, a mapping to a virtual table is created by the
-JDBC driver.
-
-Collection: `customer`
-
-```json
-{
-  "_id" : "112233",
-  "name" : "George Jackson",
-  "address" : {
-    "address1" : "123 Avenue Way",
-    "address2" : "Apt. 5",
-    "city" : "Hollywood",
-    "region" : "California",
-    "country" : "USA",
-    "code" : "90210"
-  }
-}
-```
-
-maps to schema for `customer` table, ...
-=======
->>>>>>> 4bd60a94
 
 See [CONTRIBUTING](CONTRIBUTING.md#security-issue-notifications) for more information.
 
@@ -251,59 +29,8 @@
 jdbc:documentdb://[<user>[:<password>]@]<hostname>[:<port>]/<database-name>[?<option>=<value>[&<option>=<value>[...]]]
 ```
 
-<<<<<<< HEAD
-maps to schema for the `customer2` table, ...
-
-| Table Name | Column Name | Data Type | Key |
-| --- | --- | --- | --- |
-| customer2 | _**customer2__id**_ | VARCHAR | PK |
-| customer2 | name | VARCHAR | |
-| customer2 | subscription | VARCHAR | |
-
-So the resulting data in the table would look like this...
-
-##### Table: customer2
-
-| _**customer2__id**_ | name | subscriptions |
-| --- | --- | --- |
-| "112233" | "George Jackson" | "\[ \\"Vogue\\", \\"People\\",  \\"USA Today\\" \]" |
-| "112244" | "Joan Starr" | "1" |
-
-### Schema Generation Limitations
-
-The DocumentDB JDBC driver imposes a limit on the length of identifiers at 128 characters. 
-The schema generator may truncate the length of generated identifiers (table names and column names) 
-to ensure they fit that limit.
-   
-## Schema Management
-
-Schema can be managed in the following ways:
-
-- generated
-- removed
-- listed
-- exported
-- imported
-  
-See the [schema management documentation](src/markdown/schema/manage-schema-cli.md) and 
-[table schemas JSON format](src/markdown/schema/table-schemas-json-format.md) for further 
-information.
-
-## Identifier Limitations
-
-The DocumentDB JDBC driver limits the maximum identifier length to 128 characters.
-
-## ResultSet Limitations
-
-  Every `ResultSet` returned by the driver will have a read-only concurrency mode, 
-  a forward fetch direction, and a forward-only cursor. 
-  As such, this limits the methods available on a `ResultSet`.
-  Of the JDBC API's `ResultSet` [methods](https://docs.oracle.com/javase/8/docs/api/java/sql/ResultSet.html), 
-  the following are unsupported or supported with some limitations:
-=======
 For more information about connecting to an Amazon DocumentDB database using this JDBC driver, see
 the [connection string documentation](src/markdown/setup/connection-string.md) for more details.
->>>>>>> 4bd60a94
 
 ## Schema Discovery
 
@@ -330,20 +57,8 @@
 The Amazon DocumentDB JDBC driver has a number of important limitations. See the 
 [SQL and JDBC limitations documentation](src/markdown/sql/sql-jdbc-limitations.md) for more information.
 
-<<<<<<< HEAD
-### Natural Joins
-
-Natural joins are partially supported (eg. `SELECT * FROM "tableA" NATURAL JOIN "tableB"`). This query will only work if both tables
-are in the same collection, and if there are no matching fields(with the same name) in the two tables other than the primary/foreign key. This is
-because natural joins will join based on any common fields, and joins are currently only supported on complete foreign keys.
-
-### Cross Joins
-
-Cross joins (eg. `SELECT * FROM "tableA" CROSS JOIN "tableB"`) are not supported.
-=======
 ## Troubleshooting Guide
 
 If you're having an issue using the Amazon DocumentDB JDBC driver, consult the 
 [Troubleshooting Guide](src/markdown/support/troubleshooting-guide.md) to see if has a solution for 
-your issue.
->>>>>>> 4bd60a94
+your issue.