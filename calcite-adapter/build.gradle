plugins {
    id 'java'
    id 'com.github.spotbugs' // version '4.5.1'
    id 'checkstyle'
    id 'jacoco'
    id 'com.github.hierynomus.license' // version '0.15.0'
}

group 'software.amazon.documentdb.jdbc'
version '1.0-SNAPSHOT'

java {
    sourceCompatibility = JavaVersion.VERSION_1_8
    targetCompatibility = JavaVersion.VERSION_1_8
}

tasks.withType(JavaCompile) {
    options.compilerArgs << '-Xlint:unchecked'
    options.deprecation = true
    options.encoding 'UTF-8'
}
// Silently agree to build scan terms.
if (hasProperty('buildScan')) {
    buildScan {
        termsOfServiceUrl = 'https://gradle.com/terms-of-service'
        termsOfServiceAgree = 'yes'
    }
}

jar {
    manifest {
        attributes 'Implementation-Version': archiveVersion.get()
    }
}

/**
 * CheckStyle Plugin
 */
apply plugin: 'checkstyle'
checkstyle {
    toolVersion '8.37'
    configFile file("../config/checkstyle/checkstyle-rules.xml")
    ignoreFailures = false
}
checkstyleMain {
    source = 'src/main/java'
}
checkstyleTest {
    source = 'src/test/java'
}

/**
 * SpotBugs Plugin
 */
spotbugs {
    showStackTraces = false
    reportsDir = file("$buildDir/reports/spotbugs")
    ignoreFailures = false
    excludeFilter = file("../config/spotbugs/spotbugs-exclude.xml")
}
spotbugsMain {
    // Configure HTML report
    reports {
        xml {
            enabled = true
            destination = file("$buildDir/reports/spotbugs/main.xml")
        }
    }
}
spotbugsTest {
    // Configure HTML report
    reports {
        xml {
            enabled = true
            destination = file("$buildDir/reports/spotbugs/test.xml")
        }
    }
}

task checkSpotBugsMainReport {
    doLast {
        def xmlReport = spotbugsMain.reports.getByName("XML")
        def slurped = new XmlSlurper().parse(xmlReport.destination)
        def bugsFound = slurped.BugInstance.size()
        slurped.BugInstance.each {
            println "SpotBugs Error"
            println "\tShort Message:\t\t${it.ShortMessage}"
            println "\tLong Message:\t\t${it.LongMessage}"
            println "\tSource of Error:\t${it.SourceLine.Message}"
        }
        if (bugsFound > 0) {
            throw new Exception("Encountered SpotBugs errors, see above.")
        }
    }
}

task checkSpotBugsTestReport {
    doLast {
        def xmlReport = spotbugsTest.reports.getByName("XML")
        if (file(xmlReport.destination).exists()) {
            def slurped = new XmlSlurper().parse(xmlReport.destination)
            def bugsFound = slurped.BugInstance.size()
            slurped.BugInstance.each {
                println "SpotBugs Error"
                println "\tShort Message:\t\t${it.ShortMessage}"
                println "\tLong Message:\t\t${it.LongMessage}"
                println "\tSource of Error:\t${it.SourceLine.Message}"
            }
            if (bugsFound > 0) {
                throw new Exception("Encountered SpotBugs errors, see above.")
            }
        }
    }
}

spotbugsMain.finalizedBy checkSpotBugsMainReport
spotbugsTest.finalizedBy checkSpotBugsTestReport

/**
 * JaCoCo Plugin
 */
test {
    jacoco {
        excludes = ['org/codehaus/**', 'org.codehaus.*']
    }
}

jacoco {
    toolVersion = "0.8.5"
}
jacocoTestReport {
    reports {
        html.enabled true
        csv.enabled true
    }
    afterEvaluate {
        classDirectories.setFrom(files(classDirectories.files.collect {
            fileTree(dir: it,
                     exclude: ['**/resources/**', '**janino**', '**commons**'])
        }))
    }
}
test.finalizedBy(project.tasks.jacocoTestReport)
jacocoTestCoverageVerification {
    violationRules {
        rule {
            element = 'CLASS'
            excludes = ['org.codehaus.*']
            limit {
                counter = 'LINE'
                minimum = 0.00
            }
            limit {
                counter = 'BRANCH'
                minimum = 0.00
            }
        }
    }
    afterEvaluate {
        classDirectories.setFrom(files(classDirectories.files.collect {
            fileTree(dir: it,
                     exclude: ['org/codehaus/**'])
        }))
    }
}
check.dependsOn jacocoTestCoverageVerification
jacocoTestCoverageVerification.dependsOn jacocoTestReport

/**
 * License Plugin
 * Ignores existing headers to avoid overwriting the headers from Calcite.
 */
license {
    skipExistingHeaders = true
    header =  project.parent.file('license-header.txt')
<<<<<<< HEAD
=======
    exclude "**/*.properties"
>>>>>>> 4bd60a94
    headerDefinitions {
        slash_star_with_space {
            firstLine = '/*'
            endLine   = ' *\n */\n'
            beforeEachLine = ' * '
            firstLineDetectionPattern = '/\\*'
            lastLineDetectionPattern  = ' \\*\n \\*/\n'
        }
    }
    mapping {
        java = 'slash_star_with_space'
    }
}

repositories {
    maven {
        url 'https://raw.githubusercontent.com/birschick-bq/janino/brucei/ad-189/maven'
    }
    mavenCentral()
}

dependencies {
    implementation project(':common')
    implementation group: 'com.fasterxml.jackson.core', name: 'jackson-core', version: '2.12.1'
    implementation group: 'com.fasterxml.jackson.datatype', name: 'jackson-datatype-guava', version: '2.12.3'
    implementation group: 'com.google.guava', name: 'guava', version: '29.0-jre'
    implementation group: 'org.apache.logging.log4j', name: 'log4j-api', version: '2.13.3'
    implementation group: 'org.apache.logging.log4j', name: 'log4j-core', version: '2.13.3'
    implementation group: 'org.slf4j', name: 'slf4j-log4j12', version: '1.7.32'
    implementation group: 'org.apache.calcite', name: 'calcite-core', version: '1.26.0'
    implementation group: 'org.codehaus.janino', name: 'commons-compiler', version: '3.0.17'
    implementation group: 'org.mongodb', name: 'mongodb-driver-sync', version: '4.1.1'

    compileOnly         'org.projectlombok:lombok:1.18.16'
    annotationProcessor 'org.projectlombok:lombok:1.18.16'

    testCompileOnly group: 'com.google.code.findbugs', name: 'annotations', version: '3.0.1'
    testImplementation(testFixtures(project(':common')))
    testImplementation 'org.junit.jupiter:junit-jupiter-api:5.7.2'
    testImplementation group: 'org.junit.jupiter', name: 'junit-jupiter-params', version: '5.7.2'
    testRuntimeOnly 'org.junit.jupiter:junit-jupiter-engine'

    spotbugsPlugins 'com.h3xstream.findsecbugs:findsecbugs-plugin:1.11.0'
}

test {
    useJUnitPlatform {
        if (project.hasProperty('runRemoteIntegrationTests') && project.property('runRemoteIntegrationTests') == 'false') {
            // Ensure to match the enumeration name exactly from DocumentDbTestEnvironmentType.
            environment "CONFIGURED_ENVIRONMENTS", "MONGODB40_FLAPDOODLE"
            excludeTags 'remote-integration'
        } else {
            // Ensure to match the enumeration name exactly from DocumentDbTestEnvironmentType.
            environment "CONFIGURED_ENVIRONMENTS", "MONGODB40_FLAPDOODLE,DOCUMENTDB40_SSH_TUNNEL"
            excludeTags 'local-integration'
        }
    }
}<|MERGE_RESOLUTION|>--- conflicted
+++ resolved
@@ -1,237 +1,230 @@
-plugins {
-    id 'java'
-    id 'com.github.spotbugs' // version '4.5.1'
-    id 'checkstyle'
-    id 'jacoco'
-    id 'com.github.hierynomus.license' // version '0.15.0'
-}
-
-group 'software.amazon.documentdb.jdbc'
-version '1.0-SNAPSHOT'
-
-java {
-    sourceCompatibility = JavaVersion.VERSION_1_8
-    targetCompatibility = JavaVersion.VERSION_1_8
-}
-
-tasks.withType(JavaCompile) {
-    options.compilerArgs << '-Xlint:unchecked'
-    options.deprecation = true
-    options.encoding 'UTF-8'
-}
-// Silently agree to build scan terms.
-if (hasProperty('buildScan')) {
-    buildScan {
-        termsOfServiceUrl = 'https://gradle.com/terms-of-service'
-        termsOfServiceAgree = 'yes'
-    }
-}
-
-jar {
-    manifest {
-        attributes 'Implementation-Version': archiveVersion.get()
-    }
-}
-
-/**
- * CheckStyle Plugin
- */
-apply plugin: 'checkstyle'
-checkstyle {
-    toolVersion '8.37'
-    configFile file("../config/checkstyle/checkstyle-rules.xml")
-    ignoreFailures = false
-}
-checkstyleMain {
-    source = 'src/main/java'
-}
-checkstyleTest {
-    source = 'src/test/java'
-}
-
-/**
- * SpotBugs Plugin
- */
-spotbugs {
-    showStackTraces = false
-    reportsDir = file("$buildDir/reports/spotbugs")
-    ignoreFailures = false
-    excludeFilter = file("../config/spotbugs/spotbugs-exclude.xml")
-}
-spotbugsMain {
-    // Configure HTML report
-    reports {
-        xml {
-            enabled = true
-            destination = file("$buildDir/reports/spotbugs/main.xml")
-        }
-    }
-}
-spotbugsTest {
-    // Configure HTML report
-    reports {
-        xml {
-            enabled = true
-            destination = file("$buildDir/reports/spotbugs/test.xml")
-        }
-    }
-}
-
-task checkSpotBugsMainReport {
-    doLast {
-        def xmlReport = spotbugsMain.reports.getByName("XML")
-        def slurped = new XmlSlurper().parse(xmlReport.destination)
-        def bugsFound = slurped.BugInstance.size()
-        slurped.BugInstance.each {
-            println "SpotBugs Error"
-            println "\tShort Message:\t\t${it.ShortMessage}"
-            println "\tLong Message:\t\t${it.LongMessage}"
-            println "\tSource of Error:\t${it.SourceLine.Message}"
-        }
-        if (bugsFound > 0) {
-            throw new Exception("Encountered SpotBugs errors, see above.")
-        }
-    }
-}
-
-task checkSpotBugsTestReport {
-    doLast {
-        def xmlReport = spotbugsTest.reports.getByName("XML")
-        if (file(xmlReport.destination).exists()) {
-            def slurped = new XmlSlurper().parse(xmlReport.destination)
-            def bugsFound = slurped.BugInstance.size()
-            slurped.BugInstance.each {
-                println "SpotBugs Error"
-                println "\tShort Message:\t\t${it.ShortMessage}"
-                println "\tLong Message:\t\t${it.LongMessage}"
-                println "\tSource of Error:\t${it.SourceLine.Message}"
-            }
-            if (bugsFound > 0) {
-                throw new Exception("Encountered SpotBugs errors, see above.")
-            }
-        }
-    }
-}
-
-spotbugsMain.finalizedBy checkSpotBugsMainReport
-spotbugsTest.finalizedBy checkSpotBugsTestReport
-
-/**
- * JaCoCo Plugin
- */
-test {
-    jacoco {
-        excludes = ['org/codehaus/**', 'org.codehaus.*']
-    }
-}
-
-jacoco {
-    toolVersion = "0.8.5"
-}
-jacocoTestReport {
-    reports {
-        html.enabled true
-        csv.enabled true
-    }
-    afterEvaluate {
-        classDirectories.setFrom(files(classDirectories.files.collect {
-            fileTree(dir: it,
-                     exclude: ['**/resources/**', '**janino**', '**commons**'])
-        }))
-    }
-}
-test.finalizedBy(project.tasks.jacocoTestReport)
-jacocoTestCoverageVerification {
-    violationRules {
-        rule {
-            element = 'CLASS'
-            excludes = ['org.codehaus.*']
-            limit {
-                counter = 'LINE'
-                minimum = 0.00
-            }
-            limit {
-                counter = 'BRANCH'
-                minimum = 0.00
-            }
-        }
-    }
-    afterEvaluate {
-        classDirectories.setFrom(files(classDirectories.files.collect {
-            fileTree(dir: it,
-                     exclude: ['org/codehaus/**'])
-        }))
-    }
-}
-check.dependsOn jacocoTestCoverageVerification
-jacocoTestCoverageVerification.dependsOn jacocoTestReport
-
-/**
- * License Plugin
- * Ignores existing headers to avoid overwriting the headers from Calcite.
- */
-license {
-    skipExistingHeaders = true
-    header =  project.parent.file('license-header.txt')
-<<<<<<< HEAD
-=======
-    exclude "**/*.properties"
->>>>>>> 4bd60a94
-    headerDefinitions {
-        slash_star_with_space {
-            firstLine = '/*'
-            endLine   = ' *\n */\n'
-            beforeEachLine = ' * '
-            firstLineDetectionPattern = '/\\*'
-            lastLineDetectionPattern  = ' \\*\n \\*/\n'
-        }
-    }
-    mapping {
-        java = 'slash_star_with_space'
-    }
-}
-
-repositories {
-    maven {
-        url 'https://raw.githubusercontent.com/birschick-bq/janino/brucei/ad-189/maven'
-    }
-    mavenCentral()
-}
-
-dependencies {
-    implementation project(':common')
-    implementation group: 'com.fasterxml.jackson.core', name: 'jackson-core', version: '2.12.1'
-    implementation group: 'com.fasterxml.jackson.datatype', name: 'jackson-datatype-guava', version: '2.12.3'
-    implementation group: 'com.google.guava', name: 'guava', version: '29.0-jre'
-    implementation group: 'org.apache.logging.log4j', name: 'log4j-api', version: '2.13.3'
-    implementation group: 'org.apache.logging.log4j', name: 'log4j-core', version: '2.13.3'
-    implementation group: 'org.slf4j', name: 'slf4j-log4j12', version: '1.7.32'
-    implementation group: 'org.apache.calcite', name: 'calcite-core', version: '1.26.0'
-    implementation group: 'org.codehaus.janino', name: 'commons-compiler', version: '3.0.17'
-    implementation group: 'org.mongodb', name: 'mongodb-driver-sync', version: '4.1.1'
-
-    compileOnly         'org.projectlombok:lombok:1.18.16'
-    annotationProcessor 'org.projectlombok:lombok:1.18.16'
-
-    testCompileOnly group: 'com.google.code.findbugs', name: 'annotations', version: '3.0.1'
-    testImplementation(testFixtures(project(':common')))
-    testImplementation 'org.junit.jupiter:junit-jupiter-api:5.7.2'
-    testImplementation group: 'org.junit.jupiter', name: 'junit-jupiter-params', version: '5.7.2'
-    testRuntimeOnly 'org.junit.jupiter:junit-jupiter-engine'
-
-    spotbugsPlugins 'com.h3xstream.findsecbugs:findsecbugs-plugin:1.11.0'
-}
-
-test {
-    useJUnitPlatform {
-        if (project.hasProperty('runRemoteIntegrationTests') && project.property('runRemoteIntegrationTests') == 'false') {
-            // Ensure to match the enumeration name exactly from DocumentDbTestEnvironmentType.
-            environment "CONFIGURED_ENVIRONMENTS", "MONGODB40_FLAPDOODLE"
-            excludeTags 'remote-integration'
-        } else {
-            // Ensure to match the enumeration name exactly from DocumentDbTestEnvironmentType.
-            environment "CONFIGURED_ENVIRONMENTS", "MONGODB40_FLAPDOODLE,DOCUMENTDB40_SSH_TUNNEL"
-            excludeTags 'local-integration'
-        }
-    }
+plugins {
+    id 'java'
+    id 'com.github.spotbugs' // version '4.5.1'
+    id 'checkstyle'
+    id 'jacoco'
+    id 'com.github.hierynomus.license' // version '0.15.0'
+}
+
+group 'software.amazon.documentdb.jdbc'
+version '1.0-SNAPSHOT'
+
+java {
+    sourceCompatibility = JavaVersion.VERSION_1_8
+    targetCompatibility = JavaVersion.VERSION_1_8
+}
+
+tasks.withType(JavaCompile) {
+    options.compilerArgs << '-Xlint:unchecked'
+    options.deprecation = true
+    options.encoding 'UTF-8'
+}
+// Silently agree to build scan terms.
+if (hasProperty('buildScan')) {
+    buildScan {
+        termsOfServiceUrl = 'https://gradle.com/terms-of-service'
+        termsOfServiceAgree = 'yes'
+    }
+}
+
+jar {
+    manifest {
+        attributes 'Implementation-Version': archiveVersion.get()
+    }
+}
+
+/**
+ * CheckStyle Plugin
+ */
+apply plugin: 'checkstyle'
+checkstyle {
+    toolVersion '8.37'
+    configFile file("../config/checkstyle/checkstyle-rules.xml")
+    ignoreFailures = false
+}
+checkstyleMain {
+    source = 'src/main/java'
+}
+checkstyleTest {
+    source = 'src/test/java'
+}
+
+/**
+ * SpotBugs Plugin
+ */
+spotbugs {
+    showStackTraces = false
+    reportsDir = file("$buildDir/reports/spotbugs")
+    ignoreFailures = false
+    excludeFilter = file("../config/spotbugs/spotbugs-exclude.xml")
+}
+spotbugsMain {
+    // Configure HTML report
+    reports {
+        xml {
+            enabled = true
+            destination = file("$buildDir/reports/spotbugs/main.xml")
+        }
+    }
+}
+spotbugsTest {
+    // Configure HTML report
+    reports {
+        xml {
+            enabled = true
+            destination = file("$buildDir/reports/spotbugs/test.xml")
+        }
+    }
+}
+
+task checkSpotBugsMainReport {
+    doLast {
+        def xmlReport = spotbugsMain.reports.getByName("XML")
+        def slurped = new XmlSlurper().parse(xmlReport.destination)
+        def bugsFound = slurped.BugInstance.size()
+        slurped.BugInstance.each {
+            println "SpotBugs Error"
+            println "\tShort Message:\t\t${it.ShortMessage}"
+            println "\tLong Message:\t\t${it.LongMessage}"
+            println "\tSource of Error:\t${it.SourceLine.Message}"
+        }
+        if (bugsFound > 0) {
+            throw new Exception("Encountered SpotBugs errors, see above.")
+        }
+    }
+}
+
+task checkSpotBugsTestReport {
+    doLast {
+        def xmlReport = spotbugsTest.reports.getByName("XML")
+        if (file(xmlReport.destination).exists()) {
+            def slurped = new XmlSlurper().parse(xmlReport.destination)
+            def bugsFound = slurped.BugInstance.size()
+            slurped.BugInstance.each {
+                println "SpotBugs Error"
+                println "\tShort Message:\t\t${it.ShortMessage}"
+                println "\tLong Message:\t\t${it.LongMessage}"
+                println "\tSource of Error:\t${it.SourceLine.Message}"
+            }
+            if (bugsFound > 0) {
+                throw new Exception("Encountered SpotBugs errors, see above.")
+            }
+        }
+    }
+}
+
+spotbugsMain.finalizedBy checkSpotBugsMainReport
+spotbugsTest.finalizedBy checkSpotBugsTestReport
+
+/**
+ * JaCoCo Plugin
+ */
+test {
+    jacoco {
+        excludes = ['org/codehaus/**', 'org.codehaus.*']
+    }
+}
+
+jacoco {
+    toolVersion = "0.8.5"
+}
+jacocoTestReport {
+    reports {
+        html.enabled true
+        csv.enabled true
+    }
+    afterEvaluate {
+        classDirectories.setFrom(files(classDirectories.files.collect {
+            fileTree(dir: it,
+                     exclude: ['**/resources/**', '**janino**', '**commons**'])
+        }))
+    }
+}
+test.finalizedBy(project.tasks.jacocoTestReport)
+jacocoTestCoverageVerification {
+    violationRules {
+        rule {
+            element = 'CLASS'
+            excludes = ['org.codehaus.*']
+            limit {
+                counter = 'LINE'
+                minimum = 0.00
+            }
+            limit {
+                counter = 'BRANCH'
+                minimum = 0.00
+            }
+        }
+    }
+    afterEvaluate {
+        classDirectories.setFrom(files(classDirectories.files.collect {
+            fileTree(dir: it,
+                     exclude: ['org/codehaus/**'])
+        }))
+    }
+}
+check.dependsOn jacocoTestCoverageVerification
+jacocoTestCoverageVerification.dependsOn jacocoTestReport
+
+/**
+ * License Plugin
+ * Ignores existing headers to avoid overwriting the headers from Calcite.
+ */
+license {
+    skipExistingHeaders = true
+    header =  project.parent.file('license-header.txt')
+    exclude "**/*.properties"
+    headerDefinitions {
+        slash_star_with_space {
+            firstLine = '/*'
+            endLine   = ' *\n */\n'
+            beforeEachLine = ' * '
+            firstLineDetectionPattern = '/\\*'
+            lastLineDetectionPattern  = ' \\*\n \\*/\n'
+        }
+    }
+    mapping {
+        java = 'slash_star_with_space'
+    }
+}
+
+repositories {
+    mavenCentral()
+}
+
+dependencies {
+    implementation project(':common')
+    implementation group: 'com.fasterxml.jackson.core', name: 'jackson-core', version: '2.12.1'
+    implementation group: 'com.fasterxml.jackson.datatype', name: 'jackson-datatype-guava', version: '2.12.3'
+    implementation group: 'com.google.guava', name: 'guava', version: '29.0-jre'
+    implementation group: 'org.apache.logging.log4j', name: 'log4j-api', version: '2.13.3'
+    implementation group: 'org.apache.logging.log4j', name: 'log4j-core', version: '2.13.3'
+    implementation group: 'org.slf4j', name: 'slf4j-log4j12', version: '1.7.32'
+    implementation group: 'org.apache.calcite', name: 'calcite-core', version: '1.26.0'
+    implementation group: 'org.mongodb', name: 'mongodb-driver-sync', version: '4.1.1'
+
+    compileOnly         'org.projectlombok:lombok:1.18.16'
+    annotationProcessor 'org.projectlombok:lombok:1.18.16'
+
+    testCompileOnly group: 'com.google.code.findbugs', name: 'annotations', version: '3.0.1'
+    testImplementation(testFixtures(project(':common')))
+    testImplementation 'org.junit.jupiter:junit-jupiter-api:5.7.2'
+    testImplementation group: 'org.junit.jupiter', name: 'junit-jupiter-params', version: '5.7.2'
+    testRuntimeOnly 'org.junit.jupiter:junit-jupiter-engine'
+
+    spotbugsPlugins 'com.h3xstream.findsecbugs:findsecbugs-plugin:1.11.0'
+}
+
+test {
+    useJUnitPlatform {
+        if (project.hasProperty('runRemoteIntegrationTests') && project.property('runRemoteIntegrationTests') == 'false') {
+            // Ensure to match the enumeration name exactly from DocumentDbTestEnvironmentType.
+            environment "CONFIGURED_ENVIRONMENTS", "MONGODB40_FLAPDOODLE"
+            excludeTags 'remote-integration'
+        } else {
+            // Ensure to match the enumeration name exactly from DocumentDbTestEnvironmentType.
+            environment "CONFIGURED_ENVIRONMENTS", "MONGODB40_FLAPDOODLE,DOCUMENTDB40_SSH_TUNNEL"
+            excludeTags 'local-integration'
+        }
+    }
 }