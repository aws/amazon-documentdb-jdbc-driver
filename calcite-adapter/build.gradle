plugins {
    id 'java'
    id 'com.github.spotbugs' // version '4.5.1'
    id 'checkstyle'
    id 'jacoco'
    id 'com.github.hierynomus.license' // version '0.15.0'
}

group 'software.amazon.documentdb.jdbc'
version '1.0-SNAPSHOT'

java {
    sourceCompatibility = JavaVersion.VERSION_1_8
    targetCompatibility = JavaVersion.VERSION_1_8
}

tasks.withType(JavaCompile) {
    options.compilerArgs << '-Xlint:unchecked'
    options.deprecation = true
    options.encoding 'UTF-8'
}
// Silently agree to build scan terms.
if (hasProperty('buildScan')) {
    buildScan {
        termsOfServiceUrl = 'https://gradle.com/terms-of-service'
        termsOfServiceAgree = 'yes'
    }
}

jar {
    manifest {
        attributes 'Implementation-Version': archiveVersion.get()
    }
}

/**
 * CheckStyle Plugin
 */
apply plugin: 'checkstyle'
checkstyle {
    toolVersion '8.37'
    configFile file("../config/checkstyle/checkstyle-rules.xml")
    ignoreFailures = false
}
checkstyleMain {
    source = 'src/main/java'
}
checkstyleTest {
    source = 'src/test/java'
}

/**
 * SpotBugs Plugin
 */
spotbugs {
    showStackTraces = false
    reportsDir = file("$buildDir/reports/spotbugs")
    ignoreFailures = false
    excludeFilter = file("../config/spotbugs/spotbugs-exclude.xml")
}
spotbugsMain {
    // Configure HTML report
    reports {
        xml {
            enabled = true
            destination = file("$buildDir/reports/spotbugs/main.xml")
        }
    }
}
spotbugsTest {
    // Configure HTML report
    reports {
        xml {
            enabled = true
            destination = file("$buildDir/reports/spotbugs/test.xml")
        }
    }
}

task checkSpotBugsMainReport {
    doLast {
        def xmlReport = spotbugsMain.reports.getByName("XML")
        def slurped = new XmlSlurper().parse(xmlReport.destination)
        def bugsFound = slurped.BugInstance.size()
        slurped.BugInstance.each {
            println "SpotBugs Error"
            println "\tShort Message:\t\t${it.ShortMessage}"
            println "\tLong Message:\t\t${it.LongMessage}"
            println "\tSource of Error:\t${it.SourceLine.Message}"
        }
        if (bugsFound > 0) {
            throw new Exception("Encountered SpotBugs errors, see above.")
        }
    }
}

task checkSpotBugsTestReport {
    doLast {
        def xmlReport = spotbugsTest.reports.getByName("XML")
        if (file(xmlReport.destination).exists()) {
            def slurped = new XmlSlurper().parse(xmlReport.destination)
            def bugsFound = slurped.BugInstance.size()
            slurped.BugInstance.each {
                println "SpotBugs Error"
                println "\tShort Message:\t\t${it.ShortMessage}"
                println "\tLong Message:\t\t${it.LongMessage}"
                println "\tSource of Error:\t${it.SourceLine.Message}"
            }
            if (bugsFound > 0) {
                throw new Exception("Encountered SpotBugs errors, see above.")
            }
        }
    }
}

spotbugsMain.finalizedBy checkSpotBugsMainReport
spotbugsTest.finalizedBy checkSpotBugsTestReport

/**
 * JaCoCo Plugin
 */
test {
    jacoco {
        excludes = ['org/codehaus/**', 'org.codehaus.*']
    }
}

jacoco {
    toolVersion = "0.8.5"
}
jacocoTestReport {
    reports {
        html.enabled true
        csv.enabled true
    }
    afterEvaluate {
        classDirectories.setFrom(files(classDirectories.files.collect {
            fileTree(dir: it,
                     exclude: ['**/resources/**', '**janino**', '**commons**'])
        }))
    }
}
test.finalizedBy(project.tasks.jacocoTestReport)
jacocoTestCoverageVerification {
    violationRules {
        rule {
            element = 'CLASS'
            excludes = ['org.codehaus.*']
            limit {
                counter = 'LINE'
                minimum = 0.00
            }
            limit {
                counter = 'BRANCH'
                minimum = 0.00
            }
        }
    }
    afterEvaluate {
        classDirectories.setFrom(files(classDirectories.files.collect {
            fileTree(dir: it,
                     exclude: ['org/codehaus/**'])
        }))
    }
}
check.dependsOn jacocoTestCoverageVerification
jacocoTestCoverageVerification.dependsOn jacocoTestReport

/**
 * License Plugin
 * Ignores existing headers to avoid overwriting the headers from Calcite.
 */
license {
    skipExistingHeaders = true
    header =  project.parent.file('license-header.txt')
    exclude "**/*.properties"
    headerDefinitions {
        slash_star_with_space {
            firstLine = '/*'
            endLine   = ' *\n */\n'
            beforeEachLine = ' * '
            firstLineDetectionPattern = '/\\*'
            lastLineDetectionPattern  = ' \\*\n \\*/\n'
        }
    }
    mapping {
        java = 'slash_star_with_space'
    }
}

repositories {
    mavenCentral()
}

dependencies {
    implementation project(':common')
    implementation group: 'com.fasterxml.jackson.core', name: 'jackson-core', version: '2.13.0'
    implementation group: 'com.fasterxml.jackson.datatype', name: 'jackson-datatype-guava', version: '2.13.0'
    implementation group: 'com.google.guava', name: 'guava', version: '29.0-jre'
    implementation group: 'org.apache.logging.log4j', name: 'log4j-api', version: '2.14.1'
    implementation group: 'org.apache.logging.log4j', name: 'log4j-core', version: '2.14.1'
    implementation group: 'org.slf4j', name: 'slf4j-log4j12', version: '1.7.32'
<<<<<<< HEAD
    implementation group: 'org.apache.calcite', name: 'calcite-core', version: '1.26.0'
    implementation group: 'org.mongodb', name: 'mongodb-driver-sync', version: '4.4.0'
=======
    implementation group: 'org.apache.calcite', name: 'calcite-core', version: '1.28.0'
    implementation group: 'org.mongodb', name: 'mongodb-driver-sync', version: '4.3.4'
>>>>>>> aad74ee5

    compileOnly group: 'org.immutables', name: 'value', version: '2.8.8'
    compileOnly group: 'org.projectlombok', name: 'lombok', version: '1.18.22'
    annotationProcessor 'org.projectlombok:lombok:1.18.16'

    testCompileOnly group: 'com.google.code.findbugs', name: 'annotations', version: '3.0.1'
    testImplementation(testFixtures(project(':common')))
    testImplementation 'org.junit.jupiter:junit-jupiter-api:5.8.1'
    testImplementation group: 'org.junit.jupiter', name: 'junit-jupiter-params', version: '5.8.1'
    testImplementation group: 'org.mockito', name: 'mockito-core', version: '4.0.0'
    testRuntimeOnly 'org.junit.jupiter:junit-jupiter-engine'

    spotbugsPlugins 'com.h3xstream.findsecbugs:findsecbugs-plugin:1.11.0'
}

test {
    useJUnitPlatform {
        if (project.hasProperty('runRemoteIntegrationTests') && project.property('runRemoteIntegrationTests') == 'false') {
            // Ensure to match the enumeration name exactly from DocumentDbTestEnvironmentType.
            environment "CONFIGURED_ENVIRONMENTS", "MONGODB40_FLAPDOODLE"
            excludeTags 'remote-integration'
        } else {
            // Ensure to match the enumeration name exactly from DocumentDbTestEnvironmentType.
            environment "CONFIGURED_ENVIRONMENTS", "MONGODB40_FLAPDOODLE,DOCUMENTDB40_SSH_TUNNEL"
            excludeTags 'local-integration'
        }
    }
}<|MERGE_RESOLUTION|>--- conflicted
+++ resolved
@@ -200,13 +200,8 @@
     implementation group: 'org.apache.logging.log4j', name: 'log4j-api', version: '2.14.1'
     implementation group: 'org.apache.logging.log4j', name: 'log4j-core', version: '2.14.1'
     implementation group: 'org.slf4j', name: 'slf4j-log4j12', version: '1.7.32'
-<<<<<<< HEAD
-    implementation group: 'org.apache.calcite', name: 'calcite-core', version: '1.26.0'
+    implementation group: 'org.apache.calcite', name: 'calcite-core', version: '1.28.0'
     implementation group: 'org.mongodb', name: 'mongodb-driver-sync', version: '4.4.0'
-=======
-    implementation group: 'org.apache.calcite', name: 'calcite-core', version: '1.28.0'
-    implementation group: 'org.mongodb', name: 'mongodb-driver-sync', version: '4.3.4'
->>>>>>> aad74ee5
 
     compileOnly group: 'org.immutables', name: 'value', version: '2.8.8'
     compileOnly group: 'org.projectlombok', name: 'lombok', version: '1.18.22'
