/*
 * Copyright <2021> Amazon.com, Inc. or its affiliates. All Rights Reserved.
 *
 * Licensed under the Apache License, Version 2.0 (the "License").
 * You may not use this file except in compliance with the License.
 * A copy of the License is located at
 *
 *     http://www.apache.org/licenses/LICENSE-2.0
 *
 * or in the "license" file accompanying this file. This file is distributed
 * on an "AS IS" BASIS, WITHOUT WARRANTIES OR CONDITIONS OF ANY KIND, either
 * express or implied. See the License for the specific language governing
 * permissions and limitations under the License.
 *
 */

package software.amazon.documentdb.jdbc.query;

import com.google.common.collect.ImmutableList;
import com.mongodb.client.MongoClient;
import com.mongodb.client.MongoClients;
import org.apache.calcite.DataContext;
import org.apache.calcite.adapter.java.JavaTypeFactory;
import org.apache.calcite.avatica.util.DateTimeUtils;
import org.apache.calcite.avatica.util.TimeUnit;
import org.apache.calcite.config.CalciteConnectionConfig;
import org.apache.calcite.config.CalciteConnectionConfigImpl;
import org.apache.calcite.jdbc.CalcitePrepare;
import org.apache.calcite.jdbc.CalcitePrepare.CalciteSignature;
import org.apache.calcite.jdbc.CalcitePrepare.Query;
import org.apache.calcite.jdbc.CalcitePrepare.SparkHandler;
import org.apache.calcite.jdbc.CalciteSchema;
import org.apache.calcite.jdbc.JavaTypeFactoryImpl;
import org.apache.calcite.linq4j.Enumerable;
import org.apache.calcite.linq4j.QueryProvider;
import org.apache.calcite.prepare.CalcitePrepareImpl;
import org.apache.calcite.rel.type.RelDataType;
import org.apache.calcite.rel.type.RelDataTypeSystem;
import org.apache.calcite.rel.type.RelDataTypeSystemImpl;
<<<<<<< HEAD
=======
import org.apache.calcite.rex.RexBuilder;
import org.apache.calcite.rex.RexCall;
import org.apache.calcite.rex.RexNode;
>>>>>>> 4bd60a94
import org.apache.calcite.schema.Schema;
import org.apache.calcite.schema.SchemaPlus;
import org.apache.calcite.schema.SchemaVersion;
import org.apache.calcite.schema.impl.LongSchemaVersion;
import org.apache.calcite.sql.SqlCall;
import org.apache.calcite.sql.SqlIntervalQualifier;
import org.apache.calcite.sql.SqlLiteral;
import org.apache.calcite.sql.SqlOperator;
import org.apache.calcite.sql.fun.SqlStdOperatorTable;
import org.apache.calcite.sql.parser.SqlParserPos;
import org.apache.calcite.sql.type.SqlTypeName;
import org.apache.calcite.sql.type.SqlTypeUtil;
import org.apache.calcite.sql2rel.SqlRexContext;
import org.apache.calcite.sql2rel.SqlRexConvertlet;
import org.apache.calcite.sql2rel.SqlRexConvertletTable;
import org.apache.calcite.sql2rel.StandardConvertletTable;
import org.apache.calcite.tools.RelRunner;
import org.slf4j.Logger;
import org.slf4j.LoggerFactory;
import software.amazon.documentdb.jdbc.DocumentDbConnectionProperties;
import software.amazon.documentdb.jdbc.calcite.adapter.DocumentDbEnumerable;
import software.amazon.documentdb.jdbc.calcite.adapter.DocumentDbSchemaFactory;
import software.amazon.documentdb.jdbc.common.utilities.SqlError;
import software.amazon.documentdb.jdbc.common.utilities.SqlState;
import software.amazon.documentdb.jdbc.metadata.DocumentDbDatabaseSchemaMetadata;
import software.amazon.documentdb.jdbc.metadata.DocumentDbJdbcMetaDataConverter;

import java.math.BigDecimal;
import java.sql.SQLException;
import java.util.HashMap;
import java.util.List;
import java.util.Map;


public class DocumentDbQueryMappingService implements AutoCloseable {
    private static final Logger LOGGER = LoggerFactory.getLogger(DocumentDbQueryMappingService.class);
    private final DocumentDbPrepareContext prepareContext;
    private final CalcitePrepare prepare;
    private final MongoClient client;
    private final boolean closeClient;

    /**
     * Holds the DocumentDbDatabaseSchemaMetadata, CalcitePrepare.Context and the CalcitePrepare
     * generated for a particular connection.
     * The default prepare factory is used like in CalciteConnectImpl.
     *
     * @param connectionProperties the connection properties.
     * @param databaseMetadata the database schema metadata.
     * @param client the {@link MongoClient} client.
     */
    public DocumentDbQueryMappingService(final DocumentDbConnectionProperties connectionProperties,
<<<<<<< HEAD
            final DocumentDbDatabaseSchemaMetadata databaseMetadata) {
        // Add MYSQL function support
        connectionProperties.putIfAbsent("FUN", "standard,mysql");
=======
            final DocumentDbDatabaseSchemaMetadata databaseMetadata,
            final MongoClient client) {
        // Add MYSQL function support
        connectionProperties.putIfAbsent("FUN", "standard,mysql");
        // Leave unquoted identifiers in their original case. Identifiers are still case-sensitive
        // but do not need to be quoted
        connectionProperties.putIfAbsent("UNQUOTEDCASING", "UNCHANGED");
        // Initialize the MongoClient
        this.client = client != null
                ? client
                : MongoClients.create(connectionProperties.buildMongoClientSettings());
        this.closeClient = client == null;
>>>>>>> 4bd60a94
        this.prepareContext =
                new DocumentDbPrepareContext(
                        getRootSchemaFromDatabaseMetadata(connectionProperties, databaseMetadata, this.client),
                        connectionProperties.getDatabase(),
                        connectionProperties);
        this.prepare = new DocumentDbPrepareImplementation();
    }

    /**
     * Uses CalcitePrepare API to parse and validate sql and convert to MQL.
     * @param sql the query in sql
     * @return the query context that has the target collection, aggregation stages, and result set metadata.
     */
    public DocumentDbMqlQueryContext get(final String sql) throws SQLException {
        final Query<Object> query = Query.of(sql);

        // In prepareSql:
        // -    We validate the sql based on the schema and turn this into a tree. (SQL->AST)
        // -    The query planner optimizes the tree with the DocumentDb adapter rules.
        // -    We visit each node and go into its implement method where the nodes become a physical
        // plan. (AST->MQL)
        try {
            final CalciteSignature<?> signature =
                    prepare.prepareSql(prepareContext, query, Object[].class, -1);

            // Enumerable contains the operations and fields we need to do the aggregation call.
            // Signature also contains a column list that has information about the columns/types of the
            // return row (ordinal, nullability, precision, etc).
            final Enumerable<?> enumerable = signature.enumerable(prepareContext.getDataContext());
            if (enumerable instanceof DocumentDbEnumerable) {
                final DocumentDbEnumerable documentDbEnumerable = (DocumentDbEnumerable) enumerable;
                return DocumentDbMqlQueryContext.builder()
                        .columnMetaData(DocumentDbJdbcMetaDataConverter.fromCalciteColumnMetaData(signature.columns))
                        .aggregateOperations(documentDbEnumerable.getList())
                        .collectionName(documentDbEnumerable.getCollectionName())
                        .paths(documentDbEnumerable.getPaths())
                        .build();
            }
        } catch (Exception e) {
            // TODO: AD-273 Fix this error handling.
            throw SqlError.createSQLException(
                    LOGGER, SqlState.INVALID_QUERY_EXPRESSION, e, SqlError.SQL_PARSE_ERROR, sql,
                    getExceptionMessages(e));
        }
        // Query could be parsed but cannot be executed in pure MQL (likely involves nested queries).
        throw SqlError.createSQLFeatureNotSupportedException(LOGGER, SqlError.UNSUPPORTED_SQL, sql);
    }

    private String getExceptionMessages(final Throwable e) {
        final StringBuilder builder = new StringBuilder(e.getMessage());
        if (e.getSuppressed() != null) {
            for (Throwable suppressed : e.getSuppressed()) {
                builder.append(" Additional info: '")
                .append(getExceptionMessages(suppressed))
                .append("'");
            }
        }
        return builder.toString();
    }

    /**
     * Creates a {@link CalciteSchema} from the database metadata.
     * @param databaseMetadata the metadata for the target database.
     * @return a {@link CalciteSchema} for the database described by the databaseMetadata.
     */
    private static CalciteSchema getRootSchemaFromDatabaseMetadata(
            final DocumentDbConnectionProperties connectionProperties,
            final DocumentDbDatabaseSchemaMetadata databaseMetadata,
            final MongoClient client) {
        final SchemaPlus parentSchema = CalciteSchema.createRootSchema(true).plus();
        final Schema schema = DocumentDbSchemaFactory
                .create(databaseMetadata, connectionProperties, client);
        parentSchema.add(connectionProperties.getDatabase(), schema);
        return CalciteSchema.from(parentSchema);
    }

    @Override
    public void close() {
        if (closeClient && client != null) {
            client.close();
        }
    }

    /**
     * Our own implementation of {@link RelDataTypeSystem}.
     * All settings are the same as the default unless otherwise overridden.
     */
    private static class DocumentDbTypeSystem extends RelDataTypeSystemImpl implements RelDataTypeSystem {

        /**
         * Returns whether the least restrictive type of a number of CHAR types of different lengths
         * should be a VARCHAR type.
         * @return true to be consistent with SQLServer, MySQL and other major DBMS.
         */
        @Override
        public boolean shouldConvertRaggedUnionTypesToVarying() {
            return true;
        }
    }

    /**
     * Our own implementation of {@link CalcitePrepare}.
     * Extends {@link org.apache.calcite.prepare.CalcitePrepareImpl}.
     * All settings are the same as the default unless otherwise overridden.
     */
    private static class DocumentDbPrepareImplementation extends CalcitePrepareImpl implements CalcitePrepare {

        @Override
        protected SqlRexConvertletTable createConvertletTable() {
            return DocumentDbConvertletTable.INSTANCE;
        }
    }

    /**
     * Our own implementation of {@link SqlRexConvertletTable}.
     * Behaviour is the same as {@link StandardConvertletTable} unless operator is part of custom map.
     */
    private static final class DocumentDbConvertletTable implements SqlRexConvertletTable {

        public static final DocumentDbConvertletTable INSTANCE = new DocumentDbConvertletTable();
        private final Map<SqlOperator, SqlRexConvertlet> customCovertlets = new HashMap<>();

        private DocumentDbConvertletTable() {
            customCovertlets.put(SqlStdOperatorTable.TIMESTAMP_DIFF, new DocumentDbTimestampDiffConvertlet());
        }

        @Override
        public SqlRexConvertlet get(final SqlCall call) {
            // Check if we override the operator conversion. Otherwise use standard conversion.
            final SqlOperator op = call.getOperator();
            final SqlRexConvertlet convertlet = customCovertlets.get(op);
            if (convertlet != null) {
                return convertlet;
            }

            return StandardConvertletTable.INSTANCE.get(call);
        }

        /**
         * Replaces the TimestampDiffConvertlet in {@link StandardConvertletTable}.
         * Overrides the translation of TIMESTAMPDIFF for YEAR, QUARTER, and MONTH.
         * Implementation copied from original but adds lines 259-261.
         */
        private static class DocumentDbTimestampDiffConvertlet implements SqlRexConvertlet {
            public RexNode convertCall(final SqlRexContext cx, final SqlCall call) {
                // TIMESTAMPDIFF(unit, t1, t2) => (t2 - t1) UNIT
                final RexBuilder rexBuilder = cx.getRexBuilder();
                final SqlLiteral unitLiteral = call.operand(0);
                TimeUnit unit = unitLiteral.symbolValue(TimeUnit.class);
                final SqlTypeName sqlTypeName = unit == TimeUnit.NANOSECOND
                        ? SqlTypeName.BIGINT
                        : SqlTypeName.INTEGER;
                final BigDecimal multiplier;
                final BigDecimal divider;
                switch (unit) {
                    case MICROSECOND:
                    case MILLISECOND:
                    case NANOSECOND:
                    case WEEK:
                        multiplier = BigDecimal.valueOf(DateTimeUtils.MILLIS_PER_SECOND);
                        divider = unit.multiplier;
                        unit = TimeUnit.SECOND;
                        break;
                    default:
                        multiplier = BigDecimal.ONE;
                        divider = BigDecimal.ONE;
                }
                final SqlIntervalQualifier qualifier =
                        new SqlIntervalQualifier(unit, null, SqlParserPos.ZERO);
                final RexNode op2 = cx.convertExpression(call.operand(2));
                final RexNode op1 = cx.convertExpression(call.operand(1));
                final RelDataType intervalType =
                        cx.getTypeFactory().createTypeWithNullability(
                                cx.getTypeFactory().createSqlIntervalType(qualifier),
                                op1.getType().isNullable() || op2.getType().isNullable());
                final RexCall rexCall = (RexCall) rexBuilder.makeCall(
                        intervalType, SqlStdOperatorTable.MINUS_DATE,
                        ImmutableList.of(op2, op1));
                final RelDataType intType =
                        cx.getTypeFactory().createTypeWithNullability(
                                cx.getTypeFactory().createSqlType(sqlTypeName),
                                SqlTypeUtil.containsNullable(rexCall.getType()));

                // If dealing with year, quarter, or month we will calculate the difference using date parts
                // and do not need any integer division.
                if (unit == TimeUnit.YEAR || unit == TimeUnit.QUARTER || unit == TimeUnit.MONTH) {
                    return rexBuilder.makeReinterpretCast(intType, rexCall, rexBuilder.makeLiteral(false));
                }

                final RexNode e = rexBuilder.makeCast(intType, rexCall);
                return rexBuilder.multiplyDivide(e, multiplier, divider);
            }
        }
    }

    /**
     * Our own implementation of {@link RelDataTypeSystem}. All settings are the same as
     * the default unless otherwise overridden.
     */
    private static class DocumentDbTypeSystem extends RelDataTypeSystemImpl implements RelDataTypeSystem {

        /**
         * Returns whether the least restrictive type of a number of CHAR types of different lengths
         * should be a VARCHAR type.
         * @return true to be consistent with SQLServer, MySQL and other major DBMS.
         */
        @Override
        public boolean shouldConvertRaggedUnionTypesToVarying() {
            return true;
        }
    }

    /**
     * Our own implementation of {@link CalcitePrepare.Context} to pass the schema without a {@link java.sql.Connection}.
     * Based on the prepare context in CalciteConnectionImpl.
     */
    private static class DocumentDbPrepareContext implements CalcitePrepare.Context {
        private final CalciteSchema rootSchema;
        private final CalciteSchema mutableRootSchema;
        private final JavaTypeFactory typeFactory;
        private final CalciteConnectionConfig config;
        private final List<String> defaultSchemaPath;
        private final DataContext dataContext;

        DocumentDbPrepareContext(
                final CalciteSchema rootSchema,
                final String defaultSchema,
                final DocumentDbConnectionProperties properties) {
            this.typeFactory = new JavaTypeFactoryImpl(new DocumentDbTypeSystem());
            this.config = new CalciteConnectionConfigImpl(properties);
            final long now = System.currentTimeMillis();
            final SchemaVersion schemaVersion = new LongSchemaVersion(now);
            this.mutableRootSchema = rootSchema;
            this.rootSchema = mutableRootSchema.createSnapshot(schemaVersion);
            this.defaultSchemaPath = ImmutableList.of(defaultSchema);
            this.dataContext = new DataContext() {
                @Override
                public SchemaPlus getRootSchema() {
                    return rootSchema.plus();
                }

                @Override
                public JavaTypeFactory getTypeFactory() {
                    return typeFactory;
                }

                @Override
                public QueryProvider getQueryProvider() {
                    return null;
                }

                @Override
                public Object get(final String name) {
                    return null;
                }
            };
        }

        @Override
        public JavaTypeFactory getTypeFactory() {
            return typeFactory;
        }

        @Override
        public CalciteSchema getRootSchema() {
            return rootSchema;
        }

        @Override
        public CalciteSchema getMutableRootSchema() {
            return mutableRootSchema;
        }

        @Override
        public List<String> getDefaultSchemaPath() {
            return defaultSchemaPath;
        }

        @Override
        public CalciteConnectionConfig config() {
            return config;
        }

        @Override
        public SparkHandler spark() {
            final boolean enable = config().spark();
            return CalcitePrepare.Dummy.getSparkHandler(enable);
        }

        @Override
        public DataContext getDataContext() {
            return dataContext;
        }

        // This is also returned as null in ContextImp so this should be fine.
        @Override
        public List<String> getObjectPath() {
            return null;
        }

        // This seems to not be needed to get the functionality we want.
        @Override
        public RelRunner getRelRunner() {
            return null;
        }
    }
}<|MERGE_RESOLUTION|>--- conflicted
+++ resolved
@@ -37,12 +37,9 @@
 import org.apache.calcite.rel.type.RelDataType;
 import org.apache.calcite.rel.type.RelDataTypeSystem;
 import org.apache.calcite.rel.type.RelDataTypeSystemImpl;
-<<<<<<< HEAD
-=======
 import org.apache.calcite.rex.RexBuilder;
 import org.apache.calcite.rex.RexCall;
 import org.apache.calcite.rex.RexNode;
->>>>>>> 4bd60a94
 import org.apache.calcite.schema.Schema;
 import org.apache.calcite.schema.SchemaPlus;
 import org.apache.calcite.schema.SchemaVersion;
@@ -94,11 +91,6 @@
      * @param client the {@link MongoClient} client.
      */
     public DocumentDbQueryMappingService(final DocumentDbConnectionProperties connectionProperties,
-<<<<<<< HEAD
-            final DocumentDbDatabaseSchemaMetadata databaseMetadata) {
-        // Add MYSQL function support
-        connectionProperties.putIfAbsent("FUN", "standard,mysql");
-=======
             final DocumentDbDatabaseSchemaMetadata databaseMetadata,
             final MongoClient client) {
         // Add MYSQL function support
@@ -111,7 +103,6 @@
                 ? client
                 : MongoClients.create(connectionProperties.buildMongoClientSettings());
         this.closeClient = client == null;
->>>>>>> 4bd60a94
         this.prepareContext =
                 new DocumentDbPrepareContext(
                         getRootSchemaFromDatabaseMetadata(connectionProperties, databaseMetadata, this.client),
@@ -308,23 +299,6 @@
     }
 
     /**
-     * Our own implementation of {@link RelDataTypeSystem}. All settings are the same as
-     * the default unless otherwise overridden.
-     */
-    private static class DocumentDbTypeSystem extends RelDataTypeSystemImpl implements RelDataTypeSystem {
-
-        /**
-         * Returns whether the least restrictive type of a number of CHAR types of different lengths
-         * should be a VARCHAR type.
-         * @return true to be consistent with SQLServer, MySQL and other major DBMS.
-         */
-        @Override
-        public boolean shouldConvertRaggedUnionTypesToVarying() {
-            return true;
-        }
-    }
-
-    /**
      * Our own implementation of {@link CalcitePrepare.Context} to pass the schema without a {@link java.sql.Connection}.
      * Based on the prepare context in CalciteConnectionImpl.
      */
