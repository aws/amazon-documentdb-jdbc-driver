--- conflicted
+++ resolved
@@ -63,12 +63,9 @@
             final DocumentDbDatabaseSchemaMetadata databaseMetadata) {
         // Add MYSQL function support
         connectionProperties.putIfAbsent("FUN", "standard,mysql");
-<<<<<<< HEAD
-=======
         // Leave unquoted identifiers in their original case. Identifiers are still case-sensitive
         // but do not need to be quoted
         connectionProperties.putIfAbsent("UNQUOTEDCASING", "UNCHANGED");
->>>>>>> 55af8a4f
         this.prepareContext =
                 new DocumentDbPrepareContext(
                         getRootSchemaFromDatabaseMetadata(connectionProperties, databaseMetadata),
