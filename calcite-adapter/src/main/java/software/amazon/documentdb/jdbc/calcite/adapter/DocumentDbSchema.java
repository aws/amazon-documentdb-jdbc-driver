/*
 * Licensed to the Apache Software Foundation (ASF) under one or more
 * contributor license agreements.  See the NOTICE file distributed with
 * this work for additional information regarding copyright ownership.
 * The ASF licenses this file to you under the Apache License, Version 2.0
 * (the "License"); you may not use this file except in compliance with
 * the License.  You may obtain a copy of the License at
 *
 * http://www.apache.org/licenses/LICENSE-2.0
 *
 * Unless required by applicable law or agreed to in writing, software
 * distributed under the License is distributed on an "AS IS" BASIS,
 * WITHOUT WARRANTIES OR CONDITIONS OF ANY KIND, either express or implied.
 * See the License for the specific language governing permissions and
 * limitations under the License.
 */
package software.amazon.documentdb.jdbc.calcite.adapter;

<<<<<<< HEAD
=======
import com.mongodb.client.MongoClient;
import com.mongodb.client.MongoClients;
>>>>>>> 4bd60a94
import lombok.SneakyThrows;
import org.apache.calcite.schema.Table;
import org.apache.calcite.schema.impl.AbstractSchema;
import org.slf4j.Logger;
import org.slf4j.LoggerFactory;
import software.amazon.documentdb.jdbc.DocumentDbConnectionProperties;
import software.amazon.documentdb.jdbc.common.utilities.LazyLinkedHashMap;
import software.amazon.documentdb.jdbc.common.utilities.SqlError;
import software.amazon.documentdb.jdbc.common.utilities.SqlState;
import software.amazon.documentdb.jdbc.metadata.DocumentDbDatabaseSchemaMetadata;
import software.amazon.documentdb.jdbc.metadata.DocumentDbSchemaTable;

import java.util.LinkedHashSet;
import java.util.Map;

/**
 * Provides a schema for DocumentDB
 */
public class DocumentDbSchema extends AbstractSchema implements AutoCloseable {
    private static final Logger LOGGER = LoggerFactory.getLogger(DocumentDbSchema.class);
    private Map<String, Table> tables;
    private final DocumentDbDatabaseSchemaMetadata databaseMetadata;
<<<<<<< HEAD
    private final DocumentDbConnectionProperties properties;
=======
    private final String databaseName;
    private final MongoClient client;
    private final boolean closeClient;
>>>>>>> 4bd60a94

    /**
     * Constructs a new {@link DocumentDbSchema} from {@link DocumentDbDatabaseSchemaMetadata}.
     *
     * @param databaseMetadata the database metadata.
     * @param client the {@link MongoClient} client.
     */
    protected DocumentDbSchema(final DocumentDbDatabaseSchemaMetadata databaseMetadata,
<<<<<<< HEAD
            final DocumentDbConnectionProperties properties) {
        this.databaseMetadata = databaseMetadata;
        this.properties = properties;
        tables = null;
    }

    /**
     * Gets the connection properties.
     *
     * @return the {@link DocumentDbConnectionProperties} connection properties object.
     */
    public DocumentDbConnectionProperties getProperties() {
        return properties;
=======
            final DocumentDbConnectionProperties connectionProperties,
            final MongoClient client) {
        this.databaseMetadata = databaseMetadata;
        this.databaseName = connectionProperties.getDatabase();
        tables = null;
        if (client != null) {
            this.client = client;
            this.closeClient = false;
        } else {
            this.client = MongoClients.create(connectionProperties.buildMongoClientSettings());
            this.closeClient = true;
        }
>>>>>>> 4bd60a94
    }

    @SneakyThrows
    @Override
    protected Map<String, Table> getTableMap() {
        if (tables == null) {
            tables = new LazyLinkedHashMap<>(
                    new LinkedHashSet<>(databaseMetadata.getTableSchemaMap().keySet()),
                    this::getDocumentDbTable);
        }
        return tables;
    }

    @SneakyThrows
    private Table getDocumentDbTable(final String tableName) {
        final DocumentDbSchemaTable schemaTable = databaseMetadata
                .getTableSchemaMap().get(tableName);
        if (schemaTable == null) {
            // This will occur if the table schema is deleted after retrieving the
            // database schema.
            throw SqlError.createSQLException(
                    LOGGER,
                    SqlState.DATA_EXCEPTION,
                    SqlError.INCONSISTENT_SCHEMA,
                    tableName);
        }
        return new DocumentDbTable(schemaTable.getCollectionName(), schemaTable);
    }

    /**
     * Gets the {@link MongoClient} client.
     *
     * @return the {@link MongoClient} client.
     */
    public MongoClient getClient() {
        return client;
    }

    /**
     * Gets the name of the database.
     *
     * @return the name of the database.
     */
    public String getDatabaseName() {
        return databaseName;
    }

    @Override
    public void close() {
        if (closeClient && client != null) {
            client.close();
        }
    }
}<|MERGE_RESOLUTION|>--- conflicted
+++ resolved
@@ -16,11 +16,8 @@
  */
 package software.amazon.documentdb.jdbc.calcite.adapter;
 
-<<<<<<< HEAD
-=======
 import com.mongodb.client.MongoClient;
 import com.mongodb.client.MongoClients;
->>>>>>> 4bd60a94
 import lombok.SneakyThrows;
 import org.apache.calcite.schema.Table;
 import org.apache.calcite.schema.impl.AbstractSchema;
@@ -43,13 +40,9 @@
     private static final Logger LOGGER = LoggerFactory.getLogger(DocumentDbSchema.class);
     private Map<String, Table> tables;
     private final DocumentDbDatabaseSchemaMetadata databaseMetadata;
-<<<<<<< HEAD
-    private final DocumentDbConnectionProperties properties;
-=======
     private final String databaseName;
     private final MongoClient client;
     private final boolean closeClient;
->>>>>>> 4bd60a94
 
     /**
      * Constructs a new {@link DocumentDbSchema} from {@link DocumentDbDatabaseSchemaMetadata}.
@@ -58,21 +51,6 @@
      * @param client the {@link MongoClient} client.
      */
     protected DocumentDbSchema(final DocumentDbDatabaseSchemaMetadata databaseMetadata,
-<<<<<<< HEAD
-            final DocumentDbConnectionProperties properties) {
-        this.databaseMetadata = databaseMetadata;
-        this.properties = properties;
-        tables = null;
-    }
-
-    /**
-     * Gets the connection properties.
-     *
-     * @return the {@link DocumentDbConnectionProperties} connection properties object.
-     */
-    public DocumentDbConnectionProperties getProperties() {
-        return properties;
-=======
             final DocumentDbConnectionProperties connectionProperties,
             final MongoClient client) {
         this.databaseMetadata = databaseMetadata;
@@ -85,7 +63,6 @@
             this.client = MongoClients.create(connectionProperties.buildMongoClientSettings());
             this.closeClient = true;
         }
->>>>>>> 4bd60a94
     }
 
     @SneakyThrows
