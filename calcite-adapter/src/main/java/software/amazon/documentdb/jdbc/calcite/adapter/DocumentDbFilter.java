--- conflicted
+++ resolved
@@ -96,14 +96,9 @@
         final RexNode expandedCondition = RexUtil.expandSearch(implementor.getRexBuilder(), null, condition);
         final Operand match = expandedCondition.accept(rexToMongoTranslator);
 
-<<<<<<< HEAD
-        if (implementor.isJoin()) {
-            // If joining, add the placeholder field to the documents.
-=======
         if (implementor.isJoin() || getRowType().getFieldList().size() >= DocumentDbRules.MAX_PROJECT_FIELDS) {
             // If joining or the project list is too large (already at max),
             // only add the placeholder field to the documents.
->>>>>>> f27acfa2
             implementor.add(null, "{\"$addFields\": {" + BOOLEAN_FLAG_FIELD + ": " + match + "}}");
         } else {
             // Else, project all current project items + the placeholder boolean field.
