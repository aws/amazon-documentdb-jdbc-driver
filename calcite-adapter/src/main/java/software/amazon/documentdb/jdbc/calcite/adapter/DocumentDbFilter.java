--- conflicted
+++ resolved
@@ -27,11 +27,8 @@
 import org.apache.calcite.rex.RexNode;
 import org.apache.calcite.rex.RexUtil;
 import org.checkerframework.checker.nullness.qual.Nullable;
-<<<<<<< HEAD
-=======
 import org.slf4j.Logger;
 import org.slf4j.LoggerFactory;
->>>>>>> 4bd60a94
 
 /**
  * Implementation of a {@link Filter}
@@ -45,12 +42,9 @@
      */
     public static final String BOOLEAN_FLAG_FIELD = "\"placeholderField1F84EB1G3K47\"";
 
-<<<<<<< HEAD
-=======
     private static final Logger LOGGER =
             LoggerFactory.getLogger(DocumentDbFilter.class.getName());
 
->>>>>>> 4bd60a94
     /**
      * Creates a new {@link DocumentDbFilter}
      *
@@ -98,14 +92,11 @@
         implementor.add(null, "{\"$addFields\": {" + BOOLEAN_FLAG_FIELD + ": " + match + "}}");
         implementor.add(null, "{\"$match\": {" + BOOLEAN_FLAG_FIELD + ": {\"$eq\": true}}}");
         implementor.add(null, "{\"$project\": {" + BOOLEAN_FLAG_FIELD + ":0}}");
-<<<<<<< HEAD
-=======
         LOGGER.info("Created filter stages of pipeline.");
         LOGGER.debug("Pipeline stages added: {}",
                 implementor.getList().stream()
                         .map(c -> c.right)
                         .toArray());
->>>>>>> 4bd60a94
     }
 
     /*
