/*
 * Licensed to the Apache Software Foundation (ASF) under one or more
 * contributor license agreements.  See the NOTICE file distributed with
 * this work for additional information regarding copyright ownership.
 * The ASF licenses this file to you under the Apache License, Version 2.0
 * (the "License"); you may not use this file except in compliance with
 * the License.  You may obtain a copy of the License at
 *
 * http://www.apache.org/licenses/LICENSE-2.0
 *
 * Unless required by applicable law or agreed to in writing, software
 * distributed under the License is distributed on an "AS IS" BASIS,
 * WITHOUT WARRANTIES OR CONDITIONS OF ANY KIND, either express or implied.
 * See the License for the specific language governing permissions and
 * limitations under the License.
 */
package software.amazon.documentdb.jdbc.calcite.adapter;

import com.google.common.collect.ImmutableList;
import org.apache.calcite.adapter.java.JavaTypeFactory;
import org.apache.calcite.plan.RelOptCluster;
import org.apache.calcite.plan.RelOptCost;
import org.apache.calcite.plan.RelOptPlanner;
import org.apache.calcite.plan.RelTraitSet;
import org.apache.calcite.rel.RelNode;
import org.apache.calcite.rel.core.Project;
import org.apache.calcite.rel.metadata.RelMetadataQuery;
import org.apache.calcite.rel.type.RelDataType;
import org.apache.calcite.rex.RexInputRef;
import org.apache.calcite.rex.RexNode;
import org.apache.calcite.rex.RexUtil;
import org.apache.calcite.util.Pair;
import org.apache.calcite.util.Util;
import org.checkerframework.checker.nullness.qual.Nullable;
import org.slf4j.Logger;
import org.slf4j.LoggerFactory;
import software.amazon.documentdb.jdbc.calcite.adapter.DocumentDbRules.Operand;
import software.amazon.documentdb.jdbc.metadata.DocumentDbMetadataColumn;
import software.amazon.documentdb.jdbc.metadata.DocumentDbMetadataTable;
import software.amazon.documentdb.jdbc.metadata.DocumentDbSchemaColumn;
import software.amazon.documentdb.jdbc.metadata.DocumentDbSchemaTable;

import java.util.ArrayList;
import java.util.LinkedHashMap;
import java.util.List;

/**
 * Implementation of {@link Project}
 * relational expression in MongoDB.
 */
public class DocumentDbProject extends Project implements DocumentDbRel {

    private static final Logger LOGGER =
            LoggerFactory.getLogger(DocumentDbProject.class.getName());

    /**
     * Creates a new {@link DocumentDbProject}
     * @param cluster the cluster.
     * @param traitSet the trait set.
     * @param input the input.
     * @param projects the projections
     * @param rowType the raw relational type.
     */
    public DocumentDbProject(final RelOptCluster cluster, final RelTraitSet traitSet,
            final RelNode input, final List<? extends RexNode> projects, final RelDataType rowType) {
        super(cluster, traitSet, ImmutableList.of(), input, projects, rowType);
        assert getConvention() == DocumentDbRel.CONVENTION;
        assert getConvention() == input.getConvention();
    }

    /**
     * DEPRECATED - Creates a new {@link DocumentDbProject}
     * @param cluster the cluster.
     * @param traitSet the trait set.
     * @param input the input.
     * @param projects the projections.
     * @param rowType the row type.
     * @param flags the flags.
     */
    @Deprecated // to be removed before 2.0
    public DocumentDbProject(final RelOptCluster cluster, final RelTraitSet traitSet,
            final RelNode input, final List<RexNode> projects, final RelDataType rowType, final int flags) {
        this(cluster, traitSet, input, projects, rowType);
        Util.discard(flags);
    }

    @Override public Project copy(final RelTraitSet traitSet, final RelNode input,
            final List<RexNode> projects, final RelDataType rowType) {
        return new DocumentDbProject(getCluster(), traitSet, input, projects,
                rowType);
    }

    @Override public @Nullable RelOptCost computeSelfCost(final RelOptPlanner planner,
            final RelMetadataQuery mq) {
        return super.computeSelfCost(planner, mq).multiplyBy(DocumentDbRules.PROJECT_COST_FACTOR);
    }

    @Override public void implement(final Implementor implementor) {
        implementor.visitChild(0, getInput());

        // DocumentDB: modified - start
        final DocumentDbRel.Implementor mongoImplementor =
                new DocumentDbRel.Implementor(implementor.getRexBuilder());
        mongoImplementor.visitChild(0, getInput());
        final DocumentDbRules.RexToMongoTranslator translator =
                new DocumentDbRules.RexToMongoTranslator(
                        (JavaTypeFactory) getCluster().getTypeFactory(),
                        DocumentDbRules.mongoFieldNames(
                                getInput().getRowType(),
                                mongoImplementor.getMetadataTable()),
                        mongoImplementor.getMetadataTable());
        final List<String> items = new ArrayList<>();
        final List<String> inNames = getInput().getRowType().getFieldNames();
        final LinkedHashMap<String, DocumentDbSchemaColumn> columnMap = new LinkedHashMap<>(implementor.getMetadataTable().getColumnMap());
        for (Pair<RexNode, String> pair : getNamedProjects()) {
            final String outName = DocumentDbRules.getNormalizedIdentifier(pair.right);
            final RexNode expandedNode = RexUtil.expandSearch(
                    implementor.getRexBuilder(), null, pair.left);
            final Operand expr = expandedNode.accept(translator);

            // Check if we are projecting an existing field or generating a new expression.
            if (pair.left instanceof RexInputRef) {
                final RexInputRef ref = (RexInputRef) pair.left;
                final String inName = inNames.get(ref.getIndex());
                final DocumentDbSchemaColumn oldColumn = implementor.getMetadataTable().getColumnMap().get(inName);

                columnMap.remove(inName);
<<<<<<< HEAD
                if (implementor.isJoin()) {
                    // If doing a join, replace the metadata entry but do not project the underlying data.
=======
                if (implementor.isJoin() || getRowType().getFieldList().size() > DocumentDbRules.MAX_PROJECT_FIELDS) {
                    // If doing a join or project list is too large (greater than max),
                    // replace the metadata entry but do not project the underlying data.
>>>>>>> f27acfa2
                    // Path stays the same.
                    columnMap.put(outName, oldColumn);
                } else {
                    // If not joining, replace the metadata entry and project. Path is updated.
                    final DocumentDbMetadataColumn newColumn = DocumentDbMetadataColumn.builder()
                            .fieldPath(oldColumn.getFieldPath())
                            .sqlName(oldColumn.getSqlName())
                            .sqlType(oldColumn.getSqlType())
                            .dbType(oldColumn.getDbType())
                            .isIndex(oldColumn.isIndex())
                            .isPrimaryKey(oldColumn.isPrimaryKey())
                            .foreignKeyTableName(oldColumn.getForeignKeyTableName())
                            .foreignKeyColumnName(oldColumn.getForeignKeyColumnName())
                            .resolvedPath(outName)
                            .build();
<<<<<<< HEAD
                    columnMap.remove(inName);
=======
>>>>>>> f27acfa2
                    columnMap.put(outName, newColumn);
                    items.add(DocumentDbRules.maybeQuote(outName) + ": " + expr);
                }
            } else {
                items.add(DocumentDbRules.maybeQuote(outName) + ": " + expr);
                columnMap.put(outName,
                        DocumentDbMetadataColumn.builder()
                                .isGenerated(true)
                                .fieldPath(outName)
                                .sqlName(outName)
                                .build());
            }
        }
        if (!items.isEmpty()) {
            // If we are doing a join, we want to preserve all fields. Use $addFields only.
            // Else, use $project.
            final String stageString;
<<<<<<< HEAD
            if (implementor.isJoin()) {
=======
            if (implementor.isJoin() || getRowType().getFieldList().size() > DocumentDbRules.MAX_PROJECT_FIELDS) {
>>>>>>> f27acfa2
                stageString = "$addFields";
            } else {
                stageString = "$project";
                // Explicitly remove _id field to reduce document size.
                items.add("_id: 0");
            }
            final String findString = Util.toString(items, "{", ", ", "}");
            final String aggregateString = "{" + stageString + ": " + findString + "}";
            final Pair<String, String> op = Pair.of(findString, aggregateString);
            implementor.add(op.left, op.right);
        }
        LOGGER.info("Created projection stages of pipeline.");
        LOGGER.debug("Pipeline stages added: {}",
                implementor.getList().stream()
                        .map(c -> c.right)
                        .toArray());

        // Set the metadata table with the updated column map.
        final DocumentDbSchemaTable metadata = DocumentDbMetadataTable.builder()
                .sqlName(implementor.getMetadataTable().getSqlName())
                .collectionName(implementor.getMetadataTable().getCollectionName())
                .columns(columnMap)
                .build();
        implementor.setMetadataTable(metadata);
        implementor.setDocumentDbTable(
                new DocumentDbTable(implementor.getDocumentDbTable().getCollectionName(), metadata));
        // DocumentDB: modified - end
    }
}<|MERGE_RESOLUTION|>--- conflicted
+++ resolved
@@ -125,14 +125,9 @@
                 final DocumentDbSchemaColumn oldColumn = implementor.getMetadataTable().getColumnMap().get(inName);
 
                 columnMap.remove(inName);
-<<<<<<< HEAD
-                if (implementor.isJoin()) {
-                    // If doing a join, replace the metadata entry but do not project the underlying data.
-=======
                 if (implementor.isJoin() || getRowType().getFieldList().size() > DocumentDbRules.MAX_PROJECT_FIELDS) {
                     // If doing a join or project list is too large (greater than max),
                     // replace the metadata entry but do not project the underlying data.
->>>>>>> f27acfa2
                     // Path stays the same.
                     columnMap.put(outName, oldColumn);
                 } else {
@@ -148,10 +143,6 @@
                             .foreignKeyColumnName(oldColumn.getForeignKeyColumnName())
                             .resolvedPath(outName)
                             .build();
-<<<<<<< HEAD
-                    columnMap.remove(inName);
-=======
->>>>>>> f27acfa2
                     columnMap.put(outName, newColumn);
                     items.add(DocumentDbRules.maybeQuote(outName) + ": " + expr);
                 }
@@ -169,11 +160,7 @@
             // If we are doing a join, we want to preserve all fields. Use $addFields only.
             // Else, use $project.
             final String stageString;
-<<<<<<< HEAD
-            if (implementor.isJoin()) {
-=======
             if (implementor.isJoin() || getRowType().getFieldList().size() > DocumentDbRules.MAX_PROJECT_FIELDS) {
->>>>>>> f27acfa2
                 stageString = "$addFields";
             } else {
                 stageString = "$project";
