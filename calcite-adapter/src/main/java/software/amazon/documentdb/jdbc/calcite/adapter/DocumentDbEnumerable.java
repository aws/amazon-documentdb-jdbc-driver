--- conflicted
+++ resolved
@@ -17,10 +17,6 @@
 package software.amazon.documentdb.jdbc.calcite.adapter;
 
 import com.mongodb.client.MongoClient;
-<<<<<<< HEAD
-import com.mongodb.client.MongoClients;
-=======
->>>>>>> 4bd60a94
 import com.mongodb.client.MongoDatabase;
 import lombok.AllArgsConstructor;
 import lombok.Getter;
@@ -30,10 +26,6 @@
 import org.apache.calcite.util.Util;
 import org.bson.Document;
 import org.bson.conversions.Bson;
-<<<<<<< HEAD
-import software.amazon.documentdb.jdbc.DocumentDbConnectionProperties;
-=======
->>>>>>> 4bd60a94
 
 import java.util.Iterator;
 import java.util.List;
@@ -46,12 +38,8 @@
 @AllArgsConstructor
 public class DocumentDbEnumerable extends AbstractEnumerable<Object> {
 
-<<<<<<< HEAD
-    private final DocumentDbConnectionProperties properties;
-=======
     private final MongoClient client;
     private final String databaseName;
->>>>>>> 4bd60a94
     private final String collectionName;
     private final List<Bson> list;
     private final Function1<Document, Object> getter;
@@ -60,23 +48,14 @@
     @Override
     public Enumerator<Object> enumerator() {
         final Iterator<Document> resultIterator;
-        MongoClient client = null;
         try {
-<<<<<<< HEAD
-            client = MongoClients.create(properties.buildMongoClientSettings());
-            final MongoDatabase database = client.getDatabase(properties.getDatabase());
-=======
             final MongoDatabase database = client.getDatabase(databaseName);
->>>>>>> 4bd60a94
             resultIterator = database.getCollection(collectionName)
                     .aggregate(list).iterator();
         } catch (Exception e) {
-            if (client != null) {
-                client.close();
-            }
             throw new RuntimeException("While running MongoDB query "
                     + Util.toString(list, "[", ",\n", "]"), e);
         }
-        return new DocumentDbEnumerator(resultIterator, getter, client);
+        return new DocumentDbEnumerator(resultIterator, getter);
     }
 }