--- conflicted
+++ resolved
@@ -242,12 +242,6 @@
             REX_CALL_TO_MONGO_MAP.put(SqlStdOperatorTable.MINUS,
                     (call, strings) -> getMongoAggregateForOperator(
                             call, strings, MONGO_OPERATORS.get(call.getOperator())));
-<<<<<<< HEAD
-            REX_CALL_TO_MONGO_MAP.put(SqlStdOperatorTable.MINUS_DATE,
-                    (call, strings) -> getMongoAggregateForOperator(
-                            call, strings, MONGO_OPERATORS.get(call.getOperator())));
-=======
->>>>>>> 4bd60a94
             REX_CALL_TO_MONGO_MAP.put(SqlStdOperatorTable.DIVIDE_INTEGER,
                     RexToMongoTranslator::getMongoAggregateForIntegerDivide);
             // Boolean
@@ -258,11 +252,7 @@
                     (call, strings) -> getMongoAggregateForOperator(
                             call, strings, MONGO_OPERATORS.get(call.getOperator())));
             REX_CALL_TO_MONGO_MAP.put(SqlStdOperatorTable.NOT,
-<<<<<<< HEAD
-                    (call, strings) -> getMongoAggregateForOperator(
-=======
                     (call, strings) -> getMongoAggregateForComparisonOperator(
->>>>>>> 4bd60a94
                             call, strings, MONGO_OPERATORS.get(call.getOperator())));
             // Comparison
             REX_CALL_TO_MONGO_MAP.put(SqlStdOperatorTable.EQUALS,
@@ -301,11 +291,8 @@
             REX_CALL_TO_MONGO_MAP.put(SqlLibraryOperators.DAYNAME, DateFunctionTranslator::translateDayName);
             REX_CALL_TO_MONGO_MAP.put(SqlLibraryOperators.MONTHNAME, DateFunctionTranslator::translateMonthName);
             REX_CALL_TO_MONGO_MAP.put(SqlStdOperatorTable.FLOOR, DateFunctionTranslator::translateFloor);
-<<<<<<< HEAD
-=======
             REX_CALL_TO_MONGO_MAP.put(SqlStdOperatorTable.MINUS_DATE, DateFunctionTranslator::translateDateDiff);
 
->>>>>>> 4bd60a94
             // CASE, ITEM
             REX_CALL_TO_MONGO_MAP.put(SqlStdOperatorTable.CASE, RexToMongoTranslator::getMongoAggregateForCase);
             REX_CALL_TO_MONGO_MAP.put(SqlStdOperatorTable.ITEM, RexToMongoTranslator::getMongoAggregateForItem);
@@ -344,22 +331,10 @@
                     // Convert from date in milliseconds to MongoDb date.
                     return "{\"$date\": {\"$numberLong\": \"" + literal.getValueAs(Long.class) + "\" } }";
                 default:
-<<<<<<< HEAD
-                    /*
-                    TODO: AD-239: Re-add use of literal here.
-=======
->>>>>>> 4bd60a94
                     return "{\"$literal\": "
                             + RexToLixTranslator.translateLiteral(literal, literal.getType(),
                             typeFactory, RexImpTable.NullAs.NOT_POSSIBLE)
                             + "}";
-<<<<<<< HEAD
-
-                     */
-                    return RexToLixTranslator.translateLiteral(literal, literal.getType(),
-                            typeFactory, RexImpTable.NullAs.NOT_POSSIBLE).toString();
-=======
->>>>>>> 4bd60a94
             }
         }
 
@@ -415,7 +390,6 @@
                 if (i == strings.size() - 3) {
                     sb.append(strings.get(i + 2));
                     break;
-<<<<<<< HEAD
                 }
                 if (i == strings.size() - 2) {
                     sb.append("null");
@@ -446,8 +420,24 @@
                 final RexCall call,
                 final List<String> strings,
                 final String stdOperator) {
-            final String op = getMongoAggregateForOperator(call, strings, stdOperator);
-            return addNullChecksToQuery(strings, op);
+            // {$cond: [<null check expression>, <comparison expression>, null]}
+            final String condExpr = "{\"$cond\": [" + getNullCheckExpr(strings) +
+                    ", " +
+                    getMongoAggregateForOperator(call, strings, stdOperator) +
+                    ", null]}";
+            return condExpr;
+        }
+
+        private static String getNullCheckExpr(final List<String> strings) {
+            final StringBuilder nullCheckOperator = new StringBuilder("{\"$and\": [");
+            for (String s : strings) {
+                nullCheckOperator.append("{\"$gt\": [");
+                nullCheckOperator.append(s);
+                nullCheckOperator.append(", null]},");
+            }
+            nullCheckOperator.deleteCharAt(nullCheckOperator.length() - 1);
+            nullCheckOperator.append("]}");
+            return nullCheckOperator.toString();
         }
 
         private static String getMongoAggregateForNullOperator(
@@ -467,54 +457,6 @@
             return "{$substrCP: [" + Util.commaList(inputs) + "]}";
         }
 
-        private static String addNullChecksToQuery(final List<String> strings, final String op) {
-            final StringBuilder sb = new StringBuilder("{\"$and\": [");
-            sb.append(op);
-            for (int i = 0; i < 2; i++) {
-                if (!strings.get(i).equals("null")) {
-                    // The operator {$gt null} filters out any values that are null or undefined.
-                    sb.append(",{\"$gt\": [");
-                    sb.append(strings.get(i));
-                    sb.append(", null]}");
-=======
-                }
-                if (i == strings.size() - 2) {
-                    sb.append("null");
-                    break;
-                }
-            }
-            sb.append(finish);
-            return sb.toString();
-        }
-
-        private static String getMongoAggregateForItem(
-                final RexCall call,
-                final List<String> strings) {
-            final RexNode op1 = call.operands.get(1);
-            if (op1 instanceof RexLiteral
-                    && op1.getType().getSqlTypeName() == SqlTypeName.INTEGER) {
-                if (!Bug.CALCITE_194_FIXED) {
-                    return "'" + stripQuotes(strings.get(0)) + "["
-                            + ((RexLiteral) op1).getValue2() + "]'";
->>>>>>> 4bd60a94
-                }
-                return strings.get(0) + "[" + strings.get(1) + "]";
-            }
-            return null;
-        }
-
-        @SneakyThrows
-        private static String getMongoAggregateForComparisonOperator(
-                final RexCall call,
-                final List<String> strings,
-                final String stdOperator) {
-            // {$cond: [<null check expression>, <comparison expression>, null]}
-            final String condExpr = "{\"$cond\": [" + getNullCheckExpr(strings) +
-                    ", " +
-                    getMongoAggregateForOperator(call, strings, stdOperator) +
-                    ", null]}";
-            return condExpr;
-        }
     }
 
     private static String stripQuotes(final String s) {
@@ -557,80 +499,6 @@
 
     private static class DateFunctionTranslator {
 
-<<<<<<< HEAD
-=======
-        private static String getNullCheckExpr(final List<String> strings) {
-            final StringBuilder nullCheckOperator = new StringBuilder("{\"$and\": [");
-            for (String s : strings) {
-                nullCheckOperator.append("{\"$gt\": [");
-                nullCheckOperator.append(s);
-                nullCheckOperator.append(", null]},");
-            }
-            nullCheckOperator.deleteCharAt(nullCheckOperator.length() - 1);
-            nullCheckOperator.append("]}");
-            return nullCheckOperator.toString();
-        }
-
-        private static String getMongoAggregateForNullOperator(
-                final List<String> strings,
-                final String stdOperator) {
-            return "{" + stdOperator + ": [" + strings.get(0) + ", null]}";
-        }
-
-        private static String getMongoAggregateForSubstringOperator(
-                final RexCall call,
-                final List<String> strings) {
-            final List<String> inputs = new ArrayList<>(strings);
-            inputs.set(1, "{$subtract: [" + inputs.get(1) + ", 1]}"); // Conversion from one-indexed to zero-indexed
-            if (inputs.size() == 2) {
-                inputs.add(String.valueOf(Integer.MAX_VALUE));
-            }
-            return "{$substrCP: [" + Util.commaList(inputs) + "]}";
-        }
-
-    }
-
-    private static String stripQuotes(final String s) {
-        return s.startsWith("'") && s.endsWith("'")
-                ? s.substring(1, s.length() - 1)
-                : s;
-    }
-
-    @SneakyThrows
-    private static String getMongoAggregateForOperator(
-            final RexCall call,
-            final List<String> strings,
-            final String stdOperator) {
-        verifySupportedType(call);
-        return "{" + maybeQuote(stdOperator) + ": [" + Util.commaList(strings) + "]}";
-    }
-
-    private static void verifySupportedType(final RexCall call)
-            throws SQLFeatureNotSupportedException {
-        if (call.type.getSqlTypeName() == SqlTypeName.INTERVAL_MONTH
-                || call.type.getSqlTypeName() == SqlTypeName.INTERVAL_YEAR) {
-            throw SqlError.createSQLFeatureNotSupportedException(LOGGER,
-                    SqlError.UNSUPPORTED_CONVERSION,
-                    call.type.getSqlTypeName().getName(),
-                    SqlTypeName.TIMESTAMP.getName());
-        }
-    }
-
-    private static String getIntegerDivisionOperation(final String value, final String divisor) {
-        // TODO: when $trunc is supported in DocumentDB, add back.
-        //final String intDivideOptFormat = "{ \"$trunc\": [ {\"$divide\": [%s]}, 0 ]}";
-        // NOTE: $mod, $subtract, and $divide - together, perform integer division
-        final String modulo = String.format(
-                "{\"$mod\": [%s, %s]}", value, divisor);
-        final String subtractRemainder = String.format(
-                "{\"$subtract\": [%s, %s]}", value, modulo);
-        return String.format(
-                "{\"$divide\": [%s, %s]}", subtractRemainder, divisor);
-    }
-
-    private static class DateFunctionTranslator {
-
->>>>>>> 4bd60a94
         private static final Map<TimeUnitRange, String> DATE_PART_OPERATORS =
                 new HashMap<>();
         private static final Instant FIRST_DAY_OF_WEEK_AFTER_EPOCH =
@@ -660,8 +528,6 @@
             return "{ \"$add\":" + "[" + Util.commaList(strings) + "]}";
         }
 
-<<<<<<< HEAD
-=======
         private static String translateDateDiff(final RexCall call, final List<String> strings) {
             final TimeUnitRange interval = call.getType().getIntervalQualifier().timeUnitRange;
             switch (interval) {
@@ -711,41 +577,26 @@
                     monthPart2);
         }
 
->>>>>>> 4bd60a94
         private static String translateExtract(final RexCall call, final List<String> strings) {
             // The first argument to extract is the interval (literal)
             // and the second argument is the date (can be any node evaluating to a date).
             final RexLiteral literal = (RexLiteral) call.getOperands().get(0);
             final TimeUnitRange range = literal.getValueAs(TimeUnitRange.class);
 
-<<<<<<< HEAD
-            // TODO: Check for unsupported time unit (ex: quarter) and emulate in some other way.
-            if (range == TimeUnitRange.QUARTER) {
-                return translateExtractQuarter(strings);
-=======
             if (range == TimeUnitRange.QUARTER) {
                 return translateExtractQuarter(strings.get(1));
->>>>>>> 4bd60a94
             }
             return "{ " + quote(DATE_PART_OPERATORS.get(range)) + ": " + strings.get(1) + "}";
         }
 
-<<<<<<< HEAD
-        private static String translateExtractQuarter(final List<String> strings) {
-=======
         private static String translateExtractQuarter(final String date) {
->>>>>>> 4bd60a94
             final String extractQuarterFormatString =
                     "{'$cond': [{'$lte': [{'$month': %1$s}, 3]}, 1,"
                             + " {'$cond': [{'$lte': [{'$month': %1$s}, 6]}, 2,"
                             + " {'$cond': [{'$lte': [{'$month': %1$s}, 9]}, 3,"
                             + " {'$cond': [{'$lte': [{'$month': %1$s}, 12]}, 4,"
                             + " null]}]}]}]}";
-<<<<<<< HEAD
-            return String.format(extractQuarterFormatString, strings.get(1));
-=======
             return String.format(extractQuarterFormatString, date);
->>>>>>> 4bd60a94
         }
 
         public static String translateDayName(final RexCall rexCall, final List<String> strings) {
