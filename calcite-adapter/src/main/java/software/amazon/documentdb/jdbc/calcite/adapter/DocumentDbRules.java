/*
 * Licensed to the Apache Software Foundation (ASF) under one or more
 * contributor license agreements.  See the NOTICE file distributed with
 * this work for additional information regarding copyright ownership.
 * The ASF licenses this file to you under the Apache License, Version 2.0
 * (the "License"); you may not use this file except in compliance with
 * the License.  You may obtain a copy of the License at
 *
 * http://www.apache.org/licenses/LICENSE-2.0
 *
 * Unless required by applicable law or agreed to in writing, software
 * distributed under the License is distributed on an "AS IS" BASIS,
 * WITHOUT WARRANTIES OR CONDITIONS OF ANY KIND, either express or implied.
 * See the License for the specific language governing permissions and
 * limitations under the License.
 */
package software.amazon.documentdb.jdbc.calcite.adapter;

import org.apache.calcite.adapter.enumerable.RexImpTable;
import org.apache.calcite.adapter.enumerable.RexToLixTranslator;
import org.apache.calcite.adapter.java.JavaTypeFactory;
import org.apache.calcite.avatica.util.TimeUnitRange;
import org.apache.calcite.plan.Convention;
import org.apache.calcite.plan.RelOptRule;
import org.apache.calcite.plan.RelTraitSet;
import org.apache.calcite.rel.InvalidRelException;
import org.apache.calcite.rel.RelCollations;
import org.apache.calcite.rel.RelNode;
import org.apache.calcite.rel.convert.ConverterRule;
import org.apache.calcite.rel.core.Sort;
import org.apache.calcite.rel.logical.LogicalAggregate;
import org.apache.calcite.rel.logical.LogicalFilter;
import org.apache.calcite.rel.logical.LogicalJoin;
import org.apache.calcite.rel.logical.LogicalProject;
import org.apache.calcite.rel.type.RelDataType;
import org.apache.calcite.rex.RexCall;
import org.apache.calcite.rex.RexInputRef;
import org.apache.calcite.rex.RexLiteral;
import org.apache.calcite.rex.RexNode;
import org.apache.calcite.rex.RexVisitorImpl;
import org.apache.calcite.sql.SqlKind;
import org.apache.calcite.sql.SqlOperator;
import org.apache.calcite.sql.fun.SqlStdOperatorTable;
import org.apache.calcite.sql.type.SqlTypeName;
import org.apache.calcite.util.Bug;
import org.apache.calcite.util.Util;
import org.apache.calcite.util.trace.CalciteTrace;
import org.slf4j.Logger;
import software.amazon.documentdb.jdbc.metadata.DocumentDbMetadataColumn;
import software.amazon.documentdb.jdbc.metadata.DocumentDbSchemaColumn;
import software.amazon.documentdb.jdbc.metadata.DocumentDbSchemaTable;

import java.util.AbstractList;
import java.util.HashMap;
import java.util.List;
import java.util.Map;
import java.util.function.BiFunction;

import static software.amazon.documentdb.jdbc.DocumentDbConnectionProperties.isNullOrWhitespace;

/**
 * Rules and relational operators for
 * {@link DocumentDbRel#CONVENTION MONGO}
 * calling convention.
 */
public final class DocumentDbRules {
    private DocumentDbRules() { }

    protected static final Logger LOGGER = CalciteTrace.getPlannerTracer();

    @SuppressWarnings("MutablePublicArray")
    static final RelOptRule[] RULES = {
            DocumentDbSortRule.INSTANCE,
            DocumentDbFilterRule.INSTANCE,
            DocumentDbProjectRule.INSTANCE,
            DocumentDbAggregateRule.INSTANCE,
            DocumentDbJoinRule.INSTANCE
    };

    // Factors for computing the cost of the DocumentDbRel nodes.
    public static final double PROJECT_COST_FACTOR = 0.1;
    public static final double FILTER_COST_FACTOR = 0.1;
    public static final double JOIN_COST_FACTOR = 0.1;
    public static final double SORT_COST_FACTOR = 0.05;
    public static final double ENUMERABLE_COST_FACTOR = 0.1;

    /** Returns 'string' if it is a call to item['string'], null otherwise. */
    static String isItem(final RexCall call) {
        if (call.getOperator() != SqlStdOperatorTable.ITEM) {
            return null;
        }
        final RexNode op0 = call.operands.get(0);
        final RexNode op1 = call.operands.get(1);
        if (op0 instanceof RexInputRef
                && ((RexInputRef) op0).getIndex() == 0
                && op1 instanceof RexLiteral
                && ((RexLiteral) op1).getValue2() instanceof String) {
            return (String) ((RexLiteral) op1).getValue2();
        }
        return null;
    }

    // DocumentDB: modified - start
    static List<String> mongoFieldNames(final RelDataType rowType,
            final DocumentDbSchemaTable metadataTable, final boolean useOriginalPaths) {
        // DocumentDB: modified - end
        return new AbstractList<String>() {
            @Override public String get(final int index) {
                // DocumentDB: modified - start
                final String name = rowType.getFieldList().get(index).getName();
                final DocumentDbSchemaColumn column = metadataTable.getColumnMap().get(name);

                // Null columns are assumed to be fields generated by the query
                // such as aggregate expressions (ex: COUNT(*)).
                if (column == null) {
                    return getNormalizedIdentifier(name);
                }

                return getPath(column, useOriginalPaths);
                // DocumentDB: modified - end
            }

            @Override public int size() {
                return rowType.getFieldCount();
            }
        };
    }

    static String getPath(final DocumentDbSchemaColumn column, final boolean useOriginalPaths) {
        final String path;
        if (column.isIndex()) {
            path = column.getSqlName();
        } else if (column instanceof DocumentDbMetadataColumn
                && (!isNullOrWhitespace(((DocumentDbMetadataColumn) column).getResolvedPath())
                && !useOriginalPaths)) {
            path = ((DocumentDbMetadataColumn) column).getResolvedPath();
        } else {
            path = column.getFieldPath();
        }
        if (isNullOrWhitespace(path)) {
            return null;
        }
        return path;
    }
    static List<String> mongoFieldNames(final RelDataType rowType, final DocumentDbSchemaTable metadataTable) {
        return mongoFieldNames(rowType, metadataTable, false);
    }

    static String maybeQuote(final String s) {
        if (!needsQuote(s)) {
            return s;
        }
        return quote(s);
    }

    static String quote(final String s) {
        return "'" + s + "'"; // TODO: handle embedded quotes
    }

    private static boolean needsQuote(final String s) {
        for (int i = 0, n = s.length(); i < n; i++) {
            final char c = s.charAt(i);
            // DocumentDB: modified - start
            // Add quotes for embedded documents (contains '.') as well.
            if (!Character.isJavaIdentifierPart(c)
                    || c == '$' || c == '.') {
                return true;
            }
            // DocumentDB: modified - end
        }
        return false;
    }

    /**
     * Removes the '$' symbol from the start of a string, and replaces it with '_'.
     * @param fieldName The non-normalized string
     * @return The input string with '$' replaced by '_'
     */
    protected static String getNormalizedIdentifier(final String fieldName) {
        return fieldName.startsWith("$") ? "_" + fieldName.substring(1) : fieldName;
    }

    /** Translator from {@link RexNode} to strings in MongoDB's expression
     * language. */
    static class RexToMongoTranslator extends RexVisitorImpl<String> {
        private final JavaTypeFactory typeFactory;
        private final List<String> inFields;

        private static final Map<SqlOperator, String> MONGO_OPERATORS =
                new HashMap<>();

        static {
            // Arithmetic
            MONGO_OPERATORS.put(SqlStdOperatorTable.DIVIDE, "$divide");
            MONGO_OPERATORS.put(SqlStdOperatorTable.MULTIPLY, "$multiply");
            MONGO_OPERATORS.put(SqlStdOperatorTable.MOD, "$mod");
            MONGO_OPERATORS.put(SqlStdOperatorTable.PLUS, "$add");
            MONGO_OPERATORS.put(SqlStdOperatorTable.MINUS, "$subtract");
            // Boolean
            MONGO_OPERATORS.put(SqlStdOperatorTable.AND, "$and");
            MONGO_OPERATORS.put(SqlStdOperatorTable.OR, "$or");
            MONGO_OPERATORS.put(SqlStdOperatorTable.NOT, "$not");
            // Comparison
            MONGO_OPERATORS.put(SqlStdOperatorTable.EQUALS, "$eq");
            MONGO_OPERATORS.put(SqlStdOperatorTable.NOT_EQUALS, "$ne");
            MONGO_OPERATORS.put(SqlStdOperatorTable.GREATER_THAN, "$gt");
            MONGO_OPERATORS.put(SqlStdOperatorTable.GREATER_THAN_OR_EQUAL, "$gte");
            MONGO_OPERATORS.put(SqlStdOperatorTable.LESS_THAN, "$lt");
            MONGO_OPERATORS.put(SqlStdOperatorTable.LESS_THAN_OR_EQUAL, "$lte");
        }

        protected RexToMongoTranslator(final JavaTypeFactory typeFactory,
                final List<String> inFields) {
            super(true);
            this.typeFactory = typeFactory;
            this.inFields = inFields;
        }

        @Override public String visitLiteral(final RexLiteral literal) {
            if (literal.getValue() == null) {
                return "null";
            }

            switch (literal.getType().getSqlTypeName()) {
<<<<<<< HEAD
=======
                case DOUBLE:
                    return "{\"$numberDouble\": \"" + literal.getValueAs(Double.class) + "\"}";
>>>>>>> 74e0f31f
                case BIGINT:
                case INTERVAL_DAY:
                case INTERVAL_HOUR:
                case INTERVAL_MINUTE:
                case INTERVAL_SECOND:
                    // Convert supported intervals to milliseconds.
                    return "{\"$numberLong\": \"" + literal.getValueAs(Long.class) + "\"}";
                case DATE:
                    return "{\"$date\": {\"$numberLong\": \"" + literal.getValueAs(Integer.class) + "\" } }";
                case TIMESTAMP:
                case TIMESTAMP_WITH_LOCAL_TIME_ZONE:
                    // Convert from date in milliseconds to MongoDb date.
                    return "{\"$date\": {\"$numberLong\": \"" + literal.getValueAs(Long.class) + "\" } }";
                default:
<<<<<<< HEAD
=======
                    /*
                    TODO: AD-239: Re-add use of literal here.
>>>>>>> 74e0f31f
                    return "{\"$literal\": "
                            + RexToLixTranslator.translateLiteral(literal, literal.getType(),
                            typeFactory, RexImpTable.NullAs.NOT_POSSIBLE)
                            + "}";
<<<<<<< HEAD
=======

                     */
                    return RexToLixTranslator.translateLiteral(literal, literal.getType(),
                            typeFactory, RexImpTable.NullAs.NOT_POSSIBLE).toString();
>>>>>>> 74e0f31f
            }
        }

        @Override public String visitInputRef(final RexInputRef inputRef) {
            return maybeQuote(
                    "$" + inFields.get(inputRef.getIndex()));
        }

        @Override public String visitCall(final RexCall call) {
            final String name = isItem(call);
            if (name != null) {
                return "'$" + name + "'";
            }
            final List<String> strings = visitList(call.operands);
            if (call.getKind() == SqlKind.CAST) {
                return strings.get(0);
            }

            if (DateFunctionTranslator.isDateFunction(call)) {
                return DateFunctionTranslator.translateDateFunction(call, strings);
            }

            final String stdOperator = MONGO_OPERATORS.get(call.getOperator());
            if (stdOperator != null) {
                // For comparisons other than equals we must check it exists and is not null.
                final String op = "{" + maybeQuote(stdOperator) + ": [" + Util.commaList(strings) + "]}";
                if (MONGO_OPERATORS.get(SqlStdOperatorTable.LESS_THAN).equals(stdOperator) ||
                        MONGO_OPERATORS.get(SqlStdOperatorTable.LESS_THAN_OR_EQUAL).equals(stdOperator) ||
                        MONGO_OPERATORS.get(SqlStdOperatorTable.NOT_EQUALS).equals(stdOperator) ||
                        MONGO_OPERATORS.get(SqlStdOperatorTable.GREATER_THAN).equals(stdOperator) ||
                        MONGO_OPERATORS.get(SqlStdOperatorTable.GREATER_THAN_OR_EQUAL).equals(stdOperator)) {
                    return addNullChecksToQuery(strings, op);
                }
                return op;
            }
            if (call.getOperator() == SqlStdOperatorTable.ITEM) {
                final RexNode op1 = call.operands.get(1);
                if (op1 instanceof RexLiteral
                        && op1.getType().getSqlTypeName() == SqlTypeName.INTEGER) {
                    if (!Bug.CALCITE_194_FIXED) {
                        return "'" + stripQuotes(strings.get(0)) + "["
                                + ((RexLiteral) op1).getValue2() + "]'";
                    }
                    return strings.get(0) + "[" + strings.get(1) + "]";
                }
            }
            if (call.getOperator() == SqlStdOperatorTable.CASE) {
                final StringBuilder sb = new StringBuilder();
                final StringBuilder finish = new StringBuilder();
                // case(a, b, c)  -> $cond:[a, b, c]
                // case(a, b, c, d) -> $cond:[a, b, $cond:[c, d, null]]
                // case(a, b, c, d, e) -> $cond:[a, b, $cond:[c, d, e]]
                for (int i = 0; i < strings.size(); i += 2) {
                    sb.append("{$cond:[");
                    finish.append("]}");

                    sb.append(strings.get(i));
                    sb.append(',');
                    sb.append(strings.get(i + 1));
                    sb.append(',');
                    if (i == strings.size() - 3) {
                        sb.append(strings.get(i + 2));
                        break;
                    }
                    if (i == strings.size() - 2) {
                        sb.append("null");
                        break;
                    }
                }
                sb.append(finish);
                return sb.toString();
            }
            throw new IllegalArgumentException("Translation of " + call.toString()
                    + " is not supported by MongoProject");
        }

        private String addNullChecksToQuery(final List<String> strings, final String op) {
            final StringBuilder sb = new StringBuilder("{\"$and\": [");
            sb.append(op);
            for (int i = 0; i < 2; i++) {
                if (!strings.get(i).equals("null")) {
                    // The operator {$gt null} filters out any values that are null or undefined.
                    sb.append(",{\"$gt\": [");
                    sb.append(strings.get(i));
                    sb.append(", null]}");
                }
            }
            sb.append("]}");
            return sb.toString();
        }

        private static String stripQuotes(final String s) {
            return s.startsWith("'") && s.endsWith("'")
                    ? s.substring(1, s.length() - 1)
                    : s;
        }
    }

    private static class DateFunctionTranslator {
        private static final Map<SqlOperator, BiFunction<RexCall, List<String>, String>> DATE_FUNCTIONS =
                new HashMap<>();
        private static final Map<TimeUnitRange, String> DATEPART_OPERATORS =
                new HashMap<>();

        static {
            // Supported date functions
            DATE_FUNCTIONS.put(SqlStdOperatorTable.DATETIME_PLUS, DateFunctionTranslator::translateDateAdd);
            DATE_FUNCTIONS.put(SqlStdOperatorTable.EXTRACT, DateFunctionTranslator::translateExtract);

            // Date part operators
            DATEPART_OPERATORS.put(TimeUnitRange.YEAR, "$year");
            DATEPART_OPERATORS.put(TimeUnitRange.MONTH, "$month");
            DATEPART_OPERATORS.put(TimeUnitRange.WEEK, "$week");
            DATEPART_OPERATORS.put(TimeUnitRange.HOUR, "$hour");
            DATEPART_OPERATORS.put(TimeUnitRange.MINUTE, "$minute");
            DATEPART_OPERATORS.put(TimeUnitRange.SECOND, "$second");
            DATEPART_OPERATORS.put(TimeUnitRange.DOY, "$dayOfYear");
            DATEPART_OPERATORS.put(TimeUnitRange.DAY, "$dayOfMonth");
            DATEPART_OPERATORS.put(TimeUnitRange.DOW, "$dayOfWeek");
            DATEPART_OPERATORS.put(TimeUnitRange.ISODOW, "$isoDayOfWeek");
            DATEPART_OPERATORS.put(TimeUnitRange.ISOYEAR, "$isoWeekYear");
        }

        private static boolean isDateFunction(final RexCall call) {
            return DATE_FUNCTIONS.containsKey(call.getOperator());
        }

        private static String translateDateFunction(final RexCall call, final List<String> strings) {
            return DATE_FUNCTIONS.get(call.getOperator()).apply(call, strings);
        }

        private static String translateDateAdd(final RexCall call, final List<String> strings) {
            // TODO: Check for unsupported intervals and throw error/emulate in some other way.
            return "{ \"$add\":" + "[" + Util.commaList(strings) + "]}";
        }

        private static String translateExtract(final RexCall call, final List<String> strings) {
            // The first argument to extract is the interval (literal)
            // and the second argument is the date (can be any node evaluating to a date).
            final RexLiteral literal = (RexLiteral) call.getOperands().get(0);
            final TimeUnitRange range = literal.getValueAs(TimeUnitRange.class);

            // TODO: Check for unsupported time unit (ex: quarter) and emulate in some other way.
            return "{ " + quote(DATEPART_OPERATORS.get(range)) + ": " + strings.get(1) + "}";
        }

    }

    /** Base class for planner rules that convert a relational expression to
     * MongoDB calling convention. */
    abstract static class DocumentDbConverterRule extends ConverterRule {
        protected DocumentDbConverterRule(final Config config) {
            super(config);
        }
    }

    /**
     * Rule to convert a {@link Sort} to a
     * {@link DocumentDbSort}.
     */
    private static class DocumentDbSortRule extends DocumentDbConverterRule {
        static final DocumentDbSortRule INSTANCE = Config.INSTANCE
                .withConversion(Sort.class, Convention.NONE, DocumentDbRel.CONVENTION,
                        "DocumentDbSortRule")
                .withRuleFactory(DocumentDbSortRule::new)
                .toRule(DocumentDbSortRule.class);

        DocumentDbSortRule(final Config config) {
            super(config);
        }

        @Override public RelNode convert(final RelNode rel) {
            final Sort sort = (Sort) rel;
            final RelTraitSet traitSet =
                    sort.getTraitSet().replace(out)
                            .replace(sort.getCollation());
            return new DocumentDbSort(rel.getCluster(), traitSet,
                    convert(sort.getInput(), traitSet.replace(RelCollations.EMPTY)),
                    sort.getCollation(), sort.offset, sort.fetch);
        }
    }

    /**
     * Rule to convert a {@link LogicalFilter} to a
     * {@link DocumentDbFilter}.
     */
    private static class DocumentDbFilterRule extends DocumentDbConverterRule {
        static final DocumentDbFilterRule INSTANCE = Config.INSTANCE
                .withConversion(LogicalFilter.class, Convention.NONE,
                        DocumentDbRel.CONVENTION, "DocumentDbFilterRule")
                .withRuleFactory(DocumentDbFilterRule::new)
                .toRule(DocumentDbFilterRule.class);

        DocumentDbFilterRule(final Config config) {
            super(config);
        }

        @Override public RelNode convert(final RelNode rel) {
            final LogicalFilter filter = (LogicalFilter) rel;
            final RelTraitSet traitSet = filter.getTraitSet().replace(out);
            return new DocumentDbFilter(
                    rel.getCluster(),
                    traitSet,
                    convert(filter.getInput(), out),
                    filter.getCondition());
        }
    }

    /**
     * Rule to convert a {@link LogicalProject}
     * to a {@link DocumentDbProject}.
     */
    private static class DocumentDbProjectRule extends DocumentDbConverterRule {
        static final DocumentDbProjectRule INSTANCE = Config.INSTANCE
                .withConversion(LogicalProject.class, Convention.NONE,
                        DocumentDbRel.CONVENTION, "DocumentDbProjectRule")
                .withRuleFactory(DocumentDbProjectRule::new)
                .toRule(DocumentDbProjectRule.class);

        DocumentDbProjectRule(final Config config) {
            super(config);
        }

        @Override public RelNode convert(final RelNode rel) {
            final LogicalProject project = (LogicalProject) rel;
            final RelTraitSet traitSet = project.getTraitSet().replace(out);
            return new DocumentDbProject(project.getCluster(), traitSet,
                    convert(project.getInput(), out), project.getProjects(),
                    project.getRowType());
        }
    }

    /**
     * Rule to convert a {@link org.apache.calcite.rel.logical.LogicalJoin} to
     * a {@link DocumentDbJoin}.
     */
    private static class DocumentDbJoinRule extends DocumentDbConverterRule {
        private static final DocumentDbJoinRule INSTANCE = Config.INSTANCE
                .withConversion(LogicalJoin.class, Convention.NONE,
                        DocumentDbRel.CONVENTION, "DocumentDbJoinRule")
                .withRuleFactory(DocumentDbJoinRule::new)
                .toRule(DocumentDbJoinRule.class);

        protected DocumentDbJoinRule(final Config config) {
            super(config);
        }

        @Override public RelNode convert(final RelNode rel) {
            final LogicalJoin join = (LogicalJoin) rel;
            final RelTraitSet traitSet = join.getTraitSet().replace(out);
            return new DocumentDbJoin(join.getCluster(), traitSet,
                    convert(join.getLeft(), out),
                    convert(join.getRight(), out),
                    join.getCondition(), join.getJoinType());
        }
    }

    /*

    /**
     * Rule to convert a {@link LogicalCalc} to an
     * {@link MongoCalcRel}.
     o/
    private static class MongoCalcRule
        extends DocumentDbConverterRule {
      private MongoCalcRule(MongoConvention out) {
        super(
            LogicalCalc.class,
            Convention.NONE,
            out,
            "MongoCalcRule");
      }

      public RelNode convert(RelNode rel) {
        final LogicalCalc calc = (LogicalCalc) rel;

        // If there's a multiset, let FarragoMultisetSplitter work on it
        // first.
        if (RexMultisetUtil.containsMultiset(calc.getProgram())) {
          return null;
        }

        return new MongoCalcRel(
            rel.getCluster(),
            rel.getTraitSet().replace(out),
            convert(
                calc.getChild(),
                calc.getTraitSet().replace(out)),
            calc.getProgram(),
            Project.Flags.Boxed);
      }
    }

    public static class MongoCalcRel extends SingleRel implements MongoRel {
      private final RexProgram program;

      /**
       * Values defined in {@link org.apache.calcite.rel.core.Project.Flags}.
       o/
      protected int flags;

      public MongoCalcRel(
          RelOptCluster cluster,
          RelTraitSet traitSet,
          RelNode child,
          RexProgram program,
          int flags) {
        super(cluster, traitSet, child);
        assert getConvention() instanceof MongoConvention;
        this.flags = flags;
        this.program = program;
        this.rowType = program.getOutputRowType();
      }

      public RelOptPlanWriter explainTerms(RelOptPlanWriter pw) {
        return program.explainCalc(super.explainTerms(pw));
      }

      public double getRows() {
        return LogicalFilter.estimateFilteredRows(
            getChild(), program);
      }

      public RelOptCost computeSelfCost(RelOptPlanner planner) {
        double dRows = RelMetadataQuery.getRowCount(this);
        double dCpu =
            RelMetadataQuery.getRowCount(getChild())
                * program.getExprCount();
        double dIo = 0;
        return planner.makeCost(dRows, dCpu, dIo);
      }

      public RelNode copy(RelTraitSet traitSet, List<RelNode> inputs) {
        return new MongoCalcRel(
            getCluster(),
            traitSet,
            sole(inputs),
            program.copy(),
            getFlags());
      }

      public int getFlags() {
        return flags;
      }

      public RexProgram getProgram() {
        return program;
      }

      public SqlString implement(MongoImplementor implementor) {
        final SqlBuilder buf = new SqlBuilder(implementor.dialect);
        buf.append("SELECT ");
        if (isStar(program)) {
          buf.append("*");
        } else {
          for (Ord<RexLocalRef> ref : Ord.zip(program.getProjectList())) {
            buf.append(ref.i == 0 ? "" : ", ");
            expr(buf, program, ref.e);
            alias(buf, null, getRowType().getFieldNames().get(ref.i));
          }
        }
        implementor.newline(buf)
            .append("FROM ");
        implementor.subQuery(buf, 0, getChild(), "t");
        if (program.getCondition() != null) {
          implementor.newline(buf);
          buf.append("WHERE ");
          expr(buf, program, program.getCondition());
        }
        return buf.toSqlString();
      }

      private static boolean isStar(RexProgram program) {
        int i = 0;
        for (RexLocalRef ref : program.getProjectList()) {
          if (ref.getIndex() != i++) {
            return false;
          }
        }
        return i == program.getInputRowType().getFieldCount();
      }

      private static void expr(
          SqlBuilder buf, RexProgram program, RexNode rex) {
        if (rex instanceof RexLocalRef) {
          final int index = ((RexLocalRef) rex).getIndex();
          expr(buf, program, program.getExprList().get(index));
        } else if (rex instanceof RexInputRef) {
          buf.identifier(
              program.getInputRowType().getFieldNames().get(
                  ((RexInputRef) rex).getIndex()));
        } else if (rex instanceof RexLiteral) {
          toSql(buf, (RexLiteral) rex);
        } else if (rex instanceof RexCall) {
          final RexCall call = (RexCall) rex;
          switch (call.getOperator().getSyntax()) {
          case Binary:
            expr(buf, program, call.getOperands().get(0));
            buf.append(' ')
                .append(call.getOperator().toString())
                .append(' ');
            expr(buf, program, call.getOperands().get(1));
            break;
          default:
            throw new AssertionError(call.getOperator());
          }
        } else {
          throw new AssertionError(rex);
        }
      }
    }

    private static SqlBuilder toSql(SqlBuilder buf, RexLiteral rex) {
      switch (rex.getTypeName()) {
      case CHAR:
      case VARCHAR:
        return buf.append(
            new NlsString(rex.getValue2().toString(), null, null)
                .asSql(false, false));
      default:
        return buf.append(rex.getValue2().toString());
      }
    }

     */

    /**
     * Rule to convert an {@link LogicalAggregate}
     * to an {@link DocumentDbAggregate}.
     */
    private static class DocumentDbAggregateRule extends DocumentDbConverterRule {
        static final DocumentDbAggregateRule INSTANCE = Config.INSTANCE
                .withConversion(LogicalAggregate.class, Convention.NONE,
                        DocumentDbRel.CONVENTION, "DocumentDbAggregateRule")
                .withRuleFactory(DocumentDbAggregateRule::new)
                .toRule(DocumentDbAggregateRule.class);

        DocumentDbAggregateRule(final Config config) {
            super(config);
        }

        @Override public RelNode convert(final RelNode rel) {
            final LogicalAggregate agg = (LogicalAggregate) rel;
            final RelTraitSet traitSet =
                    agg.getTraitSet().replace(out);
            try {
                return new DocumentDbAggregate(
                        rel.getCluster(),
                        traitSet,
                        convert(agg.getInput(), traitSet.simplify()),
                        agg.getGroupSet(),
                        agg.getGroupSets(),
                        agg.getAggCallList());
            } catch (InvalidRelException e) {
                LOGGER.warn(e.toString());
                return null;
            }
        }
    }

    /*
    /**
     * Rule to convert an {@link org.apache.calcite.rel.logical.Union} to a
     * {@link MongoUnionRel}.
     o/
    private static class MongoUnionRule
        extends DocumentDbConverterRule {
      private MongoUnionRule(MongoConvention out) {
        super(
            Union.class,
            Convention.NONE,
            out,
            "MongoUnionRule");
      }

      public RelNode convert(RelNode rel) {
        final Union union = (Union) rel;
        final RelTraitSet traitSet =
            union.getTraitSet().replace(out);
        return new MongoUnionRel(
            rel.getCluster(),
            traitSet,
            convertList(union.getInputs(), traitSet),
            union.all);
      }
    }

    public static class MongoUnionRel
        extends Union
        implements MongoRel {
      public MongoUnionRel(
          RelOptCluster cluster,
          RelTraitSet traitSet,
          List<RelNode> inputs,
          boolean all) {
        super(cluster, traitSet, inputs, all);
      }

      public MongoUnionRel copy(
          RelTraitSet traitSet, List<RelNode> inputs, boolean all) {
        return new MongoUnionRel(getCluster(), traitSet, inputs, all);
      }

      @Override public RelOptCost computeSelfCost(RelOptPlanner planner) {
        return super.computeSelfCost(planner).multiplyBy(.1);
      }

      public SqlString implement(MongoImplementor implementor) {
        return setOpSql(this, implementor, "UNION");
      }
    }

    private static SqlString setOpSql(
        SetOp setOpRel, MongoImplementor implementor, String op) {
      final SqlBuilder buf = new SqlBuilder(implementor.dialect);
      for (Ord<RelNode> input : Ord.zip(setOpRel.getInputs())) {
        if (input.i > 0) {
          implementor.newline(buf)
              .append(op + (setOpRel.all ? " ALL " : ""));
          implementor.newline(buf);
        }
        buf.append(implementor.visitChild(input.i, input.e));
      }
      return buf.toSqlString();
    }

    /**
     * Rule to convert an {@link org.apache.calcite.rel.logical.LogicalIntersect}
     * to an {@link MongoIntersectRel}.
     o/
    private static class MongoIntersectRule
        extends DocumentDbConverterRule {
      private MongoIntersectRule(MongoConvention out) {
        super(
            LogicalIntersect.class,
            Convention.NONE,
            out,
            "MongoIntersectRule");
      }

      public RelNode convert(RelNode rel) {
        final LogicalIntersect intersect = (LogicalIntersect) rel;
        if (intersect.all) {
          return null; // INTERSECT ALL not implemented
        }
        final RelTraitSet traitSet =
            intersect.getTraitSet().replace(out);
        return new MongoIntersectRel(
            rel.getCluster(),
            traitSet,
            convertList(intersect.getInputs(), traitSet),
            intersect.all);
      }
    }

    public static class MongoIntersectRel
        extends Intersect
        implements MongoRel {
      public MongoIntersectRel(
          RelOptCluster cluster,
          RelTraitSet traitSet,
          List<RelNode> inputs,
          boolean all) {
        super(cluster, traitSet, inputs, all);
        assert !all;
      }

      public MongoIntersectRel copy(
          RelTraitSet traitSet, List<RelNode> inputs, boolean all) {
        return new MongoIntersectRel(getCluster(), traitSet, inputs, all);
      }

      public SqlString implement(MongoImplementor implementor) {
        return setOpSql(this, implementor, " intersect ");
      }
    }

    /**
     * Rule to convert an {@link org.apache.calcite.rel.logical.LogicalMinus}
     * to an {@link MongoMinusRel}.
     o/
    private static class MongoMinusRule
        extends DocumentDbConverterRule {
      private MongoMinusRule(MongoConvention out) {
        super(
            LogicalMinus.class,
            Convention.NONE,
            out,
            "MongoMinusRule");
      }

      public RelNode convert(RelNode rel) {
        final LogicalMinus minus = (LogicalMinus) rel;
        if (minus.all) {
          return null; // EXCEPT ALL not implemented
        }
        final RelTraitSet traitSet =
            rel.getTraitSet().replace(out);
        return new MongoMinusRel(
            rel.getCluster(),
            traitSet,
            convertList(minus.getInputs(), traitSet),
            minus.all);
      }
    }

    public static class MongoMinusRel
        extends Minus
        implements MongoRel {
      public MongoMinusRel(
          RelOptCluster cluster,
          RelTraitSet traitSet,
          List<RelNode> inputs,
          boolean all) {
        super(cluster, traitSet, inputs, all);
        assert !all;
      }

      public MongoMinusRel copy(
          RelTraitSet traitSet, List<RelNode> inputs, boolean all) {
        return new MongoMinusRel(getCluster(), traitSet, inputs, all);
      }

      public SqlString implement(MongoImplementor implementor) {
        return setOpSql(this, implementor, " minus ");
      }
    }

    public static class MongoValuesRule extends DocumentDbConverterRule {
      private MongoValuesRule(MongoConvention out) {
        super(
            LogicalValues.class,
            Convention.NONE,
            out,
            "MongoValuesRule");
      }

      @Override public RelNode convert(RelNode rel) {
        LogicalValues valuesRel = (LogicalValues) rel;
        return new MongoValuesRel(
            valuesRel.getCluster(),
            valuesRel.getRowType(),
            valuesRel.getTuples(),
            valuesRel.getTraitSet().plus(out));
      }
    }

    public static class MongoValuesRel
        extends Values
        implements MongoRel {
      MongoValuesRel(
          RelOptCluster cluster,
          RelDataType rowType,
          List<List<RexLiteral>> tuples,
          RelTraitSet traitSet) {
        super(cluster, rowType, tuples, traitSet);
      }

      @Override public RelNode copy(
          RelTraitSet traitSet, List<RelNode> inputs) {
        assert inputs.isEmpty();
        return new MongoValuesRel(
            getCluster(), rowType, tuples, traitSet);
      }

      public SqlString implement(MongoImplementor implementor) {
        throw new AssertionError(); // TODO:
      }
    }
    */
}<|MERGE_RESOLUTION|>--- conflicted
+++ resolved
@@ -222,11 +222,8 @@
             }
 
             switch (literal.getType().getSqlTypeName()) {
-<<<<<<< HEAD
-=======
                 case DOUBLE:
                     return "{\"$numberDouble\": \"" + literal.getValueAs(Double.class) + "\"}";
->>>>>>> 74e0f31f
                 case BIGINT:
                 case INTERVAL_DAY:
                 case INTERVAL_HOUR:
@@ -241,22 +238,16 @@
                     // Convert from date in milliseconds to MongoDb date.
                     return "{\"$date\": {\"$numberLong\": \"" + literal.getValueAs(Long.class) + "\" } }";
                 default:
-<<<<<<< HEAD
-=======
                     /*
                     TODO: AD-239: Re-add use of literal here.
->>>>>>> 74e0f31f
                     return "{\"$literal\": "
                             + RexToLixTranslator.translateLiteral(literal, literal.getType(),
                             typeFactory, RexImpTable.NullAs.NOT_POSSIBLE)
                             + "}";
-<<<<<<< HEAD
-=======
 
                      */
                     return RexToLixTranslator.translateLiteral(literal, literal.getType(),
                             typeFactory, RexImpTable.NullAs.NOT_POSSIBLE).toString();
->>>>>>> 74e0f31f
             }
         }
 
