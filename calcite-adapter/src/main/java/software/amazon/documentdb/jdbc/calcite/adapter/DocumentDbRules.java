--- conflicted
+++ resolved
@@ -255,11 +255,7 @@
                     (call, strings) -> getMongoAggregateForOperator(
                             call, strings, MONGO_OPERATORS.get(call.getOperator())));
             REX_CALL_TO_MONGO_MAP.put(SqlStdOperatorTable.NOT,
-<<<<<<< HEAD
-                    (call, strings) -> getMongoAggregateForOperator(
-=======
                     (call, strings) -> getMongoAggregateForComparisonOperator(
->>>>>>> 55af8a4f
                             call, strings, MONGO_OPERATORS.get(call.getOperator())));
             // Comparison
             REX_CALL_TO_MONGO_MAP.put(SqlStdOperatorTable.EQUALS,
@@ -459,11 +455,7 @@
                 if (!"null".equals(string)) {
                     // The operator {$gt null} filters out any values that are null or undefined.
                     sb.append(",{\"$gt\": [");
-<<<<<<< HEAD
-                    sb.append(strings.get(i));
-=======
                     sb.append(string);
->>>>>>> 55af8a4f
                     sb.append(", null]}");
                 }
             }
