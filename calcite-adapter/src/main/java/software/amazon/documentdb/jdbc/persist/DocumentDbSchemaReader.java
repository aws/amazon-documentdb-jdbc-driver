/*
 * Copyright <2021> Amazon.com, Inc. or its affiliates. All Rights Reserved.
 *
 * Licensed under the Apache License, Version 2.0 (the "License").
 * You may not use this file except in compliance with the License.
 * A copy of the License is located at
 *
 *     http://www.apache.org/licenses/LICENSE-2.0
 *
 * or in the "license" file accompanying this file. This file is distributed
 * on an "AS IS" BASIS, WITHOUT WARRANTIES OR CONDITIONS OF ANY KIND, either
 * express or implied. See the License for the specific language governing
 * permissions and limitations under the License.
 *
 */

package software.amazon.documentdb.jdbc.persist;

import com.mongodb.MongoException;
import com.mongodb.client.MongoClient;
import com.mongodb.client.MongoClients;
import com.mongodb.client.MongoCollection;
import com.mongodb.client.MongoDatabase;
import lombok.NonNull;
import org.bson.codecs.configuration.CodecRegistry;
import org.bson.codecs.pojo.PojoCodecProvider;
import org.bson.conversions.Bson;
import org.slf4j.Logger;
import org.slf4j.LoggerFactory;
import software.amazon.documentdb.jdbc.DocumentDbConnectionProperties;
import software.amazon.documentdb.jdbc.metadata.DocumentDbMetadataColumn;
import software.amazon.documentdb.jdbc.metadata.DocumentDbSchema;
import software.amazon.documentdb.jdbc.metadata.DocumentDbSchemaColumn;
import software.amazon.documentdb.jdbc.metadata.DocumentDbSchemaTable;

import javax.annotation.Nullable;
import java.sql.SQLException;
import java.util.ArrayList;
import java.util.Collection;
import java.util.List;
import java.util.Set;
import java.util.stream.Collectors;
import java.util.stream.StreamSupport;

import static com.mongodb.MongoClientSettings.getDefaultCodecRegistry;
import static com.mongodb.client.model.Filters.or;
import static com.mongodb.client.model.Sorts.ascending;
import static com.mongodb.client.model.Sorts.descending;
import static com.mongodb.client.model.Sorts.orderBy;
import static org.bson.codecs.configuration.CodecRegistries.fromProviders;
import static org.bson.codecs.configuration.CodecRegistries.fromRegistries;
import static software.amazon.documentdb.jdbc.metadata.DocumentDbSchema.SCHEMA_NAME_PROPERTY;
import static software.amazon.documentdb.jdbc.metadata.DocumentDbSchema.SCHEMA_VERSION_PROPERTY;
import static software.amazon.documentdb.jdbc.persist.DocumentDbSchemaWriter.getDatabase;
import static software.amazon.documentdb.jdbc.persist.DocumentDbSchemaWriter.getSchemaFilter;
import static software.amazon.documentdb.jdbc.persist.DocumentDbSchemaWriter.getTableSchemaFilter;
import static software.amazon.documentdb.jdbc.persist.DocumentDbSchemaWriter.isAuthorizationFailure;

/**
 * Implementation of the {@link SchemaReader} for DocumentDB storage.
 */
public class DocumentDbSchemaReader implements SchemaReader, AutoCloseable {
    private static final Logger LOGGER = LoggerFactory.getLogger(DocumentDbSchemaReader.class);
    private final DocumentDbConnectionProperties properties;
    private final MongoClient client;
    private final boolean closeClient;

    public static final String DEFAULT_SCHEMA_NAME = DocumentDbSchema.DEFAULT_SCHEMA_NAME;
    public static final String SCHEMA_COLLECTION = "_sqlSchemas";
    public static final String TABLE_SCHEMA_COLLECTION = "_sqlTableSchemas";
    static final CodecRegistry POJO_CODEC_REGISTRY = fromRegistries(
            getDefaultCodecRegistry(),
            fromProviders(PojoCodecProvider.builder()
                    .register(DocumentDbSchema.class,
                            DocumentDbSchemaTable.class,
                            DocumentDbSchemaColumn.class,
                            DocumentDbMetadataColumn.class)
                    .build()));

    /**
     * Constructs a new {@link DocumentDbSchemaReader} with given connection properties.
     *
     * @param properties the connection properties for connecting to database.
     * @param client the {@link MongoClient} client.
     *
     */
    public DocumentDbSchemaReader(final @NonNull DocumentDbConnectionProperties properties,
            final MongoClient client) {
        this.properties = properties;
        this.client = client != null
                ? client
                : MongoClients.create(properties.buildMongoClientSettings());
        this.closeClient = client == null;
    }

    @Override
    public DocumentDbSchema read() {
        return read(DEFAULT_SCHEMA_NAME);
    }

    @Override
    public List<DocumentDbSchema> list() throws SQLException {
<<<<<<< HEAD
        try (MongoClient client = MongoClients.create(properties.buildMongoClientSettings())) {
            final MongoDatabase database = client.getDatabase(properties.getDatabase());
            return getAllSchema(database);
        }
=======
        final MongoDatabase database = client.getDatabase(properties.getDatabase());
        return getAllSchema(database);
>>>>>>> 4bd60a94
    }

    @Nullable
    @Override
    public DocumentDbSchema read(final @NonNull String schemaName) {
        return read(schemaName, 0);
    }

    @Nullable
    @Override
    public DocumentDbSchema read(final @NonNull String schemaName, final int schemaVersion) {
        final MongoDatabase database = getDatabase(client, properties.getDatabase());
        return getSchema(schemaName, schemaVersion, database);
    }

    static DocumentDbSchema getSchema(
            final String schemaName,
            final int schemaVersion,
            final MongoDatabase database) {
        final MongoCollection<DocumentDbSchema> schemasCollection = database
                .getCollection(SCHEMA_COLLECTION, DocumentDbSchema.class);
        try {
            return schemasCollection
                    .find(getSchemaFilter(schemaName, schemaVersion))
                    .sort(descending(SCHEMA_VERSION_PROPERTY))
                    .first();
        } catch (MongoException e) {
            if (isAuthorizationFailure(e)) {
                LOGGER.warn(e.getMessage(), e);
                return null;
            }
            throw e;
        }
    }

    @Override
    public DocumentDbSchemaTable readTable(
            final @NonNull String schemaName,
            final int schemaVersion,
            final @NonNull String tableId) {
        final MongoDatabase database = getDatabase(client, properties.getDatabase());
        // Attempt to retrieve the table associated with the table ID.
        final MongoCollection<DocumentDbSchemaTable> tableSchemasCollection = database
                .getCollection(TABLE_SCHEMA_COLLECTION, DocumentDbSchemaTable.class);
        return tableSchemasCollection
                .find(getTableSchemaFilter(tableId))
                .first();
    }

    @Override
    public Collection<DocumentDbSchemaTable> readTables(
            final String schemaName,
            final int schemaVersion,
            final Set<String> tableIds) {
        final MongoDatabase database = getDatabase(client, properties.getDatabase());

        // Attempt to retrieve the tables associated with the table ID.
        final MongoCollection<DocumentDbSchemaTable> tableSchemasCollection = database
                .getCollection(TABLE_SCHEMA_COLLECTION, DocumentDbSchemaTable.class)
                .withCodecRegistry(POJO_CODEC_REGISTRY);
        final List<Bson> tableFilters = tableIds.stream()
                .map(DocumentDbSchemaWriter::getTableSchemaFilter)
                .collect(Collectors.toList());
        return StreamSupport.stream(
                        tableSchemasCollection.find(or(tableFilters)).spliterator(), false)
                .collect(Collectors.toList());
    }

    static List<DocumentDbSchema> getAllSchema(final MongoDatabase database) {
        final MongoCollection<DocumentDbSchema> schemasCollection = database
                .getCollection(SCHEMA_COLLECTION, DocumentDbSchema.class)
                .withCodecRegistry(POJO_CODEC_REGISTRY);
        try {
            final List<DocumentDbSchema> schemas = new ArrayList<>();
            schemasCollection
                    .find()
                    .sort(orderBy(ascending(SCHEMA_NAME_PROPERTY), ascending(SCHEMA_VERSION_PROPERTY)))
                    .forEach(schemas::add);
            return schemas;
        } catch (MongoException e) {
            if (isAuthorizationFailure(e)) {
                LOGGER.warn(e.getMessage(), e);
                return new ArrayList<>();
            }
            throw e;
        }
    }

    @Override
    public void close() {
        if (closeClient && client != null) {
            client.close();
        }
    }

    static List<DocumentDbSchema> getAllSchema(final MongoDatabase database) {
        final MongoCollection<DocumentDbSchema> schemasCollection = database
                .getCollection(SCHEMA_COLLECTION, DocumentDbSchema.class)
                .withCodecRegistry(POJO_CODEC_REGISTRY);
        try {
            final List<DocumentDbSchema> schemas = new ArrayList<>();
            schemasCollection
                    .find()
                    .sort(orderBy(ascending(SCHEMA_NAME_PROPERTY), ascending(SCHEMA_VERSION_PROPERTY)))
                    .forEach(schemas::add);
            return schemas;
        } catch (MongoException e) {
            if (isAuthorizationFailure(e)) {
                LOGGER.warn(e.getMessage(), e);
                return new ArrayList<>();
            }
            throw e;
        }
    }
}<|MERGE_RESOLUTION|>--- conflicted
+++ resolved
@@ -100,15 +100,8 @@
 
     @Override
     public List<DocumentDbSchema> list() throws SQLException {
-<<<<<<< HEAD
-        try (MongoClient client = MongoClients.create(properties.buildMongoClientSettings())) {
-            final MongoDatabase database = client.getDatabase(properties.getDatabase());
-            return getAllSchema(database);
-        }
-=======
         final MongoDatabase database = client.getDatabase(properties.getDatabase());
         return getAllSchema(database);
->>>>>>> 4bd60a94
     }
 
     @Nullable
@@ -203,24 +196,4 @@
             client.close();
         }
     }
-
-    static List<DocumentDbSchema> getAllSchema(final MongoDatabase database) {
-        final MongoCollection<DocumentDbSchema> schemasCollection = database
-                .getCollection(SCHEMA_COLLECTION, DocumentDbSchema.class)
-                .withCodecRegistry(POJO_CODEC_REGISTRY);
-        try {
-            final List<DocumentDbSchema> schemas = new ArrayList<>();
-            schemasCollection
-                    .find()
-                    .sort(orderBy(ascending(SCHEMA_NAME_PROPERTY), ascending(SCHEMA_VERSION_PROPERTY)))
-                    .forEach(schemas::add);
-            return schemas;
-        } catch (MongoException e) {
-            if (isAuthorizationFailure(e)) {
-                LOGGER.warn(e.getMessage(), e);
-                return new ArrayList<>();
-            }
-            throw e;
-        }
-    }
 }