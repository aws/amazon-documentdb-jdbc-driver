--- conflicted
+++ resolved
@@ -1043,14 +1043,6 @@
                         + "{\"array.field1\": {\"$exists\": true}}, "
                         + "{\"array.field2\": {\"$exists\": true}}]}}"),
                 innerJoinResult.getAggregateOperations().get(0));
-<<<<<<< HEAD
-        Assertions.assertEquals(
-                BsonDocument.parse(
-                        "{\"$unwind\": {\"path\": \"$array\", \"preserveNullAndEmptyArrays\": true, \"includeArrayIndex\": \"array_index_lvl_0\"}}"),
-                innerJoinResult.getAggregateOperations().get(2));
-        Assertions.assertEquals(
-                BsonDocument.parse(
-=======
         Assertions.assertEquals(
                 BsonDocument.parse(
                         "{\"$addFields\": {\"testCollection__id0\": {\"$cond\": [{\"$or\": [{\"$ifNull\": [\"$array.field\", false]}, " +
@@ -1058,7 +1050,6 @@
                 innerJoinResult.getAggregateOperations().get(1));
         Assertions.assertEquals(
                 BsonDocument.parse(
->>>>>>> 03b7e5b1
                         "{ \"$unwind\": {"
                                 + "\"path\": \"$array\", "
                                 + "\"includeArrayIndex\" : \"array_index_lvl_0\", "
@@ -1088,17 +1079,9 @@
         Assertions.assertEquals(3, leftJoinResult.getAggregateOperations().size());
         Assertions.assertEquals(
                 BsonDocument.parse(
-<<<<<<< HEAD
-                        "{ \"$unwind\": {"
-                                + "\"path\": \"$array\", "
-                                + "\"includeArrayIndex\" : \"array_index_lvl_0\", "
-                                + "\"preserveNullAndEmptyArrays\": true }}"),
-                leftJoinResult.getAggregateOperations().get(1));
-=======
                         "{\"$addFields\": {\"testCollection__id0\": {\"$cond\": [{\"$or\": [{\"$ifNull\": [\"$array.field\", false]}, " +
                                 "{\"$ifNull\": [\"$array.field1\", false]}, {\"$ifNull\": [\"$array.field2\", false]}]}, \"$_id\", null]}, \"_id\": \"$_id\"}}"),
                 leftJoinResult.getAggregateOperations().get(0));
->>>>>>> 03b7e5b1
         Assertions.assertEquals(
                 BsonDocument.parse(
                         "{\"$unwind\": {\"path\": \"$array\", \"preserveNullAndEmptyArrays\": true, \"includeArrayIndex\": \"array_index_lvl_0\"}}"),
@@ -1148,13 +1131,10 @@
         Assertions.assertEquals(14, result.getAggregateOperations().size());
         Assertions.assertEquals(
                 BsonDocument.parse(
-<<<<<<< HEAD
-=======
                         "{\"$match\": {\"$or\": [{\"array.field2\": {\"$exists\": true}}, {\"array.field\": {\"$exists\": true}}, {\"array.field1\": {\"$exists\": true}}]}}"),
                 result.getAggregateOperations().get(0));
         Assertions.assertEquals(
                 BsonDocument.parse(
->>>>>>> 03b7e5b1
                         "{\"$addFields\": {\"testCollection__id0\": {\"$cond\": [{\"$or\": [{\"$ifNull\": [\"$array.field2\", false]}, " +
                                 "{\"$ifNull\": [\"$array.field\", false]}, {\"$ifNull\": [\"$array.field1\", false]}]}, \"$_id\", null]}, \"_id\": \"$_id\"}}"),
                 result.getAggregateOperations().get(1));
