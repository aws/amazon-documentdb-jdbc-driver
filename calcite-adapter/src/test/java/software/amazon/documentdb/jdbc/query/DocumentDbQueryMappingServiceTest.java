/*
 * Copyright <2021> Amazon.com, Inc. or its affiliates. All Rights Reserved.
 *
 * Licensed under the Apache License, Version 2.0 (the "License").
 * You may not use this file except in compliance with the License.
 * A copy of the License is located at
 *
 *     http://www.apache.org/licenses/LICENSE-2.0
 *
 * or in the "license" file accompanying this file. This file is distributed
 * on an "AS IS" BASIS, WITHOUT WARRANTIES OR CONDITIONS OF ANY KIND, either
 * express or implied. See the License for the specific language governing
 * permissions and limitations under the License.
 *
 */

package software.amazon.documentdb.jdbc.query;

import com.mongodb.client.MongoClient;
import edu.umd.cs.findbugs.annotations.SuppressFBWarnings;
import org.bson.BsonDateTime;
import org.bson.BsonDocument;
import org.junit.jupiter.api.AfterAll;
import org.junit.jupiter.api.Assertions;
import org.junit.jupiter.api.BeforeAll;
import org.junit.jupiter.api.DisplayName;
import org.junit.jupiter.api.Test;
import org.junit.jupiter.api.extension.ExtendWith;
import software.amazon.documentdb.jdbc.DocumentDbConnectionProperties;
import software.amazon.documentdb.jdbc.calcite.adapter.DocumentDbFilter;
import software.amazon.documentdb.jdbc.common.test.DocumentDbFlapDoodleExtension;
import software.amazon.documentdb.jdbc.common.test.DocumentDbFlapDoodleTest;
import software.amazon.documentdb.jdbc.common.utilities.SqlError;
import software.amazon.documentdb.jdbc.metadata.DocumentDbDatabaseSchemaMetadata;
import software.amazon.documentdb.jdbc.persist.SchemaStoreFactory;
import software.amazon.documentdb.jdbc.persist.SchemaWriter;

import java.sql.SQLException;
import java.time.Instant;

import static software.amazon.documentdb.jdbc.metadata.DocumentDbDatabaseSchemaMetadata.VERSION_NEW;

@ExtendWith(DocumentDbFlapDoodleExtension.class)
public class DocumentDbQueryMappingServiceTest extends DocumentDbFlapDoodleTest {
    private static final String DATABASE_NAME = "database";
    private static final String USER = "user";
    private static final String PASSWORD = "password";
    private static final String COLLECTION_NAME = "testCollection";
    private static final String OTHER_COLLECTION_NAME = "otherTestCollection";
    private static final String DATE_COLLECTION_NAME = "dateTestCollection";
    private static DocumentDbQueryMappingService queryMapper;
    private static DocumentDbConnectionProperties connectionProperties;
    private static MongoClient client;

    @BeforeAll
    @SuppressFBWarnings(value = "HARD_CODE_PASSWORD", justification = "Hardcoded for test purposes only")
    static void initialize() throws SQLException {
        // Add a valid users to the local MongoDB instance.
        connectionProperties = new DocumentDbConnectionProperties();
        createUser(DATABASE_NAME, USER, PASSWORD);
        connectionProperties.setUser(USER);
        connectionProperties.setPassword(PASSWORD);
        connectionProperties.setDatabase(DATABASE_NAME);
        connectionProperties.setTlsEnabled("false");
        connectionProperties.setHostname("localhost:" + getMongoPort());
        final long dateTime = Instant.parse("2020-01-01T00:00:00.00Z").toEpochMilli();
        final BsonDocument document =
                BsonDocument.parse(
                        "{ \"_id\" : \"key\", \"fieldA\": 3, \"array\" : [ { \"field\" : 1, \"field1\": \"value\" }, { \"field\" : 2, \"field2\" : \"value\" } ]}");

        final BsonDocument otherDocument =
                BsonDocument.parse(
                        "{ \"_id\" : \"key1\", \"otherArray\" : [ { \"field\" : 1, \"field3\": \"value\" }, { \"field\" : 2, \"field3\" : \"value\" } ]}");
        final BsonDocument doc1 = BsonDocument.parse("{\"_id\": 101}");
        doc1.append("field", new BsonDateTime(dateTime));
        client = createMongoClient(ADMIN_DATABASE, USER, PASSWORD);

        insertBsonDocuments(
                COLLECTION_NAME, DATABASE_NAME, new BsonDocument[]{document}, client);
        insertBsonDocuments(
                OTHER_COLLECTION_NAME, DATABASE_NAME, new BsonDocument[]{otherDocument}, client);
        insertBsonDocuments(DATE_COLLECTION_NAME, DATABASE_NAME, new BsonDocument[]{doc1}, client);
        final DocumentDbDatabaseSchemaMetadata databaseMetadata =
                DocumentDbDatabaseSchemaMetadata.get(connectionProperties, "id", VERSION_NEW, client);
        queryMapper = new DocumentDbQueryMappingService(connectionProperties, databaseMetadata, client);
    }

    @AfterAll
    static void afterAll() throws Exception {
        try (SchemaWriter schemaWriter = SchemaStoreFactory.createWriter(connectionProperties, client)) {
            schemaWriter.remove("id");
        }
        client.close();
    }

    @Test
    @DisplayName("Tests that select works for querying single base or virtual tables.")
    void testQueryWithSelect() throws SQLException {
        // Get the base table.
        final String basicQuery =
                String.format("SELECT * FROM \"%s\".\"%s\"", DATABASE_NAME, COLLECTION_NAME);
        DocumentDbMqlQueryContext result = queryMapper.get(basicQuery);
        Assertions.assertNotNull(result);
        Assertions.assertEquals(COLLECTION_NAME, result.getCollectionName());
        Assertions.assertEquals(1, result.getColumnMetaData().size());
        Assertions.assertEquals(1, result.getAggregateOperations().size());
        Assertions.assertEquals(
                BsonDocument.parse("{\"$project\": {\"testCollection__id\": '$_id', \"_id\": 0}}"),
                result.getAggregateOperations().get(0));

        // Get the nested table.
        final String nestedTableQuery =
                String.format("SELECT * FROM \"%s\".\"%s\"", DATABASE_NAME, COLLECTION_NAME + "_array");
        result = queryMapper.get(nestedTableQuery);
        Assertions.assertNotNull(result);
        Assertions.assertEquals(COLLECTION_NAME, result.getCollectionName());
        Assertions.assertEquals(5, result.getColumnMetaData().size());
        Assertions.assertEquals(3, result.getAggregateOperations().size());
        Assertions.assertEquals(
                BsonDocument.parse(
                        "{\"$match\": {\"$or\": ["
                                + "{\"array.field\": {\"$exists\": true}}, "
                                + "{\"array.field1\": {\"$exists\": true}}, "
                                + "{\"array.field2\": {\"$exists\": true}}]}}"),
                result.getAggregateOperations().get(0));
        Assertions.assertEquals(
                BsonDocument.parse(
                        "{ \"$unwind\": {"
                                + "\"path\": \"$array\", "
                                + "\"includeArrayIndex\" : \"array_index_lvl_0\", "
                                + "\"preserveNullAndEmptyArrays\": true }}"),
                result.getAggregateOperations().get(1));
        Assertions.assertEquals(
                BsonDocument.parse(
                        "{\"$project\": {"
                                + "\"testCollection__id\": \"$_id\", "
                                + "\"array_index_lvl_0\": \"$array_index_lvl_0\", "
                                + "\"field\": \"$array.field\", "
                                + "\"field1\": \"$array.field1\", "
                                + "\"field2\": \"$array.field2\", "
                                + "\"_id\": 0}}"),
                result.getAggregateOperations().get(2));
    }

    @Test
    @DisplayName("Tests that project works for querying a single table.")
    void testQueryWithProject() throws SQLException {
        final String query =
                String.format(
                        "SELECT \"%s\" FROM \"%s\".\"%s\"", "field", DATABASE_NAME, COLLECTION_NAME + "_array");
        final DocumentDbMqlQueryContext result = queryMapper.get(query);
        Assertions.assertNotNull(result);
        Assertions.assertEquals(COLLECTION_NAME, result.getCollectionName());
        Assertions.assertEquals(1, result.getColumnMetaData().size());
        Assertions.assertEquals(3, result.getAggregateOperations().size());
        Assertions.assertEquals(
                BsonDocument.parse(
                        "{\"$match\": {\"$or\": ["
                                + "{\"array.field1\": {\"$exists\": true}}, "
                                + "{\"array.field2\": {\"$exists\": true}}, "
                                + "{\"array.field\": {\"$exists\": true}}]}}"),
                result.getAggregateOperations().get(0));
        Assertions.assertEquals(
                BsonDocument.parse(
                        "{ \"$unwind\": {"
                                + "\"path\": \"$array\", "
                                + "\"includeArrayIndex\" : \"array_index_lvl_0\", "
                                + "\"preserveNullAndEmptyArrays\": true }}"),
                result.getAggregateOperations().get(1));
        Assertions.assertEquals(
                BsonDocument.parse(
                        "{\"$project\":{\"field\": \"$array.field\", \"_id\": 0}}"),
                result.getAggregateOperations().get(2));

    }

    @Test
    @DisplayName("Tests that distinct keyword works when querying a single table.")
    void testQueryWithDistinct() throws SQLException {
        final String query =
                String.format(
                        "SELECT DISTINCT \"%s\" FROM \"%s\".\"%s\"",
                        "field", DATABASE_NAME, COLLECTION_NAME + "_array");
        final DocumentDbMqlQueryContext result = queryMapper.get(query);
        Assertions.assertNotNull(result);
        Assertions.assertEquals(COLLECTION_NAME, result.getCollectionName());
        Assertions.assertEquals(1, result.getColumnMetaData().size());
        Assertions.assertEquals(4, result.getAggregateOperations().size());
        Assertions.assertEquals(
                BsonDocument.parse("{\"$match\": {\"$or\": ["
                        + "{\"array.field\": {\"$exists\": true}}, "
                        + "{\"array.field1\": {\"$exists\": true}}, "
                        + "{\"array.field2\": {\"$exists\": true}}]}}"),
                result.getAggregateOperations().get(0));
        Assertions.assertEquals(
                BsonDocument.parse(
                        "{ \"$unwind\": {"
                                + "\"path\": \"$array\", "
                                + "\"includeArrayIndex\" : \"array_index_lvl_0\", "
                                + "\"preserveNullAndEmptyArrays\": true }}"),
                result.getAggregateOperations().get(1));
        Assertions.assertEquals(
                BsonDocument.parse("{\"$group\": {\"_id\": \"$array.field\"}}"),
                result.getAggregateOperations().get(2));
        Assertions.assertEquals(
                BsonDocument.parse("{\"$project\": {\"array.field\": \"$_id\"}}"),
                result.getAggregateOperations().get(3));
    }

    @Test
    @DisplayName("Tests that as works when querying a single table.")
    void testQueryWithAs() throws SQLException {
        final String query =
                String.format(
                        "SELECT \"%s\" AS \"renamed\" FROM \"%s\".\"%s\"",
                        "field", DATABASE_NAME, COLLECTION_NAME + "_array");
        final DocumentDbMqlQueryContext result = queryMapper.get(query);
        Assertions.assertNotNull(result);
        Assertions.assertEquals(COLLECTION_NAME, result.getCollectionName());
        Assertions.assertEquals(1, result.getColumnMetaData().size());
        Assertions.assertEquals(3, result.getAggregateOperations().size());
        Assertions.assertEquals(
                BsonDocument.parse("{\"$match\": {\"$or\": ["
                        + "{\"array.field1\": {\"$exists\": true}}, "
                        + "{\"array.field2\": {\"$exists\": true}}, "
                        + "{\"array.field\": {\"$exists\": true}}]}}"),
                result.getAggregateOperations().get(0));
        Assertions.assertEquals(
                BsonDocument.parse(
                        "{ \"$unwind\": {"
                                + "\"path\": \"$array\", "
                                + "\"includeArrayIndex\" : \"array_index_lvl_0\", "
                                + "\"preserveNullAndEmptyArrays\": true }}"),
                result.getAggregateOperations().get(1));
        Assertions.assertEquals(
                BsonDocument.parse(
                        "{\"$project\":{\"renamed\": \"$array.field\", \"_id\": 0}}"),
                result.getAggregateOperations().get(2));

    }

    @Test
    @DisplayName("Tests that where works with 1 or more conditions when querying a single table.")
    void testQueryWithWhere() throws SQLException {
        final String queryWithWhere =
                String.format(
                        "SELECT * FROM \"%s\".\"%s\" WHERE \"%s\" = %s",
                        DATABASE_NAME, COLLECTION_NAME + "_array", "field", 1);
        DocumentDbMqlQueryContext result = queryMapper.get(queryWithWhere);
        Assertions.assertNotNull(result);
        Assertions.assertEquals(COLLECTION_NAME, result.getCollectionName());
        Assertions.assertEquals(5, result.getColumnMetaData().size());
        Assertions.assertEquals(6, result.getAggregateOperations().size());
        Assertions.assertEquals(
                BsonDocument.parse(
                        "{\"$match\": {\"$or\": ["
                                + "{\"array.field\": {\"$exists\": true}}, "
                                + "{\"array.field1\": {\"$exists\": true}}, "
                                + "{\"array.field2\": {\"$exists\": true}}]}}"),
                result.getAggregateOperations().get(0));
        Assertions.assertEquals(
                BsonDocument.parse(
                        "{ \"$unwind\": {"
                                + "\"path\": \"$array\", "
                                + "\"includeArrayIndex\" : \"array_index_lvl_0\", "
                                + "\"preserveNullAndEmptyArrays\": true }}"),
                result.getAggregateOperations().get(1));
        Assertions.assertEquals(
                BsonDocument.parse(
                        "{\"$project\": {"
                                + "\"_id\": 1, "
                                + "\"array_index_lvl_0\": 1, "
                                + "\"array.field\": 1, "
                                + "\"array.field1\": 1, "
                                + "\"array.field2\": 1, "
                                + DocumentDbFilter.BOOLEAN_FLAG_FIELD
                                + ": {\"$eq\": [\"$array.field\", {\"$literal\": 1}]}}}}"),
                result.getAggregateOperations().get(2));
        Assertions.assertEquals(
                BsonDocument.parse("{\"$match\": {" + DocumentDbFilter.BOOLEAN_FLAG_FIELD + ": {\"$eq\": true}}}"),
                result.getAggregateOperations().get(3));
        Assertions.assertEquals(
                BsonDocument.parse("{\"$project\": {" + DocumentDbFilter.BOOLEAN_FLAG_FIELD + ": 0}}"),
                result.getAggregateOperations().get(4));
        Assertions.assertEquals(
                BsonDocument.parse(
                        "{\"$project\": "
                                + "{\"testCollection__id\": \"$_id\", "
                                + "\"array_index_lvl_0\": \"$array_index_lvl_0\", "
                                + "\"field\": \"$array.field\", "
                                + "\"field1\": \"$array.field1\", "
                                + "\"field2\": \"$array.field2\", "
                                + "\"_id\": 0}}"),
        result.getAggregateOperations().get(5));

        final String queryWithCompoundWhere =
                String.format(
                        "SELECT * FROM \"%s\".\"%s\" WHERE \"%s\" = '%s' AND \"%s\" > %s",
                        DATABASE_NAME, COLLECTION_NAME + "_array", "field1", "value", "field", 0);
        result = queryMapper.get(queryWithCompoundWhere);
        Assertions.assertNotNull(result);
        Assertions.assertEquals(COLLECTION_NAME, result.getCollectionName());
        Assertions.assertEquals(5, result.getColumnMetaData().size());
        Assertions.assertEquals(6, result.getAggregateOperations().size());
        Assertions.assertEquals(
                BsonDocument.parse(
                        "{\"$match\": {\"$or\": ["
                                + "{\"array.field\": {\"$exists\": true}}, "
                                + "{\"array.field1\": {\"$exists\": true}}, "
                                + "{\"array.field2\": {\"$exists\": true}}]}}"),
                result.getAggregateOperations().get(0));
        Assertions.assertEquals(
                BsonDocument.parse(
                        "{ \"$unwind\": {"
                                + "\"path\": \"$array\", "
                                + "\"includeArrayIndex\" : \"array_index_lvl_0\", "
                                + "\"preserveNullAndEmptyArrays\": true }}"),
                result.getAggregateOperations().get(1));
        Assertions.assertEquals(
                BsonDocument.parse(
                        "{\"$project\": {\"_id\": 1, "
                                + "\"array_index_lvl_0\": 1, "
                                + "\"array.field\": 1, "
                                + "\"array.field1\": 1, "
                                + "\"array.field2\": 1, "
                                + DocumentDbFilter.BOOLEAN_FLAG_FIELD
                                + ": {\"$cond\": ["
                                + "{\"$and\": [{\"$eq\": [true, {\"$eq\": [\"$array.field1\", {\"$literal\": \"value\"}]}]}, "
                                + "{\"$eq\": [true, {\"$cond\": "
                                + "[{\"$and\": [{\"$gt\": [\"$array.field\", null]}, "
                                + "{\"$gt\": [{\"$literal\": 0}, null]}]}, "
                                + "{\"$gt\": [\"$array.field\", {\"$literal\": 0}]}, null]}]}]}, true, "
                                + "{\"$cond\": "
                                + "[{\"$or\": [{\"$eq\": [false, {\"$eq\": [\"$array.field1\", {\"$literal\": \"value\"}]}]}, "
                                + "{\"$eq\": [false, {\"$cond\": "
                                + "[{\"$and\": [{\"$gt\": [\"$array.field\", null]}, "
                                + "{\"$gt\": [{\"$literal\": 0}, null]}]}, "
                                + "{\"$gt\": [\"$array.field\", {\"$literal\": 0}]}, null]}]}]}, false, null]}]}}}"),
                result.getAggregateOperations().get(2));
        Assertions.assertEquals(
                BsonDocument.parse("{\"$match\": {" + DocumentDbFilter.BOOLEAN_FLAG_FIELD + ": {\"$eq\": true}}}"),
                result.getAggregateOperations().get(3));
        Assertions.assertEquals(
                BsonDocument.parse("{\"$project\": {" + DocumentDbFilter.BOOLEAN_FLAG_FIELD + ": 0}}"),
                result.getAggregateOperations().get(4));
        Assertions.assertEquals(
                BsonDocument.parse(
                        "{\"$project\": "
                                + "{\"testCollection__id\": \"$_id\", "
                                + "\"array_index_lvl_0\": \"$array_index_lvl_0\", "
                                + "\"field\": \"$array.field\", "
                                + "\"field1\": \"$array.field1\", "
                                + "\"field2\": \"$array.field2\", "
                                + "\"_id\": 0}}"),
                result.getAggregateOperations().get(5));
    }

    @Test
    @DisplayName("Tests that limit works when querying a single table.")
    void testQueryWithLimit() throws SQLException {
        final String query =
                String.format(
                        "SELECT * FROM \"%s\".\"%s\" LIMIT 1", DATABASE_NAME, COLLECTION_NAME + "_array");
        final DocumentDbMqlQueryContext result = queryMapper.get(query);
        Assertions.assertNotNull(result);
        Assertions.assertEquals(COLLECTION_NAME, result.getCollectionName());
        Assertions.assertEquals(5, result.getColumnMetaData().size());
        Assertions.assertEquals(4, result.getAggregateOperations().size());
        Assertions.assertEquals(
                BsonDocument.parse(
                        "{\"$match\": {\"$or\": ["
                                + "{\"array.field\": {\"$exists\": true}}, "
                                + "{\"array.field1\": {\"$exists\": true}}, "
                                + "{\"array.field2\": {\"$exists\": true}}]}}"),
                result.getAggregateOperations().get(0));
        Assertions.assertEquals(
                BsonDocument.parse(
                        "{ \"$unwind\": {"
                                + "\"path\": \"$array\", "
                                + "\"includeArrayIndex\" : \"array_index_lvl_0\", "
                                + "\"preserveNullAndEmptyArrays\": true }}"),
                result.getAggregateOperations().get(1));
        Assertions.assertEquals(
                BsonDocument.parse("{\"$limit\": 1}"), result.getAggregateOperations().get(2));
        Assertions.assertEquals(
                BsonDocument.parse(
                        "{\"$project\": "
                                + "{\"testCollection__id\": \"$_id\", "
                                + "\"array_index_lvl_0\": \"$array_index_lvl_0\", "
                                + "\"field\": \"$array.field\", "
                                + "\"field1\": \"$array.field1\", "
                                + "\"field2\": \"$array.field2\", "
                                + "\"_id\": 0}}"),
                result.getAggregateOperations().get(3));
    }

    @Test
    @DisplayName("Tests that order by works with 1 or more sort conditions in ascending and descending order.")
    void testQueryWithOrderBy() throws SQLException {
        final String queryWithAscendingSort =
                String.format(
                        "SELECT * FROM \"%s\".\"%s\" ORDER BY \"%s\" ASC",
                        DATABASE_NAME, COLLECTION_NAME + "_array", "field");
        DocumentDbMqlQueryContext result = queryMapper.get(queryWithAscendingSort);
        Assertions.assertNotNull(result);
        Assertions.assertEquals(COLLECTION_NAME, result.getCollectionName());
        Assertions.assertEquals(5, result.getColumnMetaData().size());
        Assertions.assertEquals(4, result.getAggregateOperations().size());
        Assertions.assertEquals(
                BsonDocument.parse(
                        "{\"$match\": {\"$or\": ["
                                + "{\"array.field\": {\"$exists\": true}}, "
                                + "{\"array.field1\": {\"$exists\": true}}, "
                                + "{\"array.field2\": {\"$exists\": true}}]}}"),
                result.getAggregateOperations().get(0));
        Assertions.assertEquals(
                BsonDocument.parse(
                        "{ \"$unwind\": {"
                                + "\"path\": \"$array\", "
                                + "\"includeArrayIndex\" : \"array_index_lvl_0\", "
                                + "\"preserveNullAndEmptyArrays\": true }}"),
                result.getAggregateOperations().get(1));
        Assertions.assertEquals(
                BsonDocument.parse(
                        "{\"$project\": "
                                + "{\"testCollection__id\": \"$_id\", "
                                + "\"array_index_lvl_0\": \"$array_index_lvl_0\", "
                                + "\"field\": \"$array.field\", "
                                + "\"field1\": \"$array.field1\", "
                                + "\"field2\": \"$array.field2\", "
                                + "\"_id\": 0}}"),
                result.getAggregateOperations().get(2));
        Assertions.assertEquals(
                BsonDocument.parse("{ \"$sort\": {\"field\": 1 } }"),
                result.getAggregateOperations().get(3));

        final String queryWithDescendingSort =
                String.format(
                        "SELECT * FROM \"%s\".\"%s\" ORDER BY \"%s\" DESC",
                        DATABASE_NAME, COLLECTION_NAME + "_array", "field");
        result = queryMapper.get(queryWithDescendingSort);
        Assertions.assertNotNull(result);
        Assertions.assertEquals(COLLECTION_NAME, result.getCollectionName());
        Assertions.assertEquals(5, result.getColumnMetaData().size());
        Assertions.assertEquals(4, result.getAggregateOperations().size());
        Assertions.assertEquals(
                BsonDocument.parse(
                        "{\"$match\": {\"$or\": ["
                                + "{\"array.field\": {\"$exists\": true}}, "
                                + "{\"array.field1\": {\"$exists\": true}}, "
                                + "{\"array.field2\": {\"$exists\": true}}]}}"),
                result.getAggregateOperations().get(0));
        Assertions.assertEquals(
                BsonDocument.parse(
                        "{ \"$unwind\": {"
                                + "\"path\": \"$array\", "
                                + "\"includeArrayIndex\" : \"array_index_lvl_0\", "
                                + "\"preserveNullAndEmptyArrays\": true }}"),
                result.getAggregateOperations().get(1));
        Assertions.assertEquals(
                BsonDocument.parse(
                        "{\"$project\": "
                                + "{\"testCollection__id\": \"$_id\", "
                                + "\"array_index_lvl_0\": \"$array_index_lvl_0\", "
                                + "\"field\": \"$array.field\", "
                                + "\"field1\": \"$array.field1\", "
                                + "\"field2\": \"$array.field2\", "
                                + "\"_id\": 0}}"),
                result.getAggregateOperations().get(2));
        Assertions.assertEquals(
                BsonDocument.parse("{ \"$sort\": {\"field\": -1 } }"),
                result.getAggregateOperations().get(3));

        final String queryWithCompoundSort =
                String.format(
                        "SELECT * FROM \"%s\".\"%s\" ORDER BY \"%s\" ASC, \"%s\" DESC",
                        DATABASE_NAME, COLLECTION_NAME + "_array", "field", "field1");
        result = queryMapper.get(queryWithCompoundSort);
        Assertions.assertNotNull(result);
        Assertions.assertEquals(COLLECTION_NAME, result.getCollectionName());
        Assertions.assertEquals(5, result.getColumnMetaData().size());
        Assertions.assertEquals(4, result.getAggregateOperations().size());
        Assertions.assertEquals(
                BsonDocument.parse(
                        "{\"$match\": {\"$or\": ["
                                + "{\"array.field\": {\"$exists\": true}}, "
                                + "{\"array.field1\": {\"$exists\": true}}, "
                                + "{\"array.field2\": {\"$exists\": true}}]}}"),
                result.getAggregateOperations().get(0));
        Assertions.assertEquals(
                BsonDocument.parse(
                        "{ \"$unwind\": {"
                                + "\"path\": \"$array\", "
                                + "\"includeArrayIndex\" : \"array_index_lvl_0\", "
                                + "\"preserveNullAndEmptyArrays\": true }}"),
                result.getAggregateOperations().get(1));
        Assertions.assertEquals(
                BsonDocument.parse(
                        "{\"$project\": "
                                + "{\"testCollection__id\": \"$_id\", "
                                + "\"array_index_lvl_0\": \"$array_index_lvl_0\", "
                                + "\"field\": \"$array.field\", "
                                + "\"field1\": \"$array.field1\", "
                                + "\"field2\": \"$array.field2\", "
                                + "\"_id\": 0}}"),
                result.getAggregateOperations().get(2));
        Assertions.assertEquals(
                BsonDocument.parse("{ \"$sort\": {\"field\": 1, \"field1\": -1 } }"),
                result.getAggregateOperations().get(3));
    }

    @Test
    @DisplayName("Tests that group by works when querying a single table.")
    void testQueryWithGroupBy() throws SQLException {
        final String queryWithGroupBy =
                String.format(
                        "SELECT \"%s\", \"%s\", \"%s\" FROM \"%s\".\"%s\" GROUP BY \"%s\", \"%s\", \"%s\"",
                        COLLECTION_NAME + "__id",
                        "field",
                        "field1",
                        DATABASE_NAME,
                        COLLECTION_NAME + "_array",
                        COLLECTION_NAME + "__id",
                        "field",
                        "field1");
        final DocumentDbMqlQueryContext result = queryMapper.get(queryWithGroupBy);
        Assertions.assertNotNull(result);
        Assertions.assertEquals(COLLECTION_NAME, result.getCollectionName());
        Assertions.assertEquals(3, result.getColumnMetaData().size());
        Assertions.assertEquals(4, result.getAggregateOperations().size());
        Assertions.assertEquals(
                BsonDocument.parse(
                        "{\"$match\": {\"$or\": ["
                                + "{\"array.field\": {\"$exists\": true}}, "
                                + "{\"array.field1\": {\"$exists\": true}}, "
                                + "{\"array.field2\": {\"$exists\": true}}]}}"),
                result.getAggregateOperations().get(0));
        Assertions.assertEquals(
                BsonDocument.parse(
                        "{ \"$unwind\": {"
                                + "\"path\": \"$array\", "
                                + "\"includeArrayIndex\" : \"array_index_lvl_0\", "
                                + "\"preserveNullAndEmptyArrays\": true }}"),
                result.getAggregateOperations().get(1));
        Assertions.assertEquals(
                BsonDocument.parse(
                        "{\"$group\": {\"_id\": {\"_id\": \"$_id\", \"array_field\": \"$array.field\", \"array_field1\": \"$array.field1\"}}}"),
                result.getAggregateOperations().get(2));
        Assertions.assertEquals(
                BsonDocument.parse(
                        "{\"$project\": {\"_id\": \"$_id._id\", \"array.field\": \"$_id.array_field\", \"array.field1\": \"$_id.array_field1\"}}"),
                result.getAggregateOperations().get(3));
    }

    @Test
    @DisplayName("Tests that count, sum, min, max, and avg work when querying a single table.")
    void testQueryWithAggregateFunctions() throws SQLException {
        final String queryWithCount =
                String.format(
                        "SELECT COUNT(\"%s\") FROM \"%s\".\"%s\"",
                        "field1", DATABASE_NAME, COLLECTION_NAME + "_array");
        DocumentDbMqlQueryContext result = queryMapper.get(queryWithCount);
        Assertions.assertNotNull(result);
        Assertions.assertEquals(COLLECTION_NAME, result.getCollectionName());
        Assertions.assertEquals(1, result.getColumnMetaData().size());
        Assertions.assertEquals(4, result.getAggregateOperations().size());
        Assertions.assertEquals(
                BsonDocument.parse(
                        "{\"$match\": {\"$or\": ["
                                + "{\"array.field\": {\"$exists\": true}}, "
                                + "{\"array.field2\": {\"$exists\": true}}, "
                                + "{\"array.field1\": {\"$exists\": true}}]}}"),
                result.getAggregateOperations().get(0));
        Assertions.assertEquals(
                BsonDocument.parse(
                        "{ \"$unwind\": {"
                                + "\"path\": \"$array\", "
                                + "\"includeArrayIndex\" : \"array_index_lvl_0\", "
                                + "\"preserveNullAndEmptyArrays\": true }}"),
                result.getAggregateOperations().get(1));
        Assertions.assertEquals(
                BsonDocument.parse("{\"$project\": {\"field1\": \"$array.field1\", \"_id\": 0}}"),
                result.getAggregateOperations().get(2));
        Assertions.assertEquals(
                BsonDocument.parse(
                        "{\"$group\": {\"_id\": {}, \"EXPR$0\": {\"$sum\": {\"$cond\": [{\"$ifNull\": [\"$field1\", false]}, 1, 0]}}}}"),
                result.getAggregateOperations().get(3));

        final String queryWithDistinctCount =
                String.format(
                        "SELECT COUNT(DISTINCT \"%s\") FROM \"%s\".\"%s\"",
                        "field1", DATABASE_NAME, COLLECTION_NAME + "_array");
        result = queryMapper.get(queryWithDistinctCount);
        Assertions.assertNotNull(result);
        Assertions.assertEquals(COLLECTION_NAME, result.getCollectionName());
        Assertions.assertEquals(1, result.getColumnMetaData().size());
        Assertions.assertEquals(5, result.getAggregateOperations().size());
        Assertions.assertEquals(
                BsonDocument.parse(
                        "{\"$match\": {\"$or\": ["
                                + "{\"array.field\": {\"$exists\": true}}, "
                                + "{\"array.field2\": {\"$exists\": true}}, "
                                + "{\"array.field1\": {\"$exists\": true}}]}}"),
                result.getAggregateOperations().get(0));
        Assertions.assertEquals(
                BsonDocument.parse(
                        "{ \"$unwind\": {"
                                + "\"path\": \"$array\", "
                                + "\"includeArrayIndex\" : \"array_index_lvl_0\", "
                                + "\"preserveNullAndEmptyArrays\": true }}"),
                result.getAggregateOperations().get(1));
        Assertions.assertEquals(
                BsonDocument.parse("{\"$project\": {\"field1\": \"$array.field1\", \"_id\": 0}}"),
                result.getAggregateOperations().get(2));
        Assertions.assertEquals(
                BsonDocument.parse(
                        "{\"$group\": {\"_id\": {}, \"EXPR$0\": {\"$addToSet\": \"$field1\"}}}"),
                result.getAggregateOperations().get(3));
        Assertions.assertEquals(
                BsonDocument.parse("{\"$project\": {\"_id\": 0, \"EXPR$0\": {\"$size\": \"$EXPR$0\"}}}"),
                result.getAggregateOperations().get(4));

        final String queryWithAverage =
                String.format(
                        "SELECT AVG(\"%s\") FROM \"%s\".\"%s\"",
                        "field", DATABASE_NAME, COLLECTION_NAME + "_array");
        result = queryMapper.get(queryWithAverage);
        Assertions.assertNotNull(result);
        Assertions.assertEquals(COLLECTION_NAME, result.getCollectionName());
        Assertions.assertEquals(1, result.getColumnMetaData().size());
        Assertions.assertEquals(4, result.getAggregateOperations().size());
        Assertions.assertEquals(
                BsonDocument.parse(
                        "{\"$match\": {\"$or\": ["
                                + "{\"array.field1\": {\"$exists\": true}}, "
                                + "{\"array.field2\": {\"$exists\": true}}, "
                                + "{\"array.field\": {\"$exists\": true}}]}}"),
                result.getAggregateOperations().get(0));
        Assertions.assertEquals(
                BsonDocument.parse(
                        "{ \"$unwind\": {"
                                + "\"path\": \"$array\", "
                                + "\"includeArrayIndex\" : \"array_index_lvl_0\", "
                                + "\"preserveNullAndEmptyArrays\": true }}"),
                result.getAggregateOperations().get(1));
        Assertions.assertEquals(
                BsonDocument.parse("{\"$project\": {\"field\": \"$array.field\", \"_id\": 0}}"),
                result.getAggregateOperations().get(2));
        Assertions.assertEquals(
                BsonDocument.parse("{\"$group\": {\"_id\": {}, \"EXPR$0\": {\"$avg\": \"$field\"}}}"),
                result.getAggregateOperations().get(3));

        final String queryWithAverageDistinct =
                String.format(
                        "SELECT AVG(DISTINCT \"%s\") FROM \"%s\".\"%s\"",
                        "field", DATABASE_NAME, COLLECTION_NAME + "_array");
        result = queryMapper.get(queryWithAverageDistinct);
        Assertions.assertNotNull(result);
        Assertions.assertEquals(COLLECTION_NAME, result.getCollectionName());
        Assertions.assertEquals(1, result.getColumnMetaData().size());
        Assertions.assertEquals(5, result.getAggregateOperations().size());
        Assertions.assertEquals(
                BsonDocument.parse(
                        "{\"$match\": {\"$or\": ["
                                + "{\"array.field1\": {\"$exists\": true}}, "
                                + "{\"array.field2\": {\"$exists\": true}}, "
                                + "{\"array.field\": {\"$exists\": true}}]}}"),
                result.getAggregateOperations().get(0));
        Assertions.assertEquals(
                BsonDocument.parse(
                        "{ \"$unwind\": {"
                                + "\"path\": \"$array\", "
                                + "\"includeArrayIndex\" : \"array_index_lvl_0\", "
                                + "\"preserveNullAndEmptyArrays\": true }}"),
                result.getAggregateOperations().get(1));
        Assertions.assertEquals(
                BsonDocument.parse("{\"$project\": {\"field\": \"$array.field\", \"_id\": 0}}"),
                result.getAggregateOperations().get(2));
        Assertions.assertEquals(
                BsonDocument.parse(
                        "{\"$group\": {\"_id\": {}, \"EXPR$0\": {\"$addToSet\": \"$field\"}}}"),
                result.getAggregateOperations().get(3));
        Assertions.assertEquals(
                BsonDocument.parse("{\"$project\": {\"_id\": 0, \"EXPR$0\": {\"$avg\": \"$EXPR$0\"}}}"),
                result.getAggregateOperations().get(4));

        final String queryWithSum =
                String.format(
                        "SELECT SUM(\"%s\") FROM \"%s\".\"%s\"",
                        "field", DATABASE_NAME, COLLECTION_NAME + "_array");
        result = queryMapper.get(queryWithSum);
        Assertions.assertNotNull(result);
        Assertions.assertEquals(COLLECTION_NAME, result.getCollectionName());
        Assertions.assertEquals(1, result.getColumnMetaData().size());
        Assertions.assertEquals(4, result.getAggregateOperations().size());
        Assertions.assertEquals(
                BsonDocument.parse(
                        "{\"$match\": {\"$or\": ["
                                + "{\"array.field1\": {\"$exists\": true}}, "
                                + "{\"array.field2\": {\"$exists\": true}}, "
                                + "{\"array.field\": {\"$exists\": true}}]}}"),
                result.getAggregateOperations().get(0));
        Assertions.assertEquals(
                BsonDocument.parse(
                        "{ \"$unwind\": {"
                                + "\"path\": \"$array\", "
                                + "\"includeArrayIndex\" : \"array_index_lvl_0\", "
                                + "\"preserveNullAndEmptyArrays\": true }}"),
                result.getAggregateOperations().get(1));
        Assertions.assertEquals(
                BsonDocument.parse("{\"$project\": {\"field\": \"$array.field\", \"_id\": 0}}"),
                result.getAggregateOperations().get(2));
        Assertions.assertEquals(
                BsonDocument.parse("{\"$group\": {\"_id\": {}, \"EXPR$0\": {\"$sum\": \"$field\"}}}"),
                result.getAggregateOperations().get(3));

        final String queryWithSumDistinct =
                String.format(
                        "SELECT SUM(DISTINCT \"%s\") FROM \"%s\".\"%s\"",
                        "field", DATABASE_NAME, COLLECTION_NAME + "_array");
        result = queryMapper.get(queryWithSumDistinct);
        Assertions.assertNotNull(result);
        Assertions.assertEquals(COLLECTION_NAME, result.getCollectionName());
        Assertions.assertEquals(1, result.getColumnMetaData().size());
        Assertions.assertEquals(5, result.getAggregateOperations().size());
        Assertions.assertEquals(
                BsonDocument.parse(
                        "{\"$match\": {\"$or\": ["
                                + "{\"array.field1\": {\"$exists\": true}}, "
                                + "{\"array.field2\": {\"$exists\": true}}, "
                                + "{\"array.field\": {\"$exists\": true}}]}}"),
                result.getAggregateOperations().get(0));
        Assertions.assertEquals(
                BsonDocument.parse(
                        "{ \"$unwind\": {"
                                + "\"path\": \"$array\", "
                                + "\"includeArrayIndex\" : \"array_index_lvl_0\", "
                                + "\"preserveNullAndEmptyArrays\": true }}"),
                result.getAggregateOperations().get(1));
        Assertions.assertEquals(
                BsonDocument.parse("{\"$project\": {\"field\": \"$array.field\", \"_id\": 0}}"),
                result.getAggregateOperations().get(2));
        Assertions.assertEquals(
                BsonDocument.parse(
                        "{\"$group\": {\"_id\": {}, \"EXPR$0\": {\"$addToSet\": \"$field\"}}}"),
                result.getAggregateOperations().get(3));
        Assertions.assertEquals(
                BsonDocument.parse("{\"$project\": {\"_id\": 0, \"EXPR$0\": {\"$sum\": \"$EXPR$0\"}}}"),
                result.getAggregateOperations().get(4));


        final String queryWithMin =
                String.format(
                        "SELECT MIN(\"%s\") FROM \"%s\".\"%s\"",
                        "field", DATABASE_NAME, COLLECTION_NAME + "_array");
        result = queryMapper.get(queryWithMin);
        Assertions.assertNotNull(result);
        Assertions.assertEquals(COLLECTION_NAME, result.getCollectionName());
        Assertions.assertEquals(1, result.getColumnMetaData().size());
        Assertions.assertEquals(4, result.getAggregateOperations().size());
        Assertions.assertEquals(
                BsonDocument.parse(
                        "{\"$match\": {\"$or\": ["
                                + "{\"array.field1\": {\"$exists\": true}}, "
                                + "{\"array.field2\": {\"$exists\": true}}, "
                                + "{\"array.field\": {\"$exists\": true}}]}}"),
                result.getAggregateOperations().get(0));
        Assertions.assertEquals(
                BsonDocument.parse(
                        "{ \"$unwind\": {"
                                + "\"path\": \"$array\", "
                                + "\"includeArrayIndex\" : \"array_index_lvl_0\", "
                                + "\"preserveNullAndEmptyArrays\": true }}"),
                result.getAggregateOperations().get(1));
        Assertions.assertEquals(
                BsonDocument.parse("{\"$project\": {\"field\": \"$array.field\", \"_id\": 0}}"),
                result.getAggregateOperations().get(2));
        Assertions.assertEquals(
                BsonDocument.parse("{\"$group\": {\"_id\": {}, \"EXPR$0\": {\"$min\": \"$field\"}}}"),
                result.getAggregateOperations().get(3));

        final String queryWithMax =
                String.format(
                        "SELECT MAX(\"%s\") FROM \"%s\".\"%s\"",
                        "field", DATABASE_NAME, COLLECTION_NAME + "_array");
        result = queryMapper.get(queryWithMax);
        Assertions.assertNotNull(result);
        Assertions.assertEquals(COLLECTION_NAME, result.getCollectionName());
        Assertions.assertEquals(1, result.getColumnMetaData().size());
        Assertions.assertEquals(4, result.getAggregateOperations().size());
        Assertions.assertEquals(
                BsonDocument.parse(
                        "{\"$match\": {\"$or\": ["
                                + "{\"array.field1\": {\"$exists\": true}}, "
                                + "{\"array.field2\": {\"$exists\": true}}, "
                                + "{\"array.field\": {\"$exists\": true}}]}}"),
                result.getAggregateOperations().get(0));
        Assertions.assertEquals(
                BsonDocument.parse(
                        "{ \"$unwind\": {"
                                + "\"path\": \"$array\", "
                                + "\"includeArrayIndex\" : \"array_index_lvl_0\", "
                                + "\"preserveNullAndEmptyArrays\": true }}"),
                result.getAggregateOperations().get(1));
        Assertions.assertEquals(
                BsonDocument.parse("{\"$project\": {\"field\": \"$array.field\", \"_id\": 0}}"),
                result.getAggregateOperations().get(2));
        Assertions.assertEquals(
                BsonDocument.parse("{\"$group\": {\"_id\": {}, \"EXPR$0\": {\"$max\": \"$field\"}}}"),
                result.getAggregateOperations().get(3));
    }

    @Test
    @DisplayName("Tests that arithmetic operators work when querying a single table.")
    void testQueryWithArithmeticOperators() throws SQLException {
        final String queryWithSum =
                String.format(
                        "SELECT SUM(\"%s\") / COUNT(\"%s\") FROM \"%s\".\"%s\"",
                        "field", "field", DATABASE_NAME, COLLECTION_NAME + "_array");
        final DocumentDbMqlQueryContext result = queryMapper.get(queryWithSum);
        Assertions.assertNotNull(result);
        Assertions.assertEquals(COLLECTION_NAME, result.getCollectionName());
        Assertions.assertEquals(1, result.getColumnMetaData().size());
        Assertions.assertEquals(5, result.getAggregateOperations().size());
        Assertions.assertEquals(
                BsonDocument.parse(
                        "{\"$match\": {\"$or\": ["
                                + "{\"array.field1\": {\"$exists\": true}}, "
                                + "{\"array.field2\": {\"$exists\": true}}, "
                                + "{\"array.field\": {\"$exists\": true}}]}}"),
                result.getAggregateOperations().get(0));
        Assertions.assertEquals(
                BsonDocument.parse(
                        "{ \"$unwind\": {"
                                + "\"path\": \"$array\", "
                                + "\"includeArrayIndex\" : \"array_index_lvl_0\", "
                                + "\"preserveNullAndEmptyArrays\": true }}"),
                result.getAggregateOperations().get(1));
        Assertions.assertEquals(
                BsonDocument.parse("{\"$project\": {\"field\": \"$array.field\", \"_id\": 0}}"),
                result.getAggregateOperations().get(2));
        Assertions.assertEquals(
                BsonDocument.parse(
                        "{\"$group\": {\"_id\": {}, \"_f0\": {\"$sum\": \"$field\"}, \"_f1\": {\"$sum\": {\"$cond\": [{\"$ifNull\": [\"$field\", false]}, 1, 0]}}}}"),
                result.getAggregateOperations().get(3));
        Assertions.assertEquals(
                BsonDocument.parse(
                        "{\"$project\": {\"EXPR$0\": {\"$divide\": [{\"$cond\": [{\"$eq\": [\"$_f1\", {\"$literal\": 0}]}, null, \"$_f0\"]}, \"$_f1\"]}, \"_id\": 0}}"),
                result.getAggregateOperations().get(4));
    }

    @Test
    @DisplayName("Tests that having works when querying a single table.")
    void testQueryWithHaving() throws SQLException {
        final String queryWithHaving =
                String.format(
                        "SELECT \"%s\", \"%s\", \"%s\" FROM \"%s\".\"%s\""
                                + "GROUP BY \"%s\", \"%s\", \"%s\" HAVING COUNT(*) > 1",
                        COLLECTION_NAME + "__id",
                        "field",
                        "field1",
                        DATABASE_NAME,
                        COLLECTION_NAME + "_array",
                        COLLECTION_NAME + "__id",
                        "field",
                        "field1");
        final DocumentDbMqlQueryContext result = queryMapper.get(queryWithHaving);
        Assertions.assertNotNull(result);
        Assertions.assertEquals(COLLECTION_NAME, result.getCollectionName());
        Assertions.assertEquals(3, result.getColumnMetaData().size());
        Assertions.assertEquals(8, result.getAggregateOperations().size());
        Assertions.assertEquals(
                BsonDocument.parse(
                        "{\"$match\": {\"$or\": ["
                                + "{\"array.field2\": {\"$exists\": true}}, "
                                + "{\"array.field\": {\"$exists\": true}}, "
                                + "{\"array.field1\": {\"$exists\": true}}]}}"),
                result.getAggregateOperations().get(0));
        Assertions.assertEquals(
                BsonDocument.parse(
                        "{ \"$unwind\": {"
                                + "\"path\": \"$array\", "
                                + "\"includeArrayIndex\" : \"array_index_lvl_0\", "
                                + "\"preserveNullAndEmptyArrays\": true }}"),
                result.getAggregateOperations().get(1));
        Assertions.assertEquals(
                BsonDocument.parse(
                        "{\"$group\": {\"_id\": {\"_id\": \"$_id\", \"array_field\": \"$array.field\", \"array_field1\": \"$array.field1\"}, \"_f3\": {\"$sum\": 1}}}"),
                result.getAggregateOperations().get(2));
        Assertions.assertEquals(
                BsonDocument.parse(
                        "{\"$project\": {\"_id\": \"$_id._id\", \"array.field\": \"$_id.array_field\", \"array.field1\": \"$_id.array_field1\", \"_f3\": \"$_f3\"}}"),
                result.getAggregateOperations().get(3));
        Assertions.assertEquals(
                BsonDocument.parse(
                        "{\"$project\": "
                                + "{\"_id\": 1, "
                                + "\"array.field\": 1, "
                                + "\"array.field1\": 1, \""
                                + "_f3\": 1, "
                                + DocumentDbFilter.BOOLEAN_FLAG_FIELD
                                + ": {\"$cond\": [{\"$and\": ["
                                + "{\"$gt\": [\"$_f3\", null]}, "
                                + "{\"$gt\": [{\"$literal\": 1}, null]}]}, "
                                + "{\"$gt\": [\"$_f3\", {\"$literal\": 1}]}, null]}}}"),
                result.getAggregateOperations().get(4));
        Assertions.assertEquals(
                BsonDocument.parse(
                        "{\"$match\": {" + DocumentDbFilter.BOOLEAN_FLAG_FIELD + ": {\"$eq\": true}}}"),
                result.getAggregateOperations().get(5));
        Assertions.assertEquals(
                BsonDocument.parse(
                        "{\"$project\": {" + DocumentDbFilter.BOOLEAN_FLAG_FIELD + ": 0}}"),
                result.getAggregateOperations().get(6));
    }

    @Test
    @DisplayName("Tests that a statement with project, where, group by, having, order, and limit works for a single table.")
    void testComplexQuery() throws SQLException {
        final String complexQuery =
                String.format(
                        "SELECT \"%s\", \"%s\" AS \"renamed\", COUNT(*) AS \"Total\" FROM \"%s\".\"%s\""
                                + "WHERE \"%s\" = 'key' GROUP BY \"%s\", \"%s\", \"%s\""
                                + "HAVING COUNT(*) > 1 ORDER BY \"renamed\" LIMIT 1",
                        COLLECTION_NAME + "__id",
                        "field",
                        DATABASE_NAME,
                        COLLECTION_NAME + "_array",
                        COLLECTION_NAME + "__id",
                        COLLECTION_NAME + "__id",
                        "field",
                        "field1");
        final DocumentDbMqlQueryContext result = queryMapper.get(complexQuery);
        Assertions.assertNotNull(result);
        Assertions.assertEquals(COLLECTION_NAME, result.getCollectionName());
        Assertions.assertEquals(3, result.getColumnMetaData().size());
        Assertions.assertEquals(13, result.getAggregateOperations().size());
        Assertions.assertEquals(
                BsonDocument.parse("{\"$match\": {\"$or\": ["
                        + "{\"array.field1\": {\"$exists\": true}}, "
                        + "{\"array.field2\": {\"$exists\": true}}, "
                        + "{\"array.field\": {\"$exists\": true}}]}}"),
                result.getAggregateOperations().get(0));
        Assertions.assertEquals(
                BsonDocument.parse(
                        "{ \"$unwind\": {"
                                + "\"path\": \"$array\", "
                                + "\"includeArrayIndex\" : \"array_index_lvl_0\", "
                                + "\"preserveNullAndEmptyArrays\": true }}"),
                result.getAggregateOperations().get(1));
        Assertions.assertEquals(
                BsonDocument.parse(
                        "{\"$project\": {"
                                + "\"_id\": 1, "
                                + "\"array_index_lvl_0\": 1, "
                                + "\"array.field\": 1, "
                                + "\"array.field1\": 1, "
                                + "\"array.field2\": 1, "
                                + DocumentDbFilter.BOOLEAN_FLAG_FIELD
                                + ": {\"$eq\": [\"$_id\", {\"$literal\": \"key\"}]}}}"),
                result.getAggregateOperations().get(2));
        Assertions.assertEquals(
                BsonDocument.parse(
                        "{\"$match\": {" + DocumentDbFilter.BOOLEAN_FLAG_FIELD + ": {\"$eq\": true}}}"),
                result.getAggregateOperations().get(3));
        Assertions.assertEquals(
                BsonDocument.parse(
                        "{\"$project\": {" + DocumentDbFilter.BOOLEAN_FLAG_FIELD + ": 0}}"),
                result.getAggregateOperations().get(4));
        Assertions.assertEquals(
                BsonDocument.parse(
                        "{\"$group\": " +
                                "{\"_id\": {\"_id\": \"$_id\", " +
                                "\"array_field\": \"$array.field\", \"array_field1\": \"$array.field1\"}, " +
                                "\"Total\": {\"$sum\": 1}}}"),
                result.getAggregateOperations().get(5));
        Assertions.assertEquals(
                BsonDocument.parse("{\"$project\": {\"_id\": \"$_id._id\", " +
                        "\"array.field\": \"$_id.array_field\", \"array.field1\": \"$_id.array_field1\", \"Total\": \"$Total\"}}"),
                result.getAggregateOperations().get(6));
        Assertions.assertEquals(
                BsonDocument.parse(
                        "{\"$project\": {"
                                + "\"_id\": 1, "
                                + "\"array.field\": 1, "
                                + "\"array.field1\": 1, "
                                + "\"Total\": 1, "
                                + DocumentDbFilter.BOOLEAN_FLAG_FIELD
                                + ": {\"$cond\": [{\"$and\": ["
                                + "{\"$gt\": [\"$Total\", null]}, "
                                + "{\"$gt\": [{\"$literal\": 1}, null]}]}, "
                                + "{\"$gt\": [\"$Total\", {\"$literal\": 1}]}, null]}}}"),
                result.getAggregateOperations().get(7));
        Assertions.assertEquals(
                BsonDocument.parse("{\"$match\": {" + DocumentDbFilter.BOOLEAN_FLAG_FIELD + ": {\"$eq\": true}}}"),
                result.getAggregateOperations().get(8));
        Assertions.assertEquals(
                BsonDocument.parse("{\"$project\": {" + DocumentDbFilter.BOOLEAN_FLAG_FIELD + ": 0}}"),
                result.getAggregateOperations().get(9));
        Assertions.assertEquals(
                BsonDocument.parse(
                    "{\"$project\": {\"testCollection__id\": \"$_id\", \"renamed\": \"$array.field\", \"Total\": \"$Total\", \"_id\": 0}}"),
                result.getAggregateOperations().get(10));
        Assertions.assertEquals(
                BsonDocument.parse("{\"$sort\": {\"renamed\": 1}}"),
                result.getAggregateOperations().get(11));
        Assertions.assertEquals(
                BsonDocument.parse("{\"$limit\": 1}}"),
                result.getAggregateOperations().get(12));
    }

    @Test
    @DisplayName("Tests that a statement with join works for two tables from the same collection.")
    void testSameCollectionJoin() throws SQLException {
        final String innerJoin =
                String.format(
                        "SELECT * FROM \"%s\".\"%s\""
                                + "INNER JOIN \"%s\".\"%s\""
                                + "ON \"%s\".\"%s\" = \"%s\".\"%s\"",
                        DATABASE_NAME,
                        COLLECTION_NAME,
                        DATABASE_NAME,
                        COLLECTION_NAME + "_array",
                        COLLECTION_NAME,
                        COLLECTION_NAME + "__id",
                        COLLECTION_NAME + "_array",
                        COLLECTION_NAME + "__id");
        final DocumentDbMqlQueryContext innerJoinResult = queryMapper.get(innerJoin);
        Assertions.assertNotNull(innerJoinResult);
        Assertions.assertEquals(COLLECTION_NAME, innerJoinResult.getCollectionName());
        Assertions.assertEquals(6, innerJoinResult.getColumnMetaData().size());
        Assertions.assertEquals(4, innerJoinResult.getAggregateOperations().size());
        Assertions.assertEquals(
                BsonDocument.parse("{\"$match\": {\"$or\": ["
                        + "{\"array.field\": {\"$exists\": true}}, "
                        + "{\"array.field1\": {\"$exists\": true}}, "
                        + "{\"array.field2\": {\"$exists\": true}}]}}"),
                innerJoinResult.getAggregateOperations().get(0));
        Assertions.assertEquals(
                BsonDocument.parse(
                        "{\"$addFields\": {\"testCollection__id0\": {\"$cond\": [{\"$or\": [{\"$ifNull\": [\"$array.field\", false]}, {\"$ifNull\": [\"$array.field1\", false]}, {\"$ifNull\": [\"$array.field2\", false]}]}, \"$_id\", null]}, \"_id\": \"$_id\"}}"),
<<<<<<< HEAD
                innerJoinResult.getAggregateOperations().get(1));
        Assertions.assertEquals(
                BsonDocument.parse(
                        "{ \"$unwind\": {"
                                + "\"path\": \"$array\", "
                                + "\"includeArrayIndex\" : \"array_index_lvl_0\", "
                                + "\"preserveNullAndEmptyArrays\": true }}"),
=======
                innerJoinResult.getAggregateOperations().get(2));
        Assertions.assertEquals(
                BsonDocument.parse(
                        "{\"$project\": {\"testCollection__id\": \"$_id\", \"testCollection__id0\": \"$testCollection__id0\", \"array_index_lvl_0\": \"$array_index_lvl_0\", \"field\": \"$array.field\", \"field1\": \"$array.field1\", \"field2\": \"$array.field2\", \"_id\": 0}}"),
                innerJoinResult.getAggregateOperations().get(3));
>>>>>>> 01097076

                innerJoinResult.getAggregateOperations().get(2));
        final String leftJoin =
                String.format(
                        "SELECT * FROM \"%s\".\"%s\""
                                + "LEFT JOIN \"%s\".\"%s\""
                                + "ON \"%s\".\"%s\" = \"%s\".\"%s\"",
                        DATABASE_NAME,
                        COLLECTION_NAME,
                        DATABASE_NAME,
                        COLLECTION_NAME + "_array",
                        COLLECTION_NAME,
                        COLLECTION_NAME + "__id",
                        COLLECTION_NAME + "_array",
                        COLLECTION_NAME + "__id");
        final DocumentDbMqlQueryContext leftJoinResult = queryMapper.get(leftJoin);
        Assertions.assertNotNull(leftJoinResult);
        Assertions.assertEquals(COLLECTION_NAME, leftJoinResult.getCollectionName());
        Assertions.assertEquals(6, leftJoinResult.getColumnMetaData().size());
        Assertions.assertEquals(3, leftJoinResult.getAggregateOperations().size());
        Assertions.assertEquals(
                BsonDocument.parse(
                        "{\"$addFields\": {\"testCollection__id0\": {\"$cond\": [{\"$or\": [{\"$ifNull\": [\"$array.field\", false]}, {\"$ifNull\": [\"$array.field1\", false]}, {\"$ifNull\": [\"$array.field2\", false]}]}, \"$_id\", null]}, \"_id\": \"$_id\"}}"),
                leftJoinResult.getAggregateOperations().get(0));
        Assertions.assertEquals(
                BsonDocument.parse(
                        "{ \"$unwind\": {"
                                + "\"path\": \"$array\", "
                                + "\"includeArrayIndex\" : \"array_index_lvl_0\", "
                                + "\"preserveNullAndEmptyArrays\": true }}"),
<<<<<<< HEAD
=======
                leftJoinResult.getAggregateOperations().get(0));
        Assertions.assertEquals(
                BsonDocument.parse(
                        "{\"$addFields\": "
                                + "{\"testCollection__id0\": {\"$cond\": [{\"$or\": [{\"$ifNull\": [\"$array.field\", false]}, {\"$ifNull\": [\"$array.field1\", false]}, {\"$ifNull\": [\"$array.field2\", false]}]}, \"$_id\", null]}, \"_id\": \"$_id\"}}"),
>>>>>>> 01097076
                leftJoinResult.getAggregateOperations().get(1));
        Assertions.assertEquals(
                BsonDocument.parse(
                        "{\"$project\": "
                                + "{\"testCollection__id\": \"$_id\", "
                                + "\"testCollection__id0\": \"$testCollection__id0\", "
                                + "\"array_index_lvl_0\": \"$array_index_lvl_0\", "
                                + "\"field\": \"$array.field\", "
                                + "\"field1\": \"$array.field1\", "
                                + "\"field2\": \"$array.field2\", "
                                + "\"_id\": 0}}"),
                leftJoinResult.getAggregateOperations().get(2));
    }

    @Test
    @DisplayName("Tests that a statement with project, where, group by, having, order, and limit "
            + "works for tables from the same collection.")
    void testComplexQueryWithSameCollectionJoin() throws SQLException {
        final String complexQuery =
                String.format(
                        "SELECT \"%s\" AS \"renamed\", COUNT(*) AS \"Total\" FROM \"%s\".\"%s\""
                                + "INNER JOIN \"%s\".\"%s\""
                                + "ON \"%s\".\"%s\" = \"%s\".\"%s\""
                                + "WHERE \"%s\" > 1 GROUP BY \"%s\".\"%s\", \"%s\", \"%s\""
                                + "HAVING COUNT(*) > 1 ORDER BY \"renamed\" LIMIT 1",
                        "field",
                        DATABASE_NAME,
                        COLLECTION_NAME,
                        DATABASE_NAME,
                        COLLECTION_NAME + "_array",
                        COLLECTION_NAME,
                        COLLECTION_NAME + "__id",
                        COLLECTION_NAME + "_array",
                        COLLECTION_NAME + "__id",
                        "field",
                        COLLECTION_NAME,
                        COLLECTION_NAME + "__id",
                        "field",
                        "field1");
        final DocumentDbMqlQueryContext result = queryMapper.get(complexQuery);
        Assertions.assertNotNull(result);
        Assertions.assertEquals(COLLECTION_NAME, result.getCollectionName());
        Assertions.assertEquals(2, result.getColumnMetaData().size());
        Assertions.assertEquals(14, result.getAggregateOperations().size());
        Assertions.assertEquals(
                BsonDocument.parse(
                        "{\"$match\": " +
                                "{\"$or\": [{\"array.field\": {\"$exists\": true}}, " +
                                "{\"array.field1\": {\"$exists\": true}}, " +
                                "{\"array.field2\": {\"$exists\": true}}]}}"),
                result.getAggregateOperations().get(0));
        Assertions.assertEquals(
                BsonDocument.parse(
                        "{\"$addFields\": " +
                                "{\"testCollection__id0\": " +
                                "{\"$cond\": [{\"$or\": [{\"$ifNull\": [\"$array.field\", false]}, " +
                                "{\"$ifNull\": [\"$array.field1\", false]}, " +
                                "{\"$ifNull\": [\"$array.field2\", false]}]}, \"$_id\", null]}, \"_id\": \"$_id\"}}"),
                result.getAggregateOperations().get(1));
        Assertions.assertEquals(
                BsonDocument.parse(

                        "{ \"$unwind\": {"
                                + "\"path\": \"$array\", "
                                + "\"includeArrayIndex\" : \"array_index_lvl_0\", "
                                + "\"preserveNullAndEmptyArrays\": true }}"),
                result.getAggregateOperations().get(2));
        Assertions.assertEquals(
                BsonDocument.parse("{\"$addFields\": {" + DocumentDbFilter.BOOLEAN_FLAG_FIELD + ": " +
                        "{\"$cond\": [{\"$and\": [{\"$gt\": [\"$array.field\", null]}, " +
                        "{\"$gt\": [{\"$literal\": 1}, null]}]}, {\"$gt\": [\"$array.field\", {\"$literal\": 1}]}, null]}}}"),
                result.getAggregateOperations().get(3));
        Assertions.assertEquals(
<<<<<<< HEAD
                BsonDocument.parse("{\"$match\": {" + DocumentDbFilter.BOOLEAN_FLAG_FIELD + ": {\"$eq\": true}}}"),
                result.getAggregateOperations().get(4));
        Assertions.assertEquals(
                BsonDocument.parse("{\"$project\": {" + DocumentDbFilter.BOOLEAN_FLAG_FIELD + ": 0}}"),
=======
                BsonDocument.parse(
                        "{\"$match\": " +
                                "{\"$or\": [{\"array.field2\": {\"$exists\": true}}, " +
                                "{\"array.field\": {\"$exists\": true}}, " +
                                "{\"array.field1\": {\"$exists\": true}}]}}"),
                result.getAggregateOperations().get(4));
        Assertions.assertEquals(
                BsonDocument.parse(
                        "{\"$addFields\": "
                                + "{\"testCollection__id0\": "
                                + "{\"$cond\": [{\"$or\": [{\"$ifNull\": [\"$array.field2\", false]}, "
                                + "{\"$ifNull\": [\"$array.field\", false]}, "
                                + "{\"$ifNull\": [\"$array.field1\", false]}]}, \"$_id\", null]}, \"_id\": \"$_id\"}}"),
>>>>>>> 01097076
                result.getAggregateOperations().get(5));
        Assertions.assertEquals(
                BsonDocument.parse(
                        "{\"$group\": " +
                                "{\"_id\": {\"_id\": \"$_id\", \"array_field\": \"$array.field\", \"array_field1\": \"$array.field1\"}, " +
                                "\"Total\": {\"$sum\": 1}}}"),
                result.getAggregateOperations().get(6));
        Assertions.assertEquals(
                BsonDocument.parse(
                        "{\"$project\": " +
                                "{\"_id\": \"$_id._id\", \"array.field\": \"$_id.array_field\", " +
                                "\"array.field1\": \"$_id.array_field1\", \"Total\": \"$Total\"}}"),
                result.getAggregateOperations().get(7));
        Assertions.assertEquals(
                BsonDocument.parse(
                        "{\"$project\": "
                                + "{\"_id\": 1, "
                                + "\"array.field\": 1, "
                                + "\"array.field1\": 1, "
                                + "\"Total\": 1, "
                                + DocumentDbFilter.BOOLEAN_FLAG_FIELD
                                + ": {\"$cond\": [{\"$and\": [{\"$gt\": [\"$Total\", null]}, "
                                + "{\"$gt\": [{\"$literal\": 1}, null]}]}, "
                                + "{\"$gt\": [\"$Total\", {\"$literal\": 1}]}, null]}}}"),
                result.getAggregateOperations().get(8));
        Assertions.assertEquals(
                BsonDocument.parse("{\"$match\": {" + DocumentDbFilter.BOOLEAN_FLAG_FIELD + ": {\"$eq\": true}}}}"),
                result.getAggregateOperations().get(9));
        Assertions.assertEquals(
                BsonDocument.parse("{\"$project\": {" + DocumentDbFilter.BOOLEAN_FLAG_FIELD + ": 0}}"),
                result.getAggregateOperations().get(10));
        Assertions.assertEquals(
                BsonDocument.parse("{\"$sort\": {\"array.field\": 1}}"),
                result.getAggregateOperations().get(11));
        Assertions.assertEquals(
                BsonDocument.parse("{\"$limit\": 1}"),
                result.getAggregateOperations().get(12));
    }

    @Test
    @DisplayName("Tests that a valid query that cannot be executed purely with aggregate throws an exception.")
    void testUnsupportedQuery() {
        // Union requires 2 separate calls.
        final String query =
                String.format("SELECT * FROM \"%s\".\"%s\" UNION SELECT \"%s\" FROM \"%s\".\"%s\"",
                        DATABASE_NAME, COLLECTION_NAME, COLLECTION_NAME + "__id", DATABASE_NAME, COLLECTION_NAME + "_array");
        Assertions.assertEquals(SqlError.lookup(SqlError.UNSUPPORTED_SQL, query),
                Assertions.assertThrows(SQLException.class, () -> queryMapper.get(query))
                        .getMessage());
    }

    @Test
    @DisplayName("Tests that an invalid query throws an exception.")
    void testInvalidQuery() {
        // Column counts here are mismatched so this is invalid sql.
        final String query =
                String.format("SELECT * FROM \"%s\".\"%s\" UNION SELECT * FROM \"%s\".\"%s\"",
                        DATABASE_NAME, COLLECTION_NAME, DATABASE_NAME, COLLECTION_NAME + "_array");
        Assertions.assertEquals(String.format("Unable to parse SQL"
                        + " 'SELECT * FROM \"database\".\"testCollection\" UNION SELECT * FROM \"database\".\"testCollection_array\"'.%n"
                        + " Reason: 'At line 1, column 56: Column count mismatch in UNION'"),
                Assertions.assertThrows(SQLException.class, () -> queryMapper.get(query))
                        .getMessage());
    }

    @Test
    @DisplayName("Tests a simple query with a join between 2 different collections.")
    void testDifferentCollectionJoin() throws SQLException {
        final String innerJoin =
                String.format(
                        "SELECT * FROM \"%s\".\"%s\""
                                + "INNER JOIN \"%s\".\"%s\""
                                + "ON \"%s\".\"%s\" = \"%s\".\"%s\"",
                        DATABASE_NAME,
                        COLLECTION_NAME + "_array",
                        DATABASE_NAME,
                        OTHER_COLLECTION_NAME + "_otherArray",
                        COLLECTION_NAME + "_array",
                        COLLECTION_NAME + "__id",
                        OTHER_COLLECTION_NAME + "_otherArray",
                        OTHER_COLLECTION_NAME + "__id");
        DocumentDbMqlQueryContext result = queryMapper.get(innerJoin);
        Assertions.assertNotNull(result);
        Assertions.assertEquals(9, result.getColumnMetaData().size());
        Assertions.assertEquals(5, result.getAggregateOperations().size());
        Assertions.assertEquals(
                BsonDocument.parse(
                        "{\"$match\": {\"$or\": "
                                + "[{\"array.field\": {\"$exists\": true}}, "
                                + "{\"array.field1\": {\"$exists\": true}}, "
                                + "{\"array.field2\": {\"$exists\": true}}] }}"),
                result.getAggregateOperations().get(0));
        Assertions.assertEquals(
                BsonDocument.parse(
                        "{ \"$unwind\": {"
                                + "\"path\": \"$array\", "
                                + "\"includeArrayIndex\" : \"array_index_lvl_0\", "
                                + "\"preserveNullAndEmptyArrays\": true }}"),
                result.getAggregateOperations().get(1));
        Assertions.assertEquals(
                BsonDocument.parse(
                        "{\"$lookup\": "
                                + "{\"from\": \"otherTestCollection\", "
                                + "\"let\": "
                                + "{\"field1\": \"$array.field1\", \"field\": \"$array.field\", "
                                + "\"array_index_lvl_0\": \"$array_index_lvl_0\", \"field2\": \"$array.field2\", \"testCollection__id\": \"$_id\"}, "
                                + "\"pipeline\": ["
                                + "{\"$match\": {\"$or\": ["
                                + "{\"otherArray.field\": {\"$exists\": true}}, "
                                + "{\"otherArray.field3\": {\"$exists\": true}}]}}, "
                                + "{\"$unwind\": {\"path\": \"$otherArray\", \"preserveNullAndEmptyArrays\": true, \"includeArrayIndex\": \"otherArray_index_lvl_0\"}}, "
                                + "{\"$match\": {\"$expr\": {\"$eq\": [\"$$testCollection__id\", \"$_id\"]}}}], "
                                + "\"as\": \"otherTestCollection_otherArray\"}}"),
                result.getAggregateOperations().get(2));
        Assertions.assertEquals(
                BsonDocument.parse(
                        "{\"$unwind\": {\"path\": \"$otherTestCollection_otherArray\", \"preserveNullAndEmptyArrays\": false}}"),
                result.getAggregateOperations().get(3));
        Assertions.assertEquals(
                BsonDocument.parse(
                        "{\"$project\": {"
                                + "\"testCollection__id\": \"$_id\", "
                                + "\"array_index_lvl_0\": \"$array_index_lvl_0\", "
                                + "\"field\": \"$array.field\", "
                                + "\"field1\": \"$array.field1\", "
                                + "\"field2\": \"$array.field2\", "
                                + "\"otherTestCollection__id\": \"$otherTestCollection_otherArray._id\", "
                                + "\"otherArray_index_lvl_0\": \"$otherArray_index_lvl_0\", "
                                + "\"field0\": \"$otherTestCollection_otherArray.otherArray.field\", "
                                + "\"field3\": \"$otherTestCollection_otherArray.otherArray.field3\", "
                                + "\"_id\": 0}}"),
                result.getAggregateOperations().get(4));

        final String leftJoin =
                String.format(
                        "SELECT * FROM \"%s\".\"%s\""
                                + "LEFT JOIN \"%s\".\"%s\""
                                + "ON \"%s\".\"%s\" = \"%s\".\"%s\"",
                        DATABASE_NAME,
                        COLLECTION_NAME + "_array",
                        DATABASE_NAME,
                        OTHER_COLLECTION_NAME + "_otherArray",
                        COLLECTION_NAME + "_array",
                        COLLECTION_NAME + "__id",
                        OTHER_COLLECTION_NAME + "_otherArray",
                        OTHER_COLLECTION_NAME + "__id");
        result = queryMapper.get(leftJoin);
        Assertions.assertNotNull(result);
        Assertions.assertEquals(9, result.getColumnMetaData().size());
        Assertions.assertEquals(5, result.getAggregateOperations().size());
        Assertions.assertEquals(
                BsonDocument.parse(
                        "{\"$match\": {\"$or\": "
                                + "[{\"array.field\": {\"$exists\": true}}, "
                                + "{\"array.field1\": {\"$exists\": true}}, "
                                + "{\"array.field2\": {\"$exists\": true}}] }}"),
                result.getAggregateOperations().get(0));
        Assertions.assertEquals(
                BsonDocument.parse(
                        "{ \"$unwind\": {"
                                + "\"path\": \"$array\", "
                                + "\"includeArrayIndex\" : \"array_index_lvl_0\", "
                                + "\"preserveNullAndEmptyArrays\": true }}"),
                result.getAggregateOperations().get(1));
        Assertions.assertEquals(
                BsonDocument.parse(
                        "{\"$lookup\": "
                                + "{\"from\": \"otherTestCollection\", "
                                + "\"let\": "
                                + "{\"field1\": \"$array.field1\", \"field\": \"$array.field\", "
                                + "\"array_index_lvl_0\": \"$array_index_lvl_0\", \"field2\": \"$array.field2\", \"testCollection__id\": \"$_id\"}, "
                                + "\"pipeline\": ["
                                + "{\"$match\": {\"$or\": ["
                                + "{\"otherArray.field\": {\"$exists\": true}}, "
                                + "{\"otherArray.field3\": {\"$exists\": true}}]}}, "
                                + "{\"$unwind\": {\"path\": \"$otherArray\", \"preserveNullAndEmptyArrays\": true, \"includeArrayIndex\": \"otherArray_index_lvl_0\"}}, "
                                + "{\"$match\": {\"$expr\": {\"$eq\": [\"$$testCollection__id\", \"$_id\"]}}}], "
                                + "\"as\": \"otherTestCollection_otherArray\"}}"),
                result.getAggregateOperations().get(2));
        Assertions.assertEquals(
                BsonDocument.parse(
                        "{\"$unwind\": {\"path\": \"$otherTestCollection_otherArray\", \"preserveNullAndEmptyArrays\": true}}"),
                result.getAggregateOperations().get(3));
        Assertions.assertEquals(
                BsonDocument.parse(
                        "{\"$project\": {"
                                + "\"testCollection__id\": \"$_id\", "
                                + "\"array_index_lvl_0\": \"$array_index_lvl_0\", "
                                + "\"field\": \"$array.field\", "
                                + "\"field1\": \"$array.field1\", "
                                + "\"field2\": \"$array.field2\", "
                                + "\"otherTestCollection__id\": \"$otherTestCollection_otherArray._id\", "
                                + "\"otherArray_index_lvl_0\": \"$otherArray_index_lvl_0\", "
                                + "\"field0\": \"$otherTestCollection_otherArray.otherArray.field\", "
                                + "\"field3\": \"$otherTestCollection_otherArray.otherArray.field3\", "
                                + "\"_id\": 0}}"),
                result.getAggregateOperations().get(4));
    }

    @Test
    @DisplayName("Tests that a statement with project, where, group by, having, order, and limit "
            + "works for tables from different collections.")
    void testComplexQueryWithDifferentCollectionJoin() throws SQLException {
        final String complexQuery =
                String.format(
                        "SELECT \"%s\" AS \"renamed\", COUNT(*) AS \"Total\" FROM \"%s\".\"%s\""
                                + "INNER JOIN \"%s\".\"%s\""
                                + "ON \"%s\".\"%s\" = \"%s\".\"%s\""
                                + "WHERE \"%s\" > 1 GROUP BY \"%s\".\"%s\", \"%s\", \"%s\""
                                + "HAVING COUNT(*) > 1 ORDER BY \"renamed\" LIMIT 1",
                        "field",
                        DATABASE_NAME,
                        OTHER_COLLECTION_NAME,
                        DATABASE_NAME,
                        COLLECTION_NAME + "_array",
                        OTHER_COLLECTION_NAME,
                        OTHER_COLLECTION_NAME + "__id",
                        COLLECTION_NAME + "_array",
                        COLLECTION_NAME + "__id",
                        "field",
                        OTHER_COLLECTION_NAME,
                        OTHER_COLLECTION_NAME + "__id",
                        "field",
                        "field1");
        final DocumentDbMqlQueryContext result = queryMapper.get(complexQuery);
        Assertions.assertNotNull(result);
        Assertions.assertEquals(OTHER_COLLECTION_NAME, result.getCollectionName());
        Assertions.assertEquals(2, result.getColumnMetaData().size());
        Assertions.assertEquals(10, result.getAggregateOperations().size());
        Assertions.assertEquals(
                BsonDocument.parse(
                        "{\"$lookup\": {\"from\": \"testCollection\", \"let\": {\"otherTestCollection__id\": \"$_id\"}, " +
                                "\"pipeline\": [{\"$match\": {\"$or\": [{\"array.field2\": {\"$exists\": true}}, {\"array.field\": {\"$exists\": true}}, {\"array.field1\": {\"$exists\": true}}]}}, " +
                                "{\"$unwind\": {\"path\": \"$array\", \"preserveNullAndEmptyArrays\": true, \"includeArrayIndex\": \"array_index_lvl_0\"}}, " +
                                "{\"$addFields\": {" + DocumentDbFilter.BOOLEAN_FLAG_FIELD + ": " +
                                "{\"$cond\": [{\"$and\": [{\"$gt\": [\"$array.field\", null]}, {\"$gt\": [{\"$literal\": 1}, null]}]}, " +
                                "{\"$gt\": [\"$array.field\", {\"$literal\": 1}]}, null]}}}, " +
                                "{\"$match\": {" + DocumentDbFilter.BOOLEAN_FLAG_FIELD + ": {\"$eq\": true}}}, " +
                                "{\"$project\": {" + DocumentDbFilter.BOOLEAN_FLAG_FIELD + ": 0}}, {\"$match\": " +
                                "{\"$expr\": {\"$eq\": [\"$$otherTestCollection__id\", \"$_id\"]}}}], \"as\": \"testCollection_array\"}}"),
                result.getAggregateOperations().get(0));
        Assertions.assertEquals(
                BsonDocument.parse("{\"$unwind\": {\"path\": \"$testCollection_array\", \"preserveNullAndEmptyArrays\": false}}"),
                result.getAggregateOperations().get(1));
        Assertions.assertEquals(
                BsonDocument.parse(
                        "{\"$group\": {\"_id\": {\"_id\": \"$_id\", "
                                + "\"testCollection_array_array_field\": \"$testCollection_array.array.field\", "
                                + "\"testCollection_array_array_field1\": \"$testCollection_array.array.field1\"}, "
                                + "\"Total\": {\"$sum\": 1}}}"),
                result.getAggregateOperations().get(2));
        Assertions.assertEquals(
                BsonDocument.parse(
                        "{\"$project\": {\"_id\": \"$_id._id\", "
                                + "\"testCollection_array.array.field\": \"$_id.testCollection_array_array_field\", "
                                + "\"testCollection_array.array.field1\": \"$_id.testCollection_array_array_field1\", \"Total\": \"$Total\"}}"),
                result.getAggregateOperations().get(3));
        Assertions.assertEquals(
                BsonDocument.parse(
                        "{\"$project\": {"
                                + "\"_id\": 1, "
                                + "\"testCollection_array.array.field\": 1, "
                                + "\"testCollection_array.array.field1\": 1, "
                                + "\"Total\": 1, "
                                + DocumentDbFilter.BOOLEAN_FLAG_FIELD
                                + ": {\"$cond\": [{\"$and\": [{\"$gt\": [\"$Total\", null]}, "
                                + "{\"$gt\": [{\"$literal\": 1}, null]}]}, "
                                + "{\"$gt\": [\"$Total\", {\"$literal\": 1}]}, null]}}}"),
                result.getAggregateOperations().get(4));
        Assertions.assertEquals(
                BsonDocument.parse("{\"$match\": {" + DocumentDbFilter.BOOLEAN_FLAG_FIELD + ": {\"$eq\": true}}}"),
                result.getAggregateOperations().get(5));
        Assertions.assertEquals(
                BsonDocument.parse("{\"$project\": {" + DocumentDbFilter.BOOLEAN_FLAG_FIELD + ": 0}}"),
                result.getAggregateOperations().get(6));
        Assertions.assertEquals(
                BsonDocument.parse("{\"$sort\": {\"testCollection_array.array.field\": 1}}"),
                result.getAggregateOperations().get(7));
        Assertions.assertEquals(
                BsonDocument.parse("{\"$limit\": 1}"), result.getAggregateOperations().get(8));
    }

    @Test
    @DisplayName("Tests that unsupported join conditions or types throw an exception.")
    void testUnsupportedJoins() {
        // Cannot do right join on tables from different collections.
        final String rightJoinQuery =
                String.format(
                        "SELECT * FROM \"%s\".\"%s\""
                                + " RIGHT JOIN \"%s\".\"%s\""
                                + " ON \"%s\" = \"%s\"",
                        DATABASE_NAME,
                        COLLECTION_NAME + "_array",
                        DATABASE_NAME,
                        OTHER_COLLECTION_NAME + "_otherArray",
                        COLLECTION_NAME + "__id",
                        OTHER_COLLECTION_NAME + "__id");

        String message = Assertions
                        .assertThrows(SQLException.class, () -> queryMapper.get(rightJoinQuery))
                        .getMessage();
        Assertions.assertTrue(message.contains("Unable to parse SQL"));
        Assertions.assertTrue(message.contains(SqlError.lookup(SqlError.UNSUPPORTED_JOIN_TYPE, "RIGHT")));


        // Cannot do a full outer join on tables from different collections.
        final String fullJoinQuery =
                String.format(
                        "SELECT * FROM \"%s\".\"%s\""
                                + "FULL JOIN \"%s\".\"%s\""
                                + "ON \"%s\" = \"%s\"",
                        DATABASE_NAME,
                        COLLECTION_NAME + "_array",
                        DATABASE_NAME,
                        OTHER_COLLECTION_NAME + "_otherArray",
                        COLLECTION_NAME + "__id",
                        OTHER_COLLECTION_NAME + "__id");
        message = Assertions.assertThrows(SQLException.class, () -> queryMapper.get(fullJoinQuery))
                .getMessage();
        Assertions.assertTrue(message.contains("Unable to parse SQL"));
        Assertions.assertTrue(message.contains(SqlError.lookup(SqlError.UNSUPPORTED_JOIN_TYPE, "FULL")));

        // Can only have a single equi-condition for a join between tables from same collection.
        final String multipleConditionsQuery =
                String.format(
                        "SELECT * FROM \"%s\".\"%s\""
                                + "INNER JOIN \"%s\".\"%s\""
                                + "ON \"%s\" = \"%s\""
                                + "OR \"%s\" > \"%s\"",
                        DATABASE_NAME,
                        COLLECTION_NAME + "_array",
                        DATABASE_NAME,
                        OTHER_COLLECTION_NAME + "_otherArray",
                        COLLECTION_NAME + "__id",
                        OTHER_COLLECTION_NAME + "__id",
                        COLLECTION_NAME + "__id",
                        OTHER_COLLECTION_NAME + "__id");
        message = Assertions.assertThrows(SQLException.class, () -> queryMapper.get(multipleConditionsQuery))
                .getMessage();
        Assertions.assertTrue(message.contains("Unable to parse SQL"));
        Assertions.assertTrue(message.contains(SqlError.lookup(SqlError.SINGLE_EQUIJOIN_ONLY)));

        // Can only join tables from same collection on foreign keys.
        final String nonForeignKeyQuery =
                String.format(
                        "SELECT * FROM \"%s\".\"%s\""
                                + "INNER JOIN \"%s\".\"%s\""
                                + "ON \"%s\".\"%s\" = \"%s\".\"%s\"",
                        DATABASE_NAME,
                        COLLECTION_NAME,
                        DATABASE_NAME,
                        COLLECTION_NAME + "_array",
                        COLLECTION_NAME,
                        COLLECTION_NAME + "__id",
                        COLLECTION_NAME + "_array",
                        "field");
        message = Assertions.assertThrows(SQLException.class, () -> queryMapper.get(nonForeignKeyQuery))
                .getMessage();
        Assertions.assertTrue(message.contains("Unable to parse SQL"));
        Assertions.assertTrue(message.contains(SqlError.lookup(SqlError.EQUIJOINS_ON_FK_ONLY)));

        // Can only join tables from same collection on foreign keys.
        final String nonEqualityQuery =
                String.format(
                        "SELECT * FROM \"%s\".\"%s\""
                                + "INNER JOIN \"%s\".\"%s\""
                                + "ON \"%s\".\"%s\" > \"%s\".\"%s\"",
                        DATABASE_NAME,
                        COLLECTION_NAME,
                        DATABASE_NAME,
                        COLLECTION_NAME + "_array",
                        COLLECTION_NAME,
                        COLLECTION_NAME + "__id",
                        COLLECTION_NAME + "_array",
                        "field");
        message = Assertions.assertThrows(SQLException.class, () -> queryMapper.get(nonEqualityQuery))
                .getMessage();
        Assertions.assertTrue(message.contains("Unable to parse SQL"));
        Assertions.assertTrue(message.contains(SqlError.lookup(SqlError.EQUIJOINS_ON_FK_ONLY)));
    }

    @Test
    @DisplayName("Tests SUM(1), and that field names generated by Calcite have $ symbols removed.")
    void testQueryWithSumOne() throws SQLException {
        final String query =
                String.format(
                        "SELECT SUM(1) FROM \"%s\".\"%s\"", DATABASE_NAME, COLLECTION_NAME);
        final DocumentDbMqlQueryContext result = queryMapper.get(query);
        Assertions.assertNotNull(result);
        Assertions.assertEquals(COLLECTION_NAME, result.getCollectionName());
        Assertions.assertEquals(1, result.getColumnMetaData().size());
        Assertions.assertEquals(2, result.getAggregateOperations().size());
        Assertions.assertEquals(
                BsonDocument.parse("{\"$project\": {\"_f0\": {\"$literal\": 1}, \"_id\": 0}}"),
                result.getAggregateOperations().get(0));
        Assertions.assertEquals(
                BsonDocument.parse(
                        "{\"$group\": {\"_id\": {}, \"EXPR$0\": {\"$sum\": \"$_f0\"}}}"),
                result.getAggregateOperations().get(1));
    }

    @Test
    @DisplayName("Tests CASE with one field, and three sections.")
    void testQueryWithCASE() throws SQLException {
        final String query =
                String.format(
                        "SELECT CASE " +
                                "WHEN \"field\" > 10 THEN 'A' " +
                                "WHEN \"field\" > 5 THEN 'B' " +
                                "ELSE 'C' END FROM \"%s\".\"%s\"", DATABASE_NAME, COLLECTION_NAME + "_array");
        final DocumentDbMqlQueryContext result = queryMapper.get(query);
        Assertions.assertNotNull(result);
        Assertions.assertEquals(COLLECTION_NAME, result.getCollectionName());
        Assertions.assertEquals(1, result.getColumnMetaData().size());
        Assertions.assertEquals(3, result.getAggregateOperations().size());
        Assertions.assertEquals(
                BsonDocument.parse(
                        "{\"$match\": " +
                                "{\"$or\": " +
                                "[{\"array.field\": {\"$exists\": true}}, {\"array.field1\": {\"$exists\": true}}, " +
                                "{\"array.field2\": {\"$exists\": true}}]}}"),
                result.getAggregateOperations().get(0));
        Assertions.assertEquals(
                BsonDocument.parse(
                        "{\"$unwind\": " +
                                "{\"path\": \"$array\", " +
                                "\"preserveNullAndEmptyArrays\": true, " +
                                "\"includeArrayIndex\": \"array_index_lvl_0\"}}"),
                result.getAggregateOperations().get(1));
        Assertions.assertEquals(
                BsonDocument.parse(
                        "{\"$project\": {\"EXPR$0\": {\"$cond\": [{\"$cond\": [{\"$and\": [{\"$gt\": [\"$array.field\", null]}, " +
                                "{\"$gt\": [{\"$literal\": 10}, null]}]}, " +
                                "{\"$gt\": [\"$array.field\", {\"$literal\": 10}]}, null]}, {\"$literal\": \"A\"}, " +
                                "{\"$cond\": [{\"$cond\": [{\"$and\": [{\"$gt\": [\"$array.field\", null]}, {\"$gt\": [{\"$literal\": 5}, null]}]}, " +
                                "{\"$gt\": [\"$array.field\", {\"$literal\": 5}]}, null]}, {\"$literal\": \"B\"}, {\"$literal\": \"C\"}]}]}, "
                                + "\"_id\": 0}}"),
                result.getAggregateOperations().get(2));
    }

    @Test
    @DisplayName("Tests a query with a where clause comparing two literals.")
    void testWhereTwoLiterals() throws SQLException {
        final String query =
                String.format(
                        "SELECT * FROM \"%s\".\"%s\" WHERE 2 > 1", DATABASE_NAME, COLLECTION_NAME);
        final DocumentDbMqlQueryContext result = queryMapper.get(query);
        Assertions.assertNotNull(result);
        Assertions.assertEquals(COLLECTION_NAME, result.getCollectionName());
        Assertions.assertEquals(1, result.getColumnMetaData().size());
        Assertions.assertEquals(1, result.getAggregateOperations().size());
        Assertions.assertEquals(BsonDocument.parse(
                "{\"$project\": {\"testCollection__id\": \"$_id\", \"_id\": 0}}"),
                result.getAggregateOperations().get(0));
    }

    @Test
    @DisplayName("Tests queries with SUBSTRING")
    void testQuerySubstring() throws SQLException {
        final String query =
                String.format(
                        "SELECT SUBSTRING(\"field\", 4, 2) FROM \"%s\".\"%s\" WHERE SUBSTRING(\"field\", 2, 3) = 'abc'" , DATABASE_NAME, COLLECTION_NAME + "_array");
        final DocumentDbMqlQueryContext result = queryMapper.get(query);
        Assertions.assertNotNull(result);
        Assertions.assertEquals(COLLECTION_NAME, result.getCollectionName());
        Assertions.assertEquals(1, result.getColumnMetaData().size());
        Assertions.assertEquals(6, result.getAggregateOperations().size());
        Assertions.assertEquals(
                BsonDocument.parse(
                        "{\"$match\": {\"$or\": [{\"array.field\": {\"$exists\": true}}, {\"array.field1\": {\"$exists\": true}}, {\"array.field2\": {\"$exists\": true}}]}}"),
                result.getAggregateOperations().get(0));
        Assertions.assertEquals(
                BsonDocument.parse(
                        "{\"$unwind\": {\"path\": \"$array\", \"preserveNullAndEmptyArrays\": true, \"includeArrayIndex\": \"array_index_lvl_0\"}}"),
                result.getAggregateOperations().get(1));
        Assertions.assertEquals(
                BsonDocument.parse(
                        "{\"$project\": {\"_id\": 1, \"array_index_lvl_0\": 1, \"array.field\": 1, \"array.field1\": 1, \"array.field2\": 1, \"placeholderField1F84EB1G3K47\": {\"$eq\": [{\"$substrCP\": [\"$array.field\", {\"$subtract\": [{\"$literal\": 2}, 1]}, {\"$literal\": 3}]}, {\"$literal\": \"abc\"}]}}}"),
                result.getAggregateOperations().get(2));
        Assertions.assertEquals(
                BsonDocument.parse(
                        "{\"$match\": {" + DocumentDbFilter.BOOLEAN_FLAG_FIELD + ": {\"$eq\": true}}}"),
                result.getAggregateOperations().get(3));
        Assertions.assertEquals(
                BsonDocument.parse(
                        "{\"$project\": {" + DocumentDbFilter.BOOLEAN_FLAG_FIELD + ": 0}}"),
                result.getAggregateOperations().get(4));
        Assertions.assertEquals(
                BsonDocument.parse(
                        "{\"$project\": {\"EXPR$0\": {\"$substrCP\": [\"$array.field\", {\"$subtract\": [{\"$literal\": 4}, 1]}, {\"$literal\": 2}]}, \"_id\": 0}}"),
                result.getAggregateOperations().get(5));
    }

    @Test
    @DisplayName("Tests queries with substring containing expressions works.")
    void testQuerySubstringExpr() throws SQLException {
        final String query =
                String.format(
                        "SELECT SUBSTRING(\"field\", \"field2\", \"field1\" - \"field2\") " +
                                "FROM \"%s\".\"%s\" WHERE SUBSTRING(\"field\", \"field2\", \"field1\" + \"field2\") = 'abcd'",
                        DATABASE_NAME, COLLECTION_NAME + "_array");
        final DocumentDbMqlQueryContext result = queryMapper.get(query);
        Assertions.assertNotNull(result);
        Assertions.assertEquals(COLLECTION_NAME, result.getCollectionName());
        Assertions.assertEquals(1, result.getColumnMetaData().size());
        Assertions.assertEquals(6, result.getAggregateOperations().size());
        Assertions.assertEquals(
                BsonDocument.parse(
                        "{\"$match\": {\"$or\": [{\"array.field\": {\"$exists\": true}}, {\"array.field1\": {\"$exists\": true}}, {\"array.field2\": {\"$exists\": true}}]}}"),
                result.getAggregateOperations().get(0));
        Assertions.assertEquals(
                BsonDocument.parse(
                        "{\"$unwind\": {\"path\": \"$array\", \"preserveNullAndEmptyArrays\": true, \"includeArrayIndex\": \"array_index_lvl_0\"}}"),
                result.getAggregateOperations().get(1));
        Assertions.assertEquals(
                BsonDocument.parse(
                        "{\"$project\": {"
                                + "\"_id\": 1, "
                                + "\"array_index_lvl_0\": 1, "
                                + "\"array.field\": 1, "
                                + "\"array.field1\": 1, "
                                + "\"array.field2\": 1, "
                                + DocumentDbFilter.BOOLEAN_FLAG_FIELD
                                + ": {\"$eq\": [{\"$substrCP\": [\"$array.field\", "
                                + "{\"$subtract\": [\"$array.field2\", 1]},"
                                + " {\"$add\": [\"$array.field1\", \"$array.field2\"]}]}, "
                                + "{\"$literal\": \"abcd\"}]}}}"),
                result.getAggregateOperations().get(2));
        Assertions.assertEquals(
                BsonDocument.parse(
                        "{\"$match\": {" + DocumentDbFilter.BOOLEAN_FLAG_FIELD + ": {\"$eq\": true}}}"),
                result.getAggregateOperations().get(3));
        Assertions.assertEquals(
                BsonDocument.parse(
                        "{\"$project\": {" + DocumentDbFilter.BOOLEAN_FLAG_FIELD + ": 0}}"),
                result.getAggregateOperations().get(4));
        Assertions.assertEquals(BsonDocument.parse(
                "{\"$project\": {"
                        + "\"EXPR$0\": {\"$substrCP\": [\"$array.field\", {\"$subtract\": [\"$array.field2\", 1]}, {\"$subtract\": [\"$array.field1\", \"$array.field2\"]}]}, \"_id\": 0}}"),
                result.getAggregateOperations().get(5));
    }

    @Test
    @DisplayName("Tests that unquoted identifiers retain their casing but are evaluated case-sensitively.")
    void testQueryWithUnquotedIdentifiers() throws SQLException {
        final String correctCasing =
                String.format("SELECT * FROM %s.%s", DATABASE_NAME, COLLECTION_NAME);
        final DocumentDbMqlQueryContext result = queryMapper.get(correctCasing);
        Assertions.assertNotNull(result);
        Assertions.assertEquals(COLLECTION_NAME, result.getCollectionName());
        Assertions.assertEquals(1, result.getColumnMetaData().size());
        Assertions.assertEquals(1, result.getAggregateOperations().size());

        final String incorrectCasing =
                String.format("SELECT * FROM %s.%s", DATABASE_NAME, COLLECTION_NAME.toUpperCase());
        Assertions.assertEquals(String.format(
                "Unable to parse SQL 'SELECT * FROM database.TESTCOLLECTION'.%n"
                        + " Reason: 'From line 1, column 15 to line 1, column 37:"
                        + " Object 'TESTCOLLECTION' not found within 'database'; did you mean 'testCollection'?'"),
                Assertions.assertThrows(SQLException.class, () -> queryMapper.get(incorrectCasing))
                        .getMessage());
    }

    @Test
    @DisplayName("Tests queries with where clause containing nested AND.")
    void testQueryAndWithTypes() throws SQLException {
        final String query =
                String.format(
                        "SELECT \"field\" > '2021-01-01' AND \"field\" < '2020-02-01' FROM \"%s\".\"%s\"",
                        DATABASE_NAME, DATE_COLLECTION_NAME);
        final DocumentDbMqlQueryContext result = queryMapper.get(query);
        Assertions.assertNotNull(result);
        Assertions.assertEquals(DATE_COLLECTION_NAME, result.getCollectionName());
        Assertions.assertEquals(1, result.getColumnMetaData().size());
        Assertions.assertEquals(1, result.getAggregateOperations().size());
        Assertions.assertEquals(
                BsonDocument.parse(
                        "{\"$project\": {"
                                + "\"EXPR$0\": {\"$cond\": [{\"$and\": [{\"$eq\": [true, {\"$cond\": ["
                                + "{\"$and\": [{\"$gt\": [\"$field\", null]}, "
                                + "{\"$gt\": [{\"$date\": \"2021-01-01T00:00:00Z\"}, null]}]}, "
                                + "{\"$gt\": [\"$field\", {\"$date\": \"2021-01-01T00:00:00Z\"}]}, null]}]}, "
                                + "{\"$eq\": [true, {\"$cond\": [{\"$and\": [{\"$gt\": [\"$field\", null]}, "
                                + "{\"$gt\": [{\"$date\": \"2020-02-01T00:00:00Z\"}, null]}]}, "
                                + "{\"$lt\": [\"$field\", {\"$date\": \"2020-02-01T00:00:00Z\"}]}, null]}]}]}, true, "
                                + "{\"$cond\": [{\"$or\": [{\"$eq\": [false, "
                                + "{\"$cond\": [{\"$and\": [{\"$gt\": [\"$field\", null]}, "
                                + "{\"$gt\": [{\"$date\": \"2021-01-01T00:00:00Z\"}, null]}]}, "
                                + "{\"$gt\": [\"$field\", {\"$date\": \"2021-01-01T00:00:00Z\"}]}, null]}]}, "
                                + "{\"$eq\": [false, {\"$cond\": [{\"$and\": [{\"$gt\": [\"$field\", null]}, "
                                + "{\"$gt\": [{\"$date\": \"2020-02-01T00:00:00Z\"}, null]}]}, "
                                + "{\"$lt\": [\"$field\", {\"$date\": \"2020-02-01T00:00:00Z\"}]}, null]}]}]}, false, null]}]}"
                                + "\"_id\": 0}}"),
                result.getAggregateOperations().get(0));
    }
<<<<<<< HEAD

    @Test
    @DisplayName("Tests that $addFields operation is added before $unwind.")
    void testJoinOpOrder() throws SQLException {
        final String query =
                String.format(
                        "SELECT \"testCollection\".\"testCollection__id\", \"testCollection\".\"fieldA\", \"testCollection_array\".\"field\" FROM \"%s\".\"%s\" " +
                                "LEFT JOIN \"%s\".\"%s\" ON \"testCollection\".\"testCollection__id\" = \"testCollection_array\".\"testCollection__id\""
                , DATABASE_NAME, COLLECTION_NAME, DATABASE_NAME, COLLECTION_NAME + "_array");
        final DocumentDbMqlQueryContext result = queryMapper.get(query);
        Assertions.assertNotNull(result);
        Assertions.assertEquals(COLLECTION_NAME, result.getCollectionName());
        Assertions.assertEquals(3, result.getColumnMetaData().size());
        Assertions.assertEquals(3, result.getAggregateOperations().size());
        Assertions.assertEquals(
                BsonDocument.parse(
                        "{\"$match\": {\"fieldA\": {\"$exists\": true}}}"),
                result.getAggregateOperations().get(0));
        Assertions.assertEquals(
                BsonDocument.parse(
                        "{\"$addFields\": {\"testCollection__id0\": {\"$cond\": [{\"$or\": [{\"$ifNull\": [\"$array.field\", false]}, {\"$ifNull\": [\"$array.field1\", false]}, {\"$ifNull\": [\"$array.field2\", false]}]}, \"$_id\", null]}, \"_id\": \"$_id\"}}"),
                result.getAggregateOperations().get(1));
        Assertions.assertEquals(
                BsonDocument.parse(
                        "{\"$match\": {\"fieldA\": {\"$exists\": true}}}"),
                result.getAggregateOperations().get(2));
    }

    @Test
    @DisplayName("Tests that $addFields operation is added before $unwind when an array is on the left.")
    void testJoinOpOrderAlt() throws SQLException {
        final String query =
                String.format(
                        "SELECT \"testCollection\".\"testCollection__id\", \"testCollection\".\"fieldA\", \"testCollection_array\".\"field\" FROM \"%s\".\"%s\" " +
                                "LEFT JOIN \"%s\".\"%s\" ON \"testCollection\".\"testCollection__id\" = \"testCollection_array\".\"testCollection__id\""
                        , DATABASE_NAME, COLLECTION_NAME + "_array", DATABASE_NAME, COLLECTION_NAME);
        final DocumentDbMqlQueryContext result = queryMapper.get(query);
        Assertions.assertNotNull(result);
        Assertions.assertEquals(COLLECTION_NAME, result.getCollectionName());
        Assertions.assertEquals(3, result.getColumnMetaData().size());
        Assertions.assertEquals(3, result.getAggregateOperations().size());
        Assertions.assertEquals(
                BsonDocument.parse(
                        "{\"$match\": {\"$or\": [{\"array.field\": {\"$exists\": true}}, {\"array.field1\": {\"$exists\": true}}, {\"array.field2\": {\"$exists\": true}}]}}"),
                result.getAggregateOperations().get(0));
        Assertions.assertEquals(
                BsonDocument.parse(
                        "{\"$addFields\": {\"testCollection__id0\": \"$_id\", \"_id\": {\"$cond\": [{\"$or\": [{\"$ifNull\": [\"$array.field\", false]}, {\"$ifNull\": [\"$array.field1\", false]}, {\"$ifNull\": [\"$array.field2\", false]}]}, \"$_id\", null]}}}"),
                result.getAggregateOperations().get(1));
        Assertions.assertEquals(
                BsonDocument.parse(
                        "{\"$unwind\": {\"path\": \"$array\", \"preserveNullAndEmptyArrays\": true, \"includeArrayIndex\": \"array_index_lvl_0\"}}"),
                result.getAggregateOperations().get(2));
    }
=======
>>>>>>> 01097076
}<|MERGE_RESOLUTION|>--- conflicted
+++ resolved
@@ -1039,7 +1039,6 @@
         Assertions.assertEquals(
                 BsonDocument.parse(
                         "{\"$addFields\": {\"testCollection__id0\": {\"$cond\": [{\"$or\": [{\"$ifNull\": [\"$array.field\", false]}, {\"$ifNull\": [\"$array.field1\", false]}, {\"$ifNull\": [\"$array.field2\", false]}]}, \"$_id\", null]}, \"_id\": \"$_id\"}}"),
-<<<<<<< HEAD
                 innerJoinResult.getAggregateOperations().get(1));
         Assertions.assertEquals(
                 BsonDocument.parse(
@@ -1047,13 +1046,6 @@
                                 + "\"path\": \"$array\", "
                                 + "\"includeArrayIndex\" : \"array_index_lvl_0\", "
                                 + "\"preserveNullAndEmptyArrays\": true }}"),
-=======
-                innerJoinResult.getAggregateOperations().get(2));
-        Assertions.assertEquals(
-                BsonDocument.parse(
-                        "{\"$project\": {\"testCollection__id\": \"$_id\", \"testCollection__id0\": \"$testCollection__id0\", \"array_index_lvl_0\": \"$array_index_lvl_0\", \"field\": \"$array.field\", \"field1\": \"$array.field1\", \"field2\": \"$array.field2\", \"_id\": 0}}"),
-                innerJoinResult.getAggregateOperations().get(3));
->>>>>>> 01097076
 
                 innerJoinResult.getAggregateOperations().get(2));
         final String leftJoin =
@@ -1084,14 +1076,6 @@
                                 + "\"path\": \"$array\", "
                                 + "\"includeArrayIndex\" : \"array_index_lvl_0\", "
                                 + "\"preserveNullAndEmptyArrays\": true }}"),
-<<<<<<< HEAD
-=======
-                leftJoinResult.getAggregateOperations().get(0));
-        Assertions.assertEquals(
-                BsonDocument.parse(
-                        "{\"$addFields\": "
-                                + "{\"testCollection__id0\": {\"$cond\": [{\"$or\": [{\"$ifNull\": [\"$array.field\", false]}, {\"$ifNull\": [\"$array.field1\", false]}, {\"$ifNull\": [\"$array.field2\", false]}]}, \"$_id\", null]}, \"_id\": \"$_id\"}}"),
->>>>>>> 01097076
                 leftJoinResult.getAggregateOperations().get(1));
         Assertions.assertEquals(
                 BsonDocument.parse(
@@ -1165,26 +1149,10 @@
                         "{\"$gt\": [{\"$literal\": 1}, null]}]}, {\"$gt\": [\"$array.field\", {\"$literal\": 1}]}, null]}}}"),
                 result.getAggregateOperations().get(3));
         Assertions.assertEquals(
-<<<<<<< HEAD
                 BsonDocument.parse("{\"$match\": {" + DocumentDbFilter.BOOLEAN_FLAG_FIELD + ": {\"$eq\": true}}}"),
                 result.getAggregateOperations().get(4));
         Assertions.assertEquals(
                 BsonDocument.parse("{\"$project\": {" + DocumentDbFilter.BOOLEAN_FLAG_FIELD + ": 0}}"),
-=======
-                BsonDocument.parse(
-                        "{\"$match\": " +
-                                "{\"$or\": [{\"array.field2\": {\"$exists\": true}}, " +
-                                "{\"array.field\": {\"$exists\": true}}, " +
-                                "{\"array.field1\": {\"$exists\": true}}]}}"),
-                result.getAggregateOperations().get(4));
-        Assertions.assertEquals(
-                BsonDocument.parse(
-                        "{\"$addFields\": "
-                                + "{\"testCollection__id0\": "
-                                + "{\"$cond\": [{\"$or\": [{\"$ifNull\": [\"$array.field2\", false]}, "
-                                + "{\"$ifNull\": [\"$array.field\", false]}, "
-                                + "{\"$ifNull\": [\"$array.field1\", false]}]}, \"$_id\", null]}, \"_id\": \"$_id\"}}"),
->>>>>>> 01097076
                 result.getAggregateOperations().get(5));
         Assertions.assertEquals(
                 BsonDocument.parse(
@@ -1780,7 +1748,6 @@
                                 + "\"_id\": 0}}"),
                 result.getAggregateOperations().get(0));
     }
-<<<<<<< HEAD
 
     @Test
     @DisplayName("Tests that $addFields operation is added before $unwind.")
@@ -1835,6 +1802,4 @@
                         "{\"$unwind\": {\"path\": \"$array\", \"preserveNullAndEmptyArrays\": true, \"includeArrayIndex\": \"array_index_lvl_0\"}}"),
                 result.getAggregateOperations().get(2));
     }
-=======
->>>>>>> 01097076
 }