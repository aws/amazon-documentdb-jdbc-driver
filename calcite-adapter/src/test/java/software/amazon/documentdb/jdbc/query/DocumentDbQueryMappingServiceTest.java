--- conflicted
+++ resolved
@@ -1384,18 +1384,6 @@
                 BsonDocument.parse(
                         "{\"$addFields\": {\"EXPR$0\": " +
                                 "{\"$cond\": [{\"$and\": [" +
-<<<<<<< HEAD
-                                "{\"$gt\": [\"$array.field\", {\"$literal\": 10}]}, " +
-                                "{\"$gt\": [\"$array.field\", null]}, " +
-                                "{\"$gt\": [{\"$literal\": 10}, null]}]}, {\"$literal\": \"A\"}, " +
-                                "{\"$cond\": [{\"$and\": [" +
-                                "{\"$gt\": [\"$array.field\", {\"$literal\": 5}]}, " +
-                                "{\"$gt\": [\"$array.field\", null]}, " +
-                                "{\"$gt\": [{\"$literal\": 5}, null]}]}, " +
-                                "{\"$literal\": \"B\"}, {\"$literal\": \"C\"}]}]}}}\n"),
-                result.getAggregateOperations().get(2));
-    }
-=======
                                 "{\"$gt\": [\"$array.field\", 10]}, " +
                                 "{\"$gt\": [\"$array.field\", null]}, " +
                                 "{\"$gt\": [10, null]}]}, \"A\", " +
@@ -1599,5 +1587,4 @@
                         "{\"$addFields\": {\"EXPR$0\": {\"$substrCP\": [\"$array.field\", {\"$subtract\": [\"$array.field2\", 1]}, {\"$subtract\": [\"$array.field1\", \"$array.field2\"]}]}}}"),
                 result.getAggregateOperations().get(5));
     }
->>>>>>> af0d7766
 }