/*
 * Copyright <2021> Amazon.com, Inc. or its affiliates. All Rights Reserved.
 *
 * Licensed under the Apache License, Version 2.0 (the "License").
 * You may not use this file except in compliance with the License.
 * A copy of the License is located at
 *
 *     http://www.apache.org/licenses/LICENSE-2.0
 *
 * or in the "license" file accompanying this file. This file is distributed
 * on an "AS IS" BASIS, WITHOUT WARRANTIES OR CONDITIONS OF ANY KIND, either
 * express or implied. See the License for the specific language governing
 * permissions and limitations under the License.
 *
 */

package software.amazon.documentdb.jdbc.query;

import com.mongodb.client.MongoClient;
import edu.umd.cs.findbugs.annotations.SuppressFBWarnings;
import org.bson.BsonDateTime;
import org.bson.BsonDocument;
import org.junit.jupiter.api.AfterAll;
import org.junit.jupiter.api.Assertions;
import org.junit.jupiter.api.BeforeAll;
import org.junit.jupiter.api.DisplayName;
import org.junit.jupiter.api.Test;
import org.junit.jupiter.api.extension.ExtendWith;
import software.amazon.documentdb.jdbc.DocumentDbConnectionProperties;
import software.amazon.documentdb.jdbc.calcite.adapter.DocumentDbFilter;
import software.amazon.documentdb.jdbc.common.test.DocumentDbFlapDoodleExtension;
import software.amazon.documentdb.jdbc.common.test.DocumentDbFlapDoodleTest;
import software.amazon.documentdb.jdbc.common.utilities.SqlError;
import software.amazon.documentdb.jdbc.metadata.DocumentDbDatabaseSchemaMetadata;
import software.amazon.documentdb.jdbc.persist.SchemaStoreFactory;
import software.amazon.documentdb.jdbc.persist.SchemaWriter;

import java.sql.SQLException;
import java.time.Instant;

import static software.amazon.documentdb.jdbc.metadata.DocumentDbDatabaseSchemaMetadata.VERSION_NEW;

@ExtendWith(DocumentDbFlapDoodleExtension.class)
public class DocumentDbQueryMappingServiceTest extends DocumentDbFlapDoodleTest {
    private static final String DATABASE_NAME = "database";
    private static final String USER = "user";
    private static final String PASSWORD = "password";
    private static final String COLLECTION_NAME = "testCollection";
    private static final String OTHER_COLLECTION_NAME = "otherTestCollection";
    private static final String DATE_COLLECTION_NAME = "dateTestCollection";
    private static final String COLLECTION_EXTRA_FIELD = "fieldTestCollection";
    private static DocumentDbQueryMappingService queryMapper;
    private static DocumentDbConnectionProperties connectionProperties;
    private static MongoClient client;

    @BeforeAll
    @SuppressFBWarnings(value = "HARD_CODE_PASSWORD", justification = "Hardcoded for test purposes only")
    static void initialize() throws SQLException {
        // Add a valid users to the local MongoDB instance.
        connectionProperties = new DocumentDbConnectionProperties();
        createUser(DATABASE_NAME, USER, PASSWORD);
        connectionProperties.setUser(USER);
        connectionProperties.setPassword(PASSWORD);
        connectionProperties.setDatabase(DATABASE_NAME);
        connectionProperties.setTlsEnabled("false");
        connectionProperties.setHostname("localhost:" + getMongoPort());
        final long dateTime = Instant.parse("2020-01-01T00:00:00.00Z").toEpochMilli();
        final BsonDocument document =
                BsonDocument.parse(
                        "{ \"_id\" : \"key\", \"array\" : [ { \"field\" : 1, \"field1\": \"value\" }, { \"field\" : 2, \"field2\" : \"value\" } ]}");

        final BsonDocument otherDocument =
                BsonDocument.parse(
                        "{ \"_id\" : \"key1\", \"otherArray\" : [ { \"field\" : 1, \"field3\": \"value\" }, { \"field\" : 2, \"field3\" : \"value\" } ]}");
        final BsonDocument doc1 = BsonDocument.parse("{\"_id\": 101}");
        doc1.append("field", new BsonDateTime(dateTime));
        final BsonDocument document3 =
                BsonDocument.parse(
                        "{ \"_id\" : \"key\", \"fieldA\": 3, \"array\" : [ { \"field\" : 1, \"field1\": \"value\" }, { \"field\" : 2, \"field2\" : \"value\" } ]}");

        client = createMongoClient(ADMIN_DATABASE, USER, PASSWORD);

        insertBsonDocuments(
                COLLECTION_NAME, DATABASE_NAME, new BsonDocument[]{document}, client);
        insertBsonDocuments(
                OTHER_COLLECTION_NAME, DATABASE_NAME, new BsonDocument[]{otherDocument}, client);
        insertBsonDocuments(DATE_COLLECTION_NAME, DATABASE_NAME, new BsonDocument[]{doc1}, client);
        insertBsonDocuments(
                COLLECTION_EXTRA_FIELD, DATABASE_NAME, new BsonDocument[]{document3}, client);
        final DocumentDbDatabaseSchemaMetadata databaseMetadata =
                DocumentDbDatabaseSchemaMetadata.get(connectionProperties, "id", VERSION_NEW, client);
        queryMapper = new DocumentDbQueryMappingService(connectionProperties, databaseMetadata, client);
    }

    @AfterAll
    static void afterAll() throws Exception {
        try (SchemaWriter schemaWriter = SchemaStoreFactory.createWriter(connectionProperties, client)) {
            schemaWriter.remove("id");
        }
        client.close();
    }

    @Test
    @DisplayName("Tests that select works for querying single base or virtual tables.")
    void testQueryWithSelect() throws SQLException {
        // Get the base table.
        final String basicQuery =
                String.format("SELECT * FROM \"%s\".\"%s\"", DATABASE_NAME, COLLECTION_NAME);
        DocumentDbMqlQueryContext result = queryMapper.get(basicQuery);
        Assertions.assertNotNull(result);
        Assertions.assertEquals(COLLECTION_NAME, result.getCollectionName());
        Assertions.assertEquals(1, result.getColumnMetaData().size());
        Assertions.assertEquals(1, result.getAggregateOperations().size());
        Assertions.assertEquals(
                BsonDocument.parse("{\"$project\": {\"testCollection__id\": '$_id', \"_id\": 0}}"),
                result.getAggregateOperations().get(0));

        // Get the nested table.
        final String nestedTableQuery =
                String.format("SELECT * FROM \"%s\".\"%s\"", DATABASE_NAME, COLLECTION_NAME + "_array");
        result = queryMapper.get(nestedTableQuery);
        Assertions.assertNotNull(result);
        Assertions.assertEquals(COLLECTION_NAME, result.getCollectionName());
        Assertions.assertEquals(5, result.getColumnMetaData().size());
        Assertions.assertEquals(3, result.getAggregateOperations().size());
        Assertions.assertEquals(
                BsonDocument.parse(
                        "{\"$match\": {\"$or\": ["
                                + "{\"array.field\": {\"$exists\": true}}, "
                                + "{\"array.field1\": {\"$exists\": true}}, "
                                + "{\"array.field2\": {\"$exists\": true}}]}}"),
                result.getAggregateOperations().get(0));
        Assertions.assertEquals(
                BsonDocument.parse(
                        "{ \"$unwind\": {"
                                + "\"path\": \"$array\", "
                                + "\"includeArrayIndex\" : \"array_index_lvl_0\", "
                                + "\"preserveNullAndEmptyArrays\": true }}"),
                result.getAggregateOperations().get(1));
        Assertions.assertEquals(
                BsonDocument.parse(
                        "{\"$project\": {"
                                + "\"testCollection__id\": \"$_id\", "
                                + "\"array_index_lvl_0\": \"$array_index_lvl_0\", "
                                + "\"field\": \"$array.field\", "
                                + "\"field1\": \"$array.field1\", "
                                + "\"field2\": \"$array.field2\", "
                                + "\"_id\": 0}}"),
                result.getAggregateOperations().get(2));
    }

    @Test
    @DisplayName("Tests that project works for querying a single table.")
    void testQueryWithProject() throws SQLException {
        final String query =
                String.format(
                        "SELECT \"%s\" FROM \"%s\".\"%s\"", "field", DATABASE_NAME, COLLECTION_NAME + "_array");
        final DocumentDbMqlQueryContext result = queryMapper.get(query);
        Assertions.assertNotNull(result);
        Assertions.assertEquals(COLLECTION_NAME, result.getCollectionName());
        Assertions.assertEquals(1, result.getColumnMetaData().size());
        Assertions.assertEquals(3, result.getAggregateOperations().size());
        Assertions.assertEquals(
                BsonDocument.parse(
                        "{\"$match\": {\"$or\": ["
                                + "{\"array.field1\": {\"$exists\": true}}, "
                                + "{\"array.field2\": {\"$exists\": true}}, "
                                + "{\"array.field\": {\"$exists\": true}}]}}"),
                result.getAggregateOperations().get(0));
        Assertions.assertEquals(
                BsonDocument.parse(
                        "{ \"$unwind\": {"
                                + "\"path\": \"$array\", "
                                + "\"includeArrayIndex\" : \"array_index_lvl_0\", "
                                + "\"preserveNullAndEmptyArrays\": true }}"),
                result.getAggregateOperations().get(1));
        Assertions.assertEquals(
                BsonDocument.parse(
                        "{\"$project\":{\"field\": \"$array.field\", \"_id\": 0}}"),
                result.getAggregateOperations().get(2));

    }

    @Test
    @DisplayName("Tests that distinct keyword works when querying a single table.")
    void testQueryWithDistinct() throws SQLException {
        final String query =
                String.format(
                        "SELECT DISTINCT \"%s\" FROM \"%s\".\"%s\"",
                        "field", DATABASE_NAME, COLLECTION_NAME + "_array");
        final DocumentDbMqlQueryContext result = queryMapper.get(query);
        Assertions.assertNotNull(result);
        Assertions.assertEquals(COLLECTION_NAME, result.getCollectionName());
        Assertions.assertEquals(1, result.getColumnMetaData().size());
        Assertions.assertEquals(4, result.getAggregateOperations().size());
        Assertions.assertEquals(
                BsonDocument.parse("{\"$match\": {\"$or\": ["
                        + "{\"array.field\": {\"$exists\": true}}, "
                        + "{\"array.field1\": {\"$exists\": true}}, "
                        + "{\"array.field2\": {\"$exists\": true}}]}}"),
                result.getAggregateOperations().get(0));
        Assertions.assertEquals(
                BsonDocument.parse(
                        "{ \"$unwind\": {"
                                + "\"path\": \"$array\", "
                                + "\"includeArrayIndex\" : \"array_index_lvl_0\", "
                                + "\"preserveNullAndEmptyArrays\": true }}"),
                result.getAggregateOperations().get(1));
        Assertions.assertEquals(
                BsonDocument.parse("{\"$group\": {\"_id\": \"$array.field\"}}"),
                result.getAggregateOperations().get(2));
        Assertions.assertEquals(
                BsonDocument.parse("{\"$project\": {\"array.field\": \"$_id\"}}"),
                result.getAggregateOperations().get(3));
    }

    @Test
    @DisplayName("Tests that as works when querying a single table.")
    void testQueryWithAs() throws SQLException {
        final String query =
                String.format(
                        "SELECT \"%s\" AS \"renamed\" FROM \"%s\".\"%s\"",
                        "field", DATABASE_NAME, COLLECTION_NAME + "_array");
        final DocumentDbMqlQueryContext result = queryMapper.get(query);
        Assertions.assertNotNull(result);
        Assertions.assertEquals(COLLECTION_NAME, result.getCollectionName());
        Assertions.assertEquals(1, result.getColumnMetaData().size());
        Assertions.assertEquals(3, result.getAggregateOperations().size());
        Assertions.assertEquals(
                BsonDocument.parse("{\"$match\": {\"$or\": ["
                        + "{\"array.field1\": {\"$exists\": true}}, "
                        + "{\"array.field2\": {\"$exists\": true}}, "
                        + "{\"array.field\": {\"$exists\": true}}]}}"),
                result.getAggregateOperations().get(0));
        Assertions.assertEquals(
                BsonDocument.parse(
                        "{ \"$unwind\": {"
                                + "\"path\": \"$array\", "
                                + "\"includeArrayIndex\" : \"array_index_lvl_0\", "
                                + "\"preserveNullAndEmptyArrays\": true }}"),
                result.getAggregateOperations().get(1));
        Assertions.assertEquals(
                BsonDocument.parse(
                        "{\"$project\":{\"renamed\": \"$array.field\", \"_id\": 0}}"),
                result.getAggregateOperations().get(2));

    }

    @Test
    @DisplayName("Tests that where works with 1 or more conditions when querying a single table.")
    void testQueryWithWhere() throws SQLException {
        final String queryWithWhere =
                String.format(
                        "SELECT * FROM \"%s\".\"%s\" WHERE \"%s\" = %s",
                        DATABASE_NAME, COLLECTION_NAME + "_array", "field", 1);
        DocumentDbMqlQueryContext result = queryMapper.get(queryWithWhere);
        Assertions.assertNotNull(result);
        Assertions.assertEquals(COLLECTION_NAME, result.getCollectionName());
        Assertions.assertEquals(5, result.getColumnMetaData().size());
        Assertions.assertEquals(6, result.getAggregateOperations().size());
        Assertions.assertEquals(
                BsonDocument.parse(
                        "{\"$match\": {\"$or\": ["
                                + "{\"array.field\": {\"$exists\": true}}, "
                                + "{\"array.field1\": {\"$exists\": true}}, "
                                + "{\"array.field2\": {\"$exists\": true}}]}}"),
                result.getAggregateOperations().get(0));
        Assertions.assertEquals(
                BsonDocument.parse(
                        "{ \"$unwind\": {"
                                + "\"path\": \"$array\", "
                                + "\"includeArrayIndex\" : \"array_index_lvl_0\", "
                                + "\"preserveNullAndEmptyArrays\": true }}"),
                result.getAggregateOperations().get(1));
        Assertions.assertEquals(
                BsonDocument.parse(
                        "{\"$project\": {"
                                + "\"_id\": 1, "
                                + "\"array_index_lvl_0\": 1, "
                                + "\"array.field\": 1, "
                                + "\"array.field1\": 1, "
                                + "\"array.field2\": 1, "
                                + DocumentDbFilter.BOOLEAN_FLAG_FIELD
                                + ": {\"$eq\": [\"$array.field\", {\"$literal\": 1}]}}}}"),
                result.getAggregateOperations().get(2));
        Assertions.assertEquals(
                BsonDocument.parse("{\"$match\": {" + DocumentDbFilter.BOOLEAN_FLAG_FIELD + ": {\"$eq\": true}}}"),
                result.getAggregateOperations().get(3));
        Assertions.assertEquals(
                BsonDocument.parse("{\"$project\": {" + DocumentDbFilter.BOOLEAN_FLAG_FIELD + ": 0}}"),
                result.getAggregateOperations().get(4));
        Assertions.assertEquals(
                BsonDocument.parse(
                        "{\"$project\": "
                                + "{\"testCollection__id\": \"$_id\", "
                                + "\"array_index_lvl_0\": \"$array_index_lvl_0\", "
                                + "\"field\": \"$array.field\", "
                                + "\"field1\": \"$array.field1\", "
                                + "\"field2\": \"$array.field2\", "
                                + "\"_id\": 0}}"),
        result.getAggregateOperations().get(5));

        final String queryWithCompoundWhere =
                String.format(
                        "SELECT * FROM \"%s\".\"%s\" WHERE \"%s\" = '%s' AND \"%s\" > %s",
                        DATABASE_NAME, COLLECTION_NAME + "_array", "field1", "value", "field", 0);
        result = queryMapper.get(queryWithCompoundWhere);
        Assertions.assertNotNull(result);
        Assertions.assertEquals(COLLECTION_NAME, result.getCollectionName());
        Assertions.assertEquals(5, result.getColumnMetaData().size());
        Assertions.assertEquals(6, result.getAggregateOperations().size());
        Assertions.assertEquals(
                BsonDocument.parse(
                        "{\"$match\": {\"$or\": ["
                                + "{\"array.field\": {\"$exists\": true}}, "
                                + "{\"array.field1\": {\"$exists\": true}}, "
                                + "{\"array.field2\": {\"$exists\": true}}]}}"),
                result.getAggregateOperations().get(0));
        Assertions.assertEquals(
                BsonDocument.parse(
                        "{ \"$unwind\": {"
                                + "\"path\": \"$array\", "
                                + "\"includeArrayIndex\" : \"array_index_lvl_0\", "
                                + "\"preserveNullAndEmptyArrays\": true }}"),
                result.getAggregateOperations().get(1));
        Assertions.assertEquals(
                BsonDocument.parse(
                        "{\"$project\": {\"_id\": 1, "
                                + "\"array_index_lvl_0\": 1, "
                                + "\"array.field\": 1, "
                                + "\"array.field1\": 1, "
                                + "\"array.field2\": 1, "
                                + DocumentDbFilter.BOOLEAN_FLAG_FIELD
                                + ": {\"$cond\": ["
                                + "{\"$and\": [{\"$eq\": [true, {\"$eq\": [\"$array.field1\", {\"$literal\": \"value\"}]}]}, "
                                + "{\"$eq\": [true, {\"$cond\": "
                                + "[{\"$and\": [{\"$gt\": [\"$array.field\", null]}, "
                                + "{\"$gt\": [{\"$literal\": 0}, null]}]}, "
                                + "{\"$gt\": [\"$array.field\", {\"$literal\": 0}]}, null]}]}]}, true, "
                                + "{\"$cond\": "
                                + "[{\"$or\": [{\"$eq\": [false, {\"$eq\": [\"$array.field1\", {\"$literal\": \"value\"}]}]}, "
                                + "{\"$eq\": [false, {\"$cond\": "
                                + "[{\"$and\": [{\"$gt\": [\"$array.field\", null]}, "
                                + "{\"$gt\": [{\"$literal\": 0}, null]}]}, "
                                + "{\"$gt\": [\"$array.field\", {\"$literal\": 0}]}, null]}]}]}, false, null]}]}}}"),
                result.getAggregateOperations().get(2));
        Assertions.assertEquals(
                BsonDocument.parse("{\"$match\": {" + DocumentDbFilter.BOOLEAN_FLAG_FIELD + ": {\"$eq\": true}}}"),
                result.getAggregateOperations().get(3));
        Assertions.assertEquals(
                BsonDocument.parse("{\"$project\": {" + DocumentDbFilter.BOOLEAN_FLAG_FIELD + ": 0}}"),
                result.getAggregateOperations().get(4));
        Assertions.assertEquals(
                BsonDocument.parse(
                        "{\"$project\": "
                                + "{\"testCollection__id\": \"$_id\", "
                                + "\"array_index_lvl_0\": \"$array_index_lvl_0\", "
                                + "\"field\": \"$array.field\", "
                                + "\"field1\": \"$array.field1\", "
                                + "\"field2\": \"$array.field2\", "
                                + "\"_id\": 0}}"),
                result.getAggregateOperations().get(5));
    }

    @Test
    @DisplayName("Tests that limit works when querying a single table.")
    void testQueryWithLimit() throws SQLException {
        final String query =
                String.format(
                        "SELECT * FROM \"%s\".\"%s\" LIMIT 1", DATABASE_NAME, COLLECTION_NAME + "_array");
        final DocumentDbMqlQueryContext result = queryMapper.get(query);
        Assertions.assertNotNull(result);
        Assertions.assertEquals(COLLECTION_NAME, result.getCollectionName());
        Assertions.assertEquals(5, result.getColumnMetaData().size());
        Assertions.assertEquals(4, result.getAggregateOperations().size());
        Assertions.assertEquals(
                BsonDocument.parse(
                        "{\"$match\": {\"$or\": ["
                                + "{\"array.field\": {\"$exists\": true}}, "
                                + "{\"array.field1\": {\"$exists\": true}}, "
                                + "{\"array.field2\": {\"$exists\": true}}]}}"),
                result.getAggregateOperations().get(0));
        Assertions.assertEquals(
                BsonDocument.parse(
                        "{ \"$unwind\": {"
                                + "\"path\": \"$array\", "
                                + "\"includeArrayIndex\" : \"array_index_lvl_0\", "
                                + "\"preserveNullAndEmptyArrays\": true }}"),
                result.getAggregateOperations().get(1));
        Assertions.assertEquals(
                BsonDocument.parse("{\"$limit\": 1}"), result.getAggregateOperations().get(2));
        Assertions.assertEquals(
                BsonDocument.parse(
                        "{\"$project\": "
                                + "{\"testCollection__id\": \"$_id\", "
                                + "\"array_index_lvl_0\": \"$array_index_lvl_0\", "
                                + "\"field\": \"$array.field\", "
                                + "\"field1\": \"$array.field1\", "
                                + "\"field2\": \"$array.field2\", "
                                + "\"_id\": 0}}"),
                result.getAggregateOperations().get(3));
    }

    @Test
    @DisplayName("Tests that order by works with 1 or more sort conditions in ascending and descending order.")
    void testQueryWithOrderBy() throws SQLException {
        final String queryWithAscendingSort =
                String.format(
                        "SELECT * FROM \"%s\".\"%s\" ORDER BY \"%s\" ASC",
                        DATABASE_NAME, COLLECTION_NAME + "_array", "field");
        DocumentDbMqlQueryContext result = queryMapper.get(queryWithAscendingSort);
        Assertions.assertNotNull(result);
        Assertions.assertEquals(COLLECTION_NAME, result.getCollectionName());
        Assertions.assertEquals(5, result.getColumnMetaData().size());
        Assertions.assertEquals(4, result.getAggregateOperations().size());
        Assertions.assertEquals(
                BsonDocument.parse(
                        "{\"$match\": {\"$or\": ["
                                + "{\"array.field\": {\"$exists\": true}}, "
                                + "{\"array.field1\": {\"$exists\": true}}, "
                                + "{\"array.field2\": {\"$exists\": true}}]}}"),
                result.getAggregateOperations().get(0));
        Assertions.assertEquals(
                BsonDocument.parse(
                        "{ \"$unwind\": {"
                                + "\"path\": \"$array\", "
                                + "\"includeArrayIndex\" : \"array_index_lvl_0\", "
                                + "\"preserveNullAndEmptyArrays\": true }}"),
                result.getAggregateOperations().get(1));
        Assertions.assertEquals(
                BsonDocument.parse(
                        "{\"$project\": "
                                + "{\"testCollection__id\": \"$_id\", "
                                + "\"array_index_lvl_0\": \"$array_index_lvl_0\", "
                                + "\"field\": \"$array.field\", "
                                + "\"field1\": \"$array.field1\", "
                                + "\"field2\": \"$array.field2\", "
                                + "\"_id\": 0}}"),
                result.getAggregateOperations().get(2));
        Assertions.assertEquals(
                BsonDocument.parse("{ \"$sort\": {\"field\": 1 } }"),
                result.getAggregateOperations().get(3));

        final String queryWithDescendingSort =
                String.format(
                        "SELECT * FROM \"%s\".\"%s\" ORDER BY \"%s\" DESC",
                        DATABASE_NAME, COLLECTION_NAME + "_array", "field");
        result = queryMapper.get(queryWithDescendingSort);
        Assertions.assertNotNull(result);
        Assertions.assertEquals(COLLECTION_NAME, result.getCollectionName());
        Assertions.assertEquals(5, result.getColumnMetaData().size());
        Assertions.assertEquals(4, result.getAggregateOperations().size());
        Assertions.assertEquals(
                BsonDocument.parse(
                        "{\"$match\": {\"$or\": ["
                                + "{\"array.field\": {\"$exists\": true}}, "
                                + "{\"array.field1\": {\"$exists\": true}}, "
                                + "{\"array.field2\": {\"$exists\": true}}]}}"),
                result.getAggregateOperations().get(0));
        Assertions.assertEquals(
                BsonDocument.parse(
                        "{ \"$unwind\": {"
                                + "\"path\": \"$array\", "
                                + "\"includeArrayIndex\" : \"array_index_lvl_0\", "
                                + "\"preserveNullAndEmptyArrays\": true }}"),
                result.getAggregateOperations().get(1));
        Assertions.assertEquals(
                BsonDocument.parse(
                        "{\"$project\": "
                                + "{\"testCollection__id\": \"$_id\", "
                                + "\"array_index_lvl_0\": \"$array_index_lvl_0\", "
                                + "\"field\": \"$array.field\", "
                                + "\"field1\": \"$array.field1\", "
                                + "\"field2\": \"$array.field2\", "
                                + "\"_id\": 0}}"),
                result.getAggregateOperations().get(2));
        Assertions.assertEquals(
                BsonDocument.parse("{ \"$sort\": {\"field\": -1 } }"),
                result.getAggregateOperations().get(3));

        final String queryWithCompoundSort =
                String.format(
                        "SELECT * FROM \"%s\".\"%s\" ORDER BY \"%s\" ASC, \"%s\" DESC",
                        DATABASE_NAME, COLLECTION_NAME + "_array", "field", "field1");
        result = queryMapper.get(queryWithCompoundSort);
        Assertions.assertNotNull(result);
        Assertions.assertEquals(COLLECTION_NAME, result.getCollectionName());
        Assertions.assertEquals(5, result.getColumnMetaData().size());
        Assertions.assertEquals(4, result.getAggregateOperations().size());
        Assertions.assertEquals(
                BsonDocument.parse(
                        "{\"$match\": {\"$or\": ["
                                + "{\"array.field\": {\"$exists\": true}}, "
                                + "{\"array.field1\": {\"$exists\": true}}, "
                                + "{\"array.field2\": {\"$exists\": true}}]}}"),
                result.getAggregateOperations().get(0));
        Assertions.assertEquals(
                BsonDocument.parse(
                        "{ \"$unwind\": {"
                                + "\"path\": \"$array\", "
                                + "\"includeArrayIndex\" : \"array_index_lvl_0\", "
                                + "\"preserveNullAndEmptyArrays\": true }}"),
                result.getAggregateOperations().get(1));
        Assertions.assertEquals(
                BsonDocument.parse(
                        "{\"$project\": "
                                + "{\"testCollection__id\": \"$_id\", "
                                + "\"array_index_lvl_0\": \"$array_index_lvl_0\", "
                                + "\"field\": \"$array.field\", "
                                + "\"field1\": \"$array.field1\", "
                                + "\"field2\": \"$array.field2\", "
                                + "\"_id\": 0}}"),
                result.getAggregateOperations().get(2));
        Assertions.assertEquals(
                BsonDocument.parse("{ \"$sort\": {\"field\": 1, \"field1\": -1 } }"),
                result.getAggregateOperations().get(3));
    }

    @Test
    @DisplayName("Tests that group by works when querying a single table.")
    void testQueryWithGroupBy() throws SQLException {
        final String queryWithGroupBy =
                String.format(
                        "SELECT \"%s\", \"%s\", \"%s\" FROM \"%s\".\"%s\" GROUP BY \"%s\", \"%s\", \"%s\"",
                        COLLECTION_NAME + "__id",
                        "field",
                        "field1",
                        DATABASE_NAME,
                        COLLECTION_NAME + "_array",
                        COLLECTION_NAME + "__id",
                        "field",
                        "field1");
        final DocumentDbMqlQueryContext result = queryMapper.get(queryWithGroupBy);
        Assertions.assertNotNull(result);
        Assertions.assertEquals(COLLECTION_NAME, result.getCollectionName());
        Assertions.assertEquals(3, result.getColumnMetaData().size());
        Assertions.assertEquals(4, result.getAggregateOperations().size());
        Assertions.assertEquals(
                BsonDocument.parse(
                        "{\"$match\": {\"$or\": ["
                                + "{\"array.field\": {\"$exists\": true}}, "
                                + "{\"array.field1\": {\"$exists\": true}}, "
                                + "{\"array.field2\": {\"$exists\": true}}]}}"),
                result.getAggregateOperations().get(0));
        Assertions.assertEquals(
                BsonDocument.parse(
                        "{ \"$unwind\": {"
                                + "\"path\": \"$array\", "
                                + "\"includeArrayIndex\" : \"array_index_lvl_0\", "
                                + "\"preserveNullAndEmptyArrays\": true }}"),
                result.getAggregateOperations().get(1));
        Assertions.assertEquals(
                BsonDocument.parse(
                        "{\"$group\": {\"_id\": {\"_id\": \"$_id\", \"array_field\": \"$array.field\", \"array_field1\": \"$array.field1\"}}}"),
                result.getAggregateOperations().get(2));
        Assertions.assertEquals(
                BsonDocument.parse(
                        "{\"$project\": {\"_id\": \"$_id._id\", \"array.field\": \"$_id.array_field\", \"array.field1\": \"$_id.array_field1\"}}"),
                result.getAggregateOperations().get(3));
    }

    @Test
    @DisplayName("Tests that count, sum, min, max, and avg work when querying a single table.")
    void testQueryWithAggregateFunctions() throws SQLException {
        final String queryWithCount =
                String.format(
                        "SELECT COUNT(\"%s\") FROM \"%s\".\"%s\"",
                        "field1", DATABASE_NAME, COLLECTION_NAME + "_array");
        DocumentDbMqlQueryContext result = queryMapper.get(queryWithCount);
        Assertions.assertNotNull(result);
        Assertions.assertEquals(COLLECTION_NAME, result.getCollectionName());
        Assertions.assertEquals(1, result.getColumnMetaData().size());
        Assertions.assertEquals(4, result.getAggregateOperations().size());
        Assertions.assertEquals(
                BsonDocument.parse(
                        "{\"$match\": {\"$or\": ["
                                + "{\"array.field\": {\"$exists\": true}}, "
                                + "{\"array.field2\": {\"$exists\": true}}, "
                                + "{\"array.field1\": {\"$exists\": true}}]}}"),
                result.getAggregateOperations().get(0));
        Assertions.assertEquals(
                BsonDocument.parse(
                        "{ \"$unwind\": {"
                                + "\"path\": \"$array\", "
                                + "\"includeArrayIndex\" : \"array_index_lvl_0\", "
                                + "\"preserveNullAndEmptyArrays\": true }}"),
                result.getAggregateOperations().get(1));
        Assertions.assertEquals(
                BsonDocument.parse("{\"$project\": {\"field1\": \"$array.field1\", \"_id\": 0}}"),
                result.getAggregateOperations().get(2));
        Assertions.assertEquals(
                BsonDocument.parse(
                        "{\"$group\": {\"_id\": {}, \"EXPR$0\": {\"$sum\": {\"$cond\": [{\"$ifNull\": [\"$field1\", false]}, 1, 0]}}}}"),
                result.getAggregateOperations().get(3));

        final String queryWithDistinctCount =
                String.format(
                        "SELECT COUNT(DISTINCT \"%s\") FROM \"%s\".\"%s\"",
                        "field1", DATABASE_NAME, COLLECTION_NAME + "_array");
        result = queryMapper.get(queryWithDistinctCount);
        Assertions.assertNotNull(result);
        Assertions.assertEquals(COLLECTION_NAME, result.getCollectionName());
        Assertions.assertEquals(1, result.getColumnMetaData().size());
        Assertions.assertEquals(5, result.getAggregateOperations().size());
        Assertions.assertEquals(
                BsonDocument.parse(
                        "{\"$match\": {\"$or\": ["
                                + "{\"array.field\": {\"$exists\": true}}, "
                                + "{\"array.field2\": {\"$exists\": true}}, "
                                + "{\"array.field1\": {\"$exists\": true}}]}}"),
                result.getAggregateOperations().get(0));
        Assertions.assertEquals(
                BsonDocument.parse(
                        "{ \"$unwind\": {"
                                + "\"path\": \"$array\", "
                                + "\"includeArrayIndex\" : \"array_index_lvl_0\", "
                                + "\"preserveNullAndEmptyArrays\": true }}"),
                result.getAggregateOperations().get(1));
        Assertions.assertEquals(
                BsonDocument.parse("{\"$project\": {\"field1\": \"$array.field1\", \"_id\": 0}}"),
                result.getAggregateOperations().get(2));
        Assertions.assertEquals(
                BsonDocument.parse(
                        "{\"$group\": {\"_id\": {}, \"EXPR$0\": {\"$addToSet\": \"$field1\"}}}"),
                result.getAggregateOperations().get(3));
        Assertions.assertEquals(
                BsonDocument.parse("{\"$project\": {\"_id\": 0, \"EXPR$0\": {\"$size\": \"$EXPR$0\"}}}"),
                result.getAggregateOperations().get(4));

        final String queryWithAverage =
                String.format(
                        "SELECT AVG(\"%s\") FROM \"%s\".\"%s\"",
                        "field", DATABASE_NAME, COLLECTION_NAME + "_array");
        result = queryMapper.get(queryWithAverage);
        Assertions.assertNotNull(result);
        Assertions.assertEquals(COLLECTION_NAME, result.getCollectionName());
        Assertions.assertEquals(1, result.getColumnMetaData().size());
        Assertions.assertEquals(4, result.getAggregateOperations().size());
        Assertions.assertEquals(
                BsonDocument.parse(
                        "{\"$match\": {\"$or\": ["
                                + "{\"array.field1\": {\"$exists\": true}}, "
                                + "{\"array.field2\": {\"$exists\": true}}, "
                                + "{\"array.field\": {\"$exists\": true}}]}}"),
                result.getAggregateOperations().get(0));
        Assertions.assertEquals(
                BsonDocument.parse(
                        "{ \"$unwind\": {"
                                + "\"path\": \"$array\", "
                                + "\"includeArrayIndex\" : \"array_index_lvl_0\", "
                                + "\"preserveNullAndEmptyArrays\": true }}"),
                result.getAggregateOperations().get(1));
        Assertions.assertEquals(
                BsonDocument.parse("{\"$project\": {\"field\": \"$array.field\", \"_id\": 0}}"),
                result.getAggregateOperations().get(2));
        Assertions.assertEquals(
                BsonDocument.parse("{\"$group\": {\"_id\": {}, \"EXPR$0\": {\"$avg\": \"$field\"}}}"),
                result.getAggregateOperations().get(3));

        final String queryWithAverageDistinct =
                String.format(
                        "SELECT AVG(DISTINCT \"%s\") FROM \"%s\".\"%s\"",
                        "field", DATABASE_NAME, COLLECTION_NAME + "_array");
        result = queryMapper.get(queryWithAverageDistinct);
        Assertions.assertNotNull(result);
        Assertions.assertEquals(COLLECTION_NAME, result.getCollectionName());
        Assertions.assertEquals(1, result.getColumnMetaData().size());
        Assertions.assertEquals(5, result.getAggregateOperations().size());
        Assertions.assertEquals(
                BsonDocument.parse(
                        "{\"$match\": {\"$or\": ["
                                + "{\"array.field1\": {\"$exists\": true}}, "
                                + "{\"array.field2\": {\"$exists\": true}}, "
                                + "{\"array.field\": {\"$exists\": true}}]}}"),
                result.getAggregateOperations().get(0));
        Assertions.assertEquals(
                BsonDocument.parse(
                        "{ \"$unwind\": {"
                                + "\"path\": \"$array\", "
                                + "\"includeArrayIndex\" : \"array_index_lvl_0\", "
                                + "\"preserveNullAndEmptyArrays\": true }}"),
                result.getAggregateOperations().get(1));
        Assertions.assertEquals(
                BsonDocument.parse("{\"$project\": {\"field\": \"$array.field\", \"_id\": 0}}"),
                result.getAggregateOperations().get(2));
        Assertions.assertEquals(
                BsonDocument.parse(
                        "{\"$group\": {\"_id\": {}, \"EXPR$0\": {\"$addToSet\": \"$field\"}}}"),
                result.getAggregateOperations().get(3));
        Assertions.assertEquals(
                BsonDocument.parse("{\"$project\": {\"_id\": 0, \"EXPR$0\": {\"$avg\": \"$EXPR$0\"}}}"),
                result.getAggregateOperations().get(4));

        final String queryWithSum =
                String.format(
                        "SELECT SUM(\"%s\") FROM \"%s\".\"%s\"",
                        "field", DATABASE_NAME, COLLECTION_NAME + "_array");
        result = queryMapper.get(queryWithSum);
        Assertions.assertNotNull(result);
        Assertions.assertEquals(COLLECTION_NAME, result.getCollectionName());
        Assertions.assertEquals(1, result.getColumnMetaData().size());
        Assertions.assertEquals(4, result.getAggregateOperations().size());
        Assertions.assertEquals(
                BsonDocument.parse(
                        "{\"$match\": {\"$or\": ["
                                + "{\"array.field1\": {\"$exists\": true}}, "
                                + "{\"array.field2\": {\"$exists\": true}}, "
                                + "{\"array.field\": {\"$exists\": true}}]}}"),
                result.getAggregateOperations().get(0));
        Assertions.assertEquals(
                BsonDocument.parse(
                        "{ \"$unwind\": {"
                                + "\"path\": \"$array\", "
                                + "\"includeArrayIndex\" : \"array_index_lvl_0\", "
                                + "\"preserveNullAndEmptyArrays\": true }}"),
                result.getAggregateOperations().get(1));
        Assertions.assertEquals(
                BsonDocument.parse("{\"$project\": {\"field\": \"$array.field\", \"_id\": 0}}"),
                result.getAggregateOperations().get(2));
        Assertions.assertEquals(
                BsonDocument.parse("{\"$group\": {\"_id\": {}, \"EXPR$0\": {\"$sum\": \"$field\"}}}"),
                result.getAggregateOperations().get(3));

        final String queryWithSumDistinct =
                String.format(
                        "SELECT SUM(DISTINCT \"%s\") FROM \"%s\".\"%s\"",
                        "field", DATABASE_NAME, COLLECTION_NAME + "_array");
        result = queryMapper.get(queryWithSumDistinct);
        Assertions.assertNotNull(result);
        Assertions.assertEquals(COLLECTION_NAME, result.getCollectionName());
        Assertions.assertEquals(1, result.getColumnMetaData().size());
        Assertions.assertEquals(5, result.getAggregateOperations().size());
        Assertions.assertEquals(
                BsonDocument.parse(
                        "{\"$match\": {\"$or\": ["
                                + "{\"array.field1\": {\"$exists\": true}}, "
                                + "{\"array.field2\": {\"$exists\": true}}, "
                                + "{\"array.field\": {\"$exists\": true}}]}}"),
                result.getAggregateOperations().get(0));
        Assertions.assertEquals(
                BsonDocument.parse(
                        "{ \"$unwind\": {"
                                + "\"path\": \"$array\", "
                                + "\"includeArrayIndex\" : \"array_index_lvl_0\", "
                                + "\"preserveNullAndEmptyArrays\": true }}"),
                result.getAggregateOperations().get(1));
        Assertions.assertEquals(
                BsonDocument.parse("{\"$project\": {\"field\": \"$array.field\", \"_id\": 0}}"),
                result.getAggregateOperations().get(2));
        Assertions.assertEquals(
                BsonDocument.parse(
                        "{\"$group\": {\"_id\": {}, \"EXPR$0\": {\"$addToSet\": \"$field\"}}}"),
                result.getAggregateOperations().get(3));
        Assertions.assertEquals(
                BsonDocument.parse("{\"$project\": {\"_id\": 0, \"EXPR$0\": {\"$sum\": \"$EXPR$0\"}}}"),
                result.getAggregateOperations().get(4));


        final String queryWithMin =
                String.format(
                        "SELECT MIN(\"%s\") FROM \"%s\".\"%s\"",
                        "field", DATABASE_NAME, COLLECTION_NAME + "_array");
        result = queryMapper.get(queryWithMin);
        Assertions.assertNotNull(result);
        Assertions.assertEquals(COLLECTION_NAME, result.getCollectionName());
        Assertions.assertEquals(1, result.getColumnMetaData().size());
        Assertions.assertEquals(4, result.getAggregateOperations().size());
        Assertions.assertEquals(
                BsonDocument.parse(
                        "{\"$match\": {\"$or\": ["
                                + "{\"array.field1\": {\"$exists\": true}}, "
                                + "{\"array.field2\": {\"$exists\": true}}, "
                                + "{\"array.field\": {\"$exists\": true}}]}}"),
                result.getAggregateOperations().get(0));
        Assertions.assertEquals(
                BsonDocument.parse(
                        "{ \"$unwind\": {"
                                + "\"path\": \"$array\", "
                                + "\"includeArrayIndex\" : \"array_index_lvl_0\", "
                                + "\"preserveNullAndEmptyArrays\": true }}"),
                result.getAggregateOperations().get(1));
        Assertions.assertEquals(
                BsonDocument.parse("{\"$project\": {\"field\": \"$array.field\", \"_id\": 0}}"),
                result.getAggregateOperations().get(2));
        Assertions.assertEquals(
                BsonDocument.parse("{\"$group\": {\"_id\": {}, \"EXPR$0\": {\"$min\": \"$field\"}}}"),
                result.getAggregateOperations().get(3));

        final String queryWithMax =
                String.format(
                        "SELECT MAX(\"%s\") FROM \"%s\".\"%s\"",
                        "field", DATABASE_NAME, COLLECTION_NAME + "_array");
        result = queryMapper.get(queryWithMax);
        Assertions.assertNotNull(result);
        Assertions.assertEquals(COLLECTION_NAME, result.getCollectionName());
        Assertions.assertEquals(1, result.getColumnMetaData().size());
        Assertions.assertEquals(4, result.getAggregateOperations().size());
        Assertions.assertEquals(
                BsonDocument.parse(
                        "{\"$match\": {\"$or\": ["
                                + "{\"array.field1\": {\"$exists\": true}}, "
                                + "{\"array.field2\": {\"$exists\": true}}, "
                                + "{\"array.field\": {\"$exists\": true}}]}}"),
                result.getAggregateOperations().get(0));
        Assertions.assertEquals(
                BsonDocument.parse(
                        "{ \"$unwind\": {"
                                + "\"path\": \"$array\", "
                                + "\"includeArrayIndex\" : \"array_index_lvl_0\", "
                                + "\"preserveNullAndEmptyArrays\": true }}"),
                result.getAggregateOperations().get(1));
        Assertions.assertEquals(
                BsonDocument.parse("{\"$project\": {\"field\": \"$array.field\", \"_id\": 0}}"),
                result.getAggregateOperations().get(2));
        Assertions.assertEquals(
                BsonDocument.parse("{\"$group\": {\"_id\": {}, \"EXPR$0\": {\"$max\": \"$field\"}}}"),
                result.getAggregateOperations().get(3));
    }

    @Test
    @DisplayName("Tests that arithmetic operators work when querying a single table.")
    void testQueryWithArithmeticOperators() throws SQLException {
        final String queryWithSum =
                String.format(
                        "SELECT SUM(\"%s\") / COUNT(\"%s\") FROM \"%s\".\"%s\"",
                        "field", "field", DATABASE_NAME, COLLECTION_NAME + "_array");
        final DocumentDbMqlQueryContext result = queryMapper.get(queryWithSum);
        Assertions.assertNotNull(result);
        Assertions.assertEquals(COLLECTION_NAME, result.getCollectionName());
        Assertions.assertEquals(1, result.getColumnMetaData().size());
        Assertions.assertEquals(5, result.getAggregateOperations().size());
        Assertions.assertEquals(
                BsonDocument.parse(
                        "{\"$match\": {\"$or\": ["
                                + "{\"array.field1\": {\"$exists\": true}}, "
                                + "{\"array.field2\": {\"$exists\": true}}, "
                                + "{\"array.field\": {\"$exists\": true}}]}}"),
                result.getAggregateOperations().get(0));
        Assertions.assertEquals(
                BsonDocument.parse(
                        "{ \"$unwind\": {"
                                + "\"path\": \"$array\", "
                                + "\"includeArrayIndex\" : \"array_index_lvl_0\", "
                                + "\"preserveNullAndEmptyArrays\": true }}"),
                result.getAggregateOperations().get(1));
        Assertions.assertEquals(
                BsonDocument.parse("{\"$project\": {\"field\": \"$array.field\", \"_id\": 0}}"),
                result.getAggregateOperations().get(2));
        Assertions.assertEquals(
                BsonDocument.parse(
                        "{\"$group\": {\"_id\": {}, \"_f0\": {\"$sum\": \"$field\"}, \"_f1\": {\"$sum\": {\"$cond\": [{\"$ifNull\": [\"$field\", false]}, 1, 0]}}}}"),
                result.getAggregateOperations().get(3));
        Assertions.assertEquals(
                BsonDocument.parse(
                        "{\"$project\": {\"EXPR$0\": {\"$divide\": [{\"$cond\": [{\"$eq\": [\"$_f1\", {\"$literal\": 0}]}, null, \"$_f0\"]}, \"$_f1\"]}, \"_id\": 0}}"),
                result.getAggregateOperations().get(4));
    }

    @Test
    @DisplayName("Tests that having works when querying a single table.")
    void testQueryWithHaving() throws SQLException {
        final String queryWithHaving =
                String.format(
                        "SELECT \"%s\", \"%s\", \"%s\" FROM \"%s\".\"%s\""
                                + "GROUP BY \"%s\", \"%s\", \"%s\" HAVING COUNT(*) > 1",
                        COLLECTION_NAME + "__id",
                        "field",
                        "field1",
                        DATABASE_NAME,
                        COLLECTION_NAME + "_array",
                        COLLECTION_NAME + "__id",
                        "field",
                        "field1");
        final DocumentDbMqlQueryContext result = queryMapper.get(queryWithHaving);
        Assertions.assertNotNull(result);
        Assertions.assertEquals(COLLECTION_NAME, result.getCollectionName());
        Assertions.assertEquals(3, result.getColumnMetaData().size());
        Assertions.assertEquals(8, result.getAggregateOperations().size());
        Assertions.assertEquals(
                BsonDocument.parse(
                        "{\"$match\": {\"$or\": ["
                                + "{\"array.field2\": {\"$exists\": true}}, "
                                + "{\"array.field\": {\"$exists\": true}}, "
                                + "{\"array.field1\": {\"$exists\": true}}]}}"),
                result.getAggregateOperations().get(0));
        Assertions.assertEquals(
                BsonDocument.parse(
                        "{ \"$unwind\": {"
                                + "\"path\": \"$array\", "
                                + "\"includeArrayIndex\" : \"array_index_lvl_0\", "
                                + "\"preserveNullAndEmptyArrays\": true }}"),
                result.getAggregateOperations().get(1));
        Assertions.assertEquals(
                BsonDocument.parse(
                        "{\"$group\": {\"_id\": {\"_id\": \"$_id\", \"array_field\": \"$array.field\", \"array_field1\": \"$array.field1\"}, \"_f3\": {\"$sum\": 1}}}"),
                result.getAggregateOperations().get(2));
        Assertions.assertEquals(
                BsonDocument.parse(
                        "{\"$project\": {\"_id\": \"$_id._id\", \"array.field\": \"$_id.array_field\", \"array.field1\": \"$_id.array_field1\", \"_f3\": \"$_f3\"}}"),
                result.getAggregateOperations().get(3));
        Assertions.assertEquals(
                BsonDocument.parse(
                        "{\"$project\": "
                                + "{\"_id\": 1, "
                                + "\"array.field\": 1, "
                                + "\"array.field1\": 1, \""
                                + "_f3\": 1, "
                                + DocumentDbFilter.BOOLEAN_FLAG_FIELD
                                + ": {\"$cond\": [{\"$and\": ["
                                + "{\"$gt\": [\"$_f3\", null]}, "
                                + "{\"$gt\": [{\"$literal\": 1}, null]}]}, "
                                + "{\"$gt\": [\"$_f3\", {\"$literal\": 1}]}, null]}}}"),
                result.getAggregateOperations().get(4));
        Assertions.assertEquals(
                BsonDocument.parse(
                        "{\"$match\": {" + DocumentDbFilter.BOOLEAN_FLAG_FIELD + ": {\"$eq\": true}}}"),
                result.getAggregateOperations().get(5));
        Assertions.assertEquals(
                BsonDocument.parse(
                        "{\"$project\": {" + DocumentDbFilter.BOOLEAN_FLAG_FIELD + ": 0}}"),
                result.getAggregateOperations().get(6));
    }

    @Test
    @DisplayName("Tests that a statement with project, where, group by, having, order, and limit works for a single table.")
    void testComplexQuery() throws SQLException {
        final String complexQuery =
                String.format(
                        "SELECT \"%s\", \"%s\" AS \"renamed\", COUNT(*) AS \"Total\" FROM \"%s\".\"%s\""
                                + "WHERE \"%s\" = 'key' GROUP BY \"%s\", \"%s\", \"%s\""
                                + "HAVING COUNT(*) > 1 ORDER BY \"renamed\" LIMIT 1",
                        COLLECTION_NAME + "__id",
                        "field",
                        DATABASE_NAME,
                        COLLECTION_NAME + "_array",
                        COLLECTION_NAME + "__id",
                        COLLECTION_NAME + "__id",
                        "field",
                        "field1");
        final DocumentDbMqlQueryContext result = queryMapper.get(complexQuery);
        Assertions.assertNotNull(result);
        Assertions.assertEquals(COLLECTION_NAME, result.getCollectionName());
        Assertions.assertEquals(3, result.getColumnMetaData().size());
        Assertions.assertEquals(13, result.getAggregateOperations().size());
        Assertions.assertEquals(
                BsonDocument.parse("{\"$match\": {\"$or\": ["
                        + "{\"array.field1\": {\"$exists\": true}}, "
                        + "{\"array.field2\": {\"$exists\": true}}, "
                        + "{\"array.field\": {\"$exists\": true}}]}}"),
                result.getAggregateOperations().get(0));
        Assertions.assertEquals(
                BsonDocument.parse(
                        "{ \"$unwind\": {"
                                + "\"path\": \"$array\", "
                                + "\"includeArrayIndex\" : \"array_index_lvl_0\", "
                                + "\"preserveNullAndEmptyArrays\": true }}"),
                result.getAggregateOperations().get(1));
        Assertions.assertEquals(
                BsonDocument.parse(
                        "{\"$project\": {"
                                + "\"_id\": 1, "
                                + "\"array_index_lvl_0\": 1, "
                                + "\"array.field\": 1, "
                                + "\"array.field1\": 1, "
                                + "\"array.field2\": 1, "
                                + DocumentDbFilter.BOOLEAN_FLAG_FIELD
                                + ": {\"$eq\": [\"$_id\", {\"$literal\": \"key\"}]}}}"),
                result.getAggregateOperations().get(2));
        Assertions.assertEquals(
                BsonDocument.parse(
                        "{\"$match\": {" + DocumentDbFilter.BOOLEAN_FLAG_FIELD + ": {\"$eq\": true}}}"),
                result.getAggregateOperations().get(3));
        Assertions.assertEquals(
                BsonDocument.parse(
                        "{\"$project\": {" + DocumentDbFilter.BOOLEAN_FLAG_FIELD + ": 0}}"),
                result.getAggregateOperations().get(4));
        Assertions.assertEquals(
                BsonDocument.parse(
                        "{\"$group\": " +
                                "{\"_id\": {\"_id\": \"$_id\", " +
                                "\"array_field\": \"$array.field\", \"array_field1\": \"$array.field1\"}, " +
                                "\"Total\": {\"$sum\": 1}}}"),
                result.getAggregateOperations().get(5));
        Assertions.assertEquals(
                BsonDocument.parse("{\"$project\": {\"_id\": \"$_id._id\", " +
                        "\"array.field\": \"$_id.array_field\", \"array.field1\": \"$_id.array_field1\", \"Total\": \"$Total\"}}"),
                result.getAggregateOperations().get(6));
        Assertions.assertEquals(
                BsonDocument.parse(
                        "{\"$project\": {"
                                + "\"_id\": 1, "
                                + "\"array.field\": 1, "
                                + "\"array.field1\": 1, "
                                + "\"Total\": 1, "
                                + DocumentDbFilter.BOOLEAN_FLAG_FIELD
                                + ": {\"$cond\": [{\"$and\": ["
                                + "{\"$gt\": [\"$Total\", null]}, "
                                + "{\"$gt\": [{\"$literal\": 1}, null]}]}, "
                                + "{\"$gt\": [\"$Total\", {\"$literal\": 1}]}, null]}}}"),
                result.getAggregateOperations().get(7));
        Assertions.assertEquals(
                BsonDocument.parse("{\"$match\": {" + DocumentDbFilter.BOOLEAN_FLAG_FIELD + ": {\"$eq\": true}}}"),
                result.getAggregateOperations().get(8));
        Assertions.assertEquals(
                BsonDocument.parse("{\"$project\": {" + DocumentDbFilter.BOOLEAN_FLAG_FIELD + ": 0}}"),
                result.getAggregateOperations().get(9));
        Assertions.assertEquals(
                BsonDocument.parse(
                    "{\"$project\": {\"testCollection__id\": \"$_id\", \"renamed\": \"$array.field\", \"Total\": \"$Total\", \"_id\": 0}}"),
                result.getAggregateOperations().get(10));
        Assertions.assertEquals(
                BsonDocument.parse("{\"$sort\": {\"renamed\": 1}}"),
                result.getAggregateOperations().get(11));
        Assertions.assertEquals(
                BsonDocument.parse("{\"$limit\": 1}}"),
                result.getAggregateOperations().get(12));
    }

    @Test
    @DisplayName("Tests that a statement with join works for two tables from the same collection.")
    void testSameCollectionJoin() throws SQLException {
        final String innerJoin =
                String.format(
                        "SELECT * FROM \"%s\".\"%s\""
                                + "INNER JOIN \"%s\".\"%s\""
                                + "ON \"%s\".\"%s\" = \"%s\".\"%s\"",
                        DATABASE_NAME,
                        COLLECTION_NAME,
                        DATABASE_NAME,
                        COLLECTION_NAME + "_array",
                        COLLECTION_NAME,
                        COLLECTION_NAME + "__id",
                        COLLECTION_NAME + "_array",
                        COLLECTION_NAME + "__id");
        final DocumentDbMqlQueryContext innerJoinResult = queryMapper.get(innerJoin);
        Assertions.assertNotNull(innerJoinResult);
        Assertions.assertEquals(COLLECTION_NAME, innerJoinResult.getCollectionName());
        Assertions.assertEquals(6, innerJoinResult.getColumnMetaData().size());
        Assertions.assertEquals(4, innerJoinResult.getAggregateOperations().size());
<<<<<<< HEAD
=======
        Assertions.assertEquals(
                BsonDocument.parse(
                        "{ \"$unwind\": {"
                                + "\"path\": \"$array\", "
                                + "\"includeArrayIndex\" : \"array_index_lvl_0\", "
                                + "\"preserveNullAndEmptyArrays\": true }}"),
                innerJoinResult.getAggregateOperations().get(0));
>>>>>>> f27acfa2
        Assertions.assertEquals(
                BsonDocument.parse("{\"$match\": {\"$or\": ["
                        + "{\"array.field\": {\"$exists\": true}}, "
                        + "{\"array.field1\": {\"$exists\": true}}, "
                        + "{\"array.field2\": {\"$exists\": true}}]}}"),
                innerJoinResult.getAggregateOperations().get(0));
        Assertions.assertEquals(
                BsonDocument.parse(
                        "{\"$addFields\": {\"testCollection__id0\": {\"$cond\": [{\"$or\": [{\"$ifNull\": [\"$array.field\", false]}, {\"$ifNull\": [\"$array.field1\", false]}, {\"$ifNull\": [\"$array.field2\", false]}]}, \"$_id\", null]}, \"_id\": \"$_id\"}}"),
<<<<<<< HEAD
                innerJoinResult.getAggregateOperations().get(1));
        Assertions.assertEquals(
                BsonDocument.parse(
                        "{ \"$unwind\": {"
                                + "\"path\": \"$array\", "
                                + "\"includeArrayIndex\" : \"array_index_lvl_0\", "
                                + "\"preserveNullAndEmptyArrays\": true }}"),
=======
                innerJoinResult.getAggregateOperations().get(2));
        Assertions.assertEquals(
                BsonDocument.parse(
                        "{\"$project\": {\"testCollection__id\": \"$_id\", \"testCollection__id0\": \"$testCollection__id0\", \"array_index_lvl_0\": \"$array_index_lvl_0\", \"field\": \"$array.field\", \"field1\": \"$array.field1\", \"field2\": \"$array.field2\", \"_id\": 0}}"),
                innerJoinResult.getAggregateOperations().get(3));
>>>>>>> f27acfa2

                innerJoinResult.getAggregateOperations().get(2));
        final String leftJoin =
                String.format(
                        "SELECT * FROM \"%s\".\"%s\""
                                + "LEFT JOIN \"%s\".\"%s\""
                                + "ON \"%s\".\"%s\" = \"%s\".\"%s\"",
                        DATABASE_NAME,
                        COLLECTION_NAME,
                        DATABASE_NAME,
                        COLLECTION_NAME + "_array",
                        COLLECTION_NAME,
                        COLLECTION_NAME + "__id",
                        COLLECTION_NAME + "_array",
                        COLLECTION_NAME + "__id");
        final DocumentDbMqlQueryContext leftJoinResult = queryMapper.get(leftJoin);
        Assertions.assertNotNull(leftJoinResult);
        Assertions.assertEquals(COLLECTION_NAME, leftJoinResult.getCollectionName());
        Assertions.assertEquals(6, leftJoinResult.getColumnMetaData().size());
        Assertions.assertEquals(3, leftJoinResult.getAggregateOperations().size());
<<<<<<< HEAD
        Assertions.assertEquals(
                BsonDocument.parse(
                        "{\"$addFields\": {\"testCollection__id0\": {\"$cond\": [{\"$or\": [{\"$ifNull\": [\"$array.field\", false]}, {\"$ifNull\": [\"$array.field1\", false]}, {\"$ifNull\": [\"$array.field2\", false]}]}, \"$_id\", null]}, \"_id\": \"$_id\"}}"),
                leftJoinResult.getAggregateOperations().get(0));
=======
>>>>>>> f27acfa2
        Assertions.assertEquals(
                BsonDocument.parse(
                        "{ \"$unwind\": {"
                                + "\"path\": \"$array\", "
                                + "\"includeArrayIndex\" : \"array_index_lvl_0\", "
                                + "\"preserveNullAndEmptyArrays\": true }}"),
                leftJoinResult.getAggregateOperations().get(1));
        Assertions.assertEquals(
                BsonDocument.parse(
<<<<<<< HEAD
=======
                        "{\"$addFields\": "
                                + "{\"testCollection__id0\": {\"$cond\": [{\"$or\": [{\"$ifNull\": [\"$array.field\", false]}, {\"$ifNull\": [\"$array.field1\", false]}, {\"$ifNull\": [\"$array.field2\", false]}]}, \"$_id\", null]}, \"_id\": \"$_id\"}}"),
                leftJoinResult.getAggregateOperations().get(1));
        Assertions.assertEquals(
                BsonDocument.parse(
>>>>>>> f27acfa2
                        "{\"$project\": "
                                + "{\"testCollection__id\": \"$_id\", "
                                + "\"testCollection__id0\": \"$testCollection__id0\", "
                                + "\"array_index_lvl_0\": \"$array_index_lvl_0\", "
                                + "\"field\": \"$array.field\", "
                                + "\"field1\": \"$array.field1\", "
                                + "\"field2\": \"$array.field2\", "
                                + "\"_id\": 0}}"),
                leftJoinResult.getAggregateOperations().get(2));
    }

    @Test
    @DisplayName("Tests that a statement with project, where, group by, having, order, and limit "
            + "works for tables from the same collection.")
    void testComplexQueryWithSameCollectionJoin() throws SQLException {
        final String complexQuery =
                String.format(
                        "SELECT \"%s\" AS \"renamed\", COUNT(*) AS \"Total\" FROM \"%s\".\"%s\""
                                + "INNER JOIN \"%s\".\"%s\""
                                + "ON \"%s\".\"%s\" = \"%s\".\"%s\""
                                + "WHERE \"%s\" > 1 GROUP BY \"%s\".\"%s\", \"%s\", \"%s\""
                                + "HAVING COUNT(*) > 1 ORDER BY \"renamed\" LIMIT 1",
                        "field",
                        DATABASE_NAME,
                        COLLECTION_NAME,
                        DATABASE_NAME,
                        COLLECTION_NAME + "_array",
                        COLLECTION_NAME,
                        COLLECTION_NAME + "__id",
                        COLLECTION_NAME + "_array",
                        COLLECTION_NAME + "__id",
                        "field",
                        COLLECTION_NAME,
                        COLLECTION_NAME + "__id",
                        "field",
                        "field1");
        final DocumentDbMqlQueryContext result = queryMapper.get(complexQuery);
        Assertions.assertNotNull(result);
        Assertions.assertEquals(COLLECTION_NAME, result.getCollectionName());
        Assertions.assertEquals(2, result.getColumnMetaData().size());
        Assertions.assertEquals(14, result.getAggregateOperations().size());
<<<<<<< HEAD
        Assertions.assertEquals(
                BsonDocument.parse(
                        "{\"$match\": {\"$or\": [{\"array.field2\": {\"$exists\": true}}, " +
                                "{\"array.field\": {\"$exists\": true}}, " +
                                "{\"array.field1\": {\"$exists\": true}}]}}"),
                result.getAggregateOperations().get(0));
=======
>>>>>>> f27acfa2
        Assertions.assertEquals(
                BsonDocument.parse(
                        "{\"$addFields\": " +
                                "{\"testCollection__id0\": " +
                                "{\"$cond\": [{\"$or\": [{\"$ifNull\": [\"$array.field\", false]}, " +
                                "{\"$ifNull\": [\"$array.field1\", false]}, " +
                                "{\"$ifNull\": [\"$array.field2\", false]}]}, \"$_id\", null]}, \"_id\": \"$_id\"}}"),
                result.getAggregateOperations().get(1));
        Assertions.assertEquals(
                BsonDocument.parse(

                        "{ \"$unwind\": {"
                                + "\"path\": \"$array\", "
                                + "\"includeArrayIndex\" : \"array_index_lvl_0\", "
                                + "\"preserveNullAndEmptyArrays\": true }}"),
                result.getAggregateOperations().get(2));
        Assertions.assertEquals(
                BsonDocument.parse("{\"$addFields\": {" + DocumentDbFilter.BOOLEAN_FLAG_FIELD + ": " +
                        "{\"$cond\": [{\"$and\": [{\"$gt\": [\"$array.field\", null]}, " +
                        "{\"$gt\": [{\"$literal\": 1}, null]}]}, {\"$gt\": [\"$array.field\", {\"$literal\": 1}]}, null]}}}"),
                result.getAggregateOperations().get(3));
        Assertions.assertEquals(
<<<<<<< HEAD
                BsonDocument.parse("{\"$match\": {" + DocumentDbFilter.BOOLEAN_FLAG_FIELD + ": {\"$eq\": true}}}"),
                result.getAggregateOperations().get(4));
        Assertions.assertEquals(
                BsonDocument.parse("{\"$project\": {" + DocumentDbFilter.BOOLEAN_FLAG_FIELD + ": 0}}"),
=======
                BsonDocument.parse(
                        "{\"$match\": " +
                                "{\"$or\": [{\"array.field2\": {\"$exists\": true}}, " +
                                "{\"array.field\": {\"$exists\": true}}, " +
                                "{\"array.field1\": {\"$exists\": true}}]}}"),
                result.getAggregateOperations().get(4));
        Assertions.assertEquals(
                BsonDocument.parse(
                        "{\"$addFields\": "
                                + "{\"testCollection__id0\": "
                                + "{\"$cond\": [{\"$or\": [{\"$ifNull\": [\"$array.field2\", false]}, "
                                + "{\"$ifNull\": [\"$array.field\", false]}, "
                                + "{\"$ifNull\": [\"$array.field1\", false]}]}, \"$_id\", null]}, \"_id\": \"$_id\"}}"),
>>>>>>> f27acfa2
                result.getAggregateOperations().get(5));
        Assertions.assertEquals(
                BsonDocument.parse(
                        "{\"$group\": " +
                                "{\"_id\": {\"_id\": \"$_id\", \"array_field\": \"$array.field\", \"array_field1\": \"$array.field1\"}, " +
                                "\"Total\": {\"$sum\": 1}}}"),
                result.getAggregateOperations().get(6));
        Assertions.assertEquals(
                BsonDocument.parse(
                        "{\"$project\": " +
                                "{\"_id\": \"$_id._id\", \"array.field\": \"$_id.array_field\", " +
                                "\"array.field1\": \"$_id.array_field1\", \"Total\": \"$Total\"}}"),
                result.getAggregateOperations().get(7));
        Assertions.assertEquals(
                BsonDocument.parse(
                        "{\"$project\": "
                                + "{\"_id\": 1, "
                                + "\"array.field\": 1, "
                                + "\"array.field1\": 1, "
                                + "\"Total\": 1, "
                                + DocumentDbFilter.BOOLEAN_FLAG_FIELD
                                + ": {\"$cond\": [{\"$and\": [{\"$gt\": [\"$Total\", null]}, "
                                + "{\"$gt\": [{\"$literal\": 1}, null]}]}, "
                                + "{\"$gt\": [\"$Total\", {\"$literal\": 1}]}, null]}}}"),
                result.getAggregateOperations().get(8));
        Assertions.assertEquals(
                BsonDocument.parse("{\"$match\": {" + DocumentDbFilter.BOOLEAN_FLAG_FIELD + ": {\"$eq\": true}}}}"),
                result.getAggregateOperations().get(9));
        Assertions.assertEquals(
                BsonDocument.parse("{\"$project\": {" + DocumentDbFilter.BOOLEAN_FLAG_FIELD + ": 0}}"),
                result.getAggregateOperations().get(10));
        Assertions.assertEquals(
                BsonDocument.parse("{\"$sort\": {\"array.field\": 1}}"),
                result.getAggregateOperations().get(11));
        Assertions.assertEquals(
                BsonDocument.parse("{\"$limit\": 1}"),
                result.getAggregateOperations().get(12));
    }

    @Test
    @DisplayName("Tests that a valid query that cannot be executed purely with aggregate throws an exception.")
    void testUnsupportedQuery() {
        // Union requires 2 separate calls.
        final String query =
                String.format("SELECT * FROM \"%s\".\"%s\" UNION SELECT \"%s\" FROM \"%s\".\"%s\"",
                        DATABASE_NAME, COLLECTION_NAME, COLLECTION_NAME + "__id", DATABASE_NAME, COLLECTION_NAME + "_array");
        Assertions.assertEquals(SqlError.lookup(SqlError.UNSUPPORTED_SQL, query),
                Assertions.assertThrows(SQLException.class, () -> queryMapper.get(query))
                        .getMessage());
    }

    @Test
    @DisplayName("Tests that an invalid query throws an exception.")
    void testInvalidQuery() {
        // Column counts here are mismatched so this is invalid sql.
        final String query =
                String.format("SELECT * FROM \"%s\".\"%s\" UNION SELECT * FROM \"%s\".\"%s\"",
                        DATABASE_NAME, COLLECTION_NAME, DATABASE_NAME, COLLECTION_NAME + "_array");
        Assertions.assertEquals(String.format("Unable to parse SQL"
                        + " 'SELECT * FROM \"database\".\"testCollection\" UNION SELECT * FROM \"database\".\"testCollection_array\"'.%n"
                        + " Reason: 'At line 1, column 56: Column count mismatch in UNION'"),
                Assertions.assertThrows(SQLException.class, () -> queryMapper.get(query))
                        .getMessage());
    }

    @Test
    @DisplayName("Tests a simple query with a join between 2 different collections.")
    void testDifferentCollectionJoin() throws SQLException {
        final String innerJoin =
                String.format(
                        "SELECT * FROM \"%s\".\"%s\""
                                + "INNER JOIN \"%s\".\"%s\""
                                + "ON \"%s\".\"%s\" = \"%s\".\"%s\"",
                        DATABASE_NAME,
                        COLLECTION_NAME + "_array",
                        DATABASE_NAME,
                        OTHER_COLLECTION_NAME + "_otherArray",
                        COLLECTION_NAME + "_array",
                        COLLECTION_NAME + "__id",
                        OTHER_COLLECTION_NAME + "_otherArray",
                        OTHER_COLLECTION_NAME + "__id");
        DocumentDbMqlQueryContext result = queryMapper.get(innerJoin);
        Assertions.assertNotNull(result);
        Assertions.assertEquals(9, result.getColumnMetaData().size());
        Assertions.assertEquals(5, result.getAggregateOperations().size());
        Assertions.assertEquals(
                BsonDocument.parse(
                        "{\"$match\": {\"$or\": "
                                + "[{\"array.field\": {\"$exists\": true}}, "
                                + "{\"array.field1\": {\"$exists\": true}}, "
                                + "{\"array.field2\": {\"$exists\": true}}] }}"),
                result.getAggregateOperations().get(0));
        Assertions.assertEquals(
                BsonDocument.parse(
                        "{ \"$unwind\": {"
                                + "\"path\": \"$array\", "
                                + "\"includeArrayIndex\" : \"array_index_lvl_0\", "
                                + "\"preserveNullAndEmptyArrays\": true }}"),
                result.getAggregateOperations().get(1));
        Assertions.assertEquals(
                BsonDocument.parse(
                        "{\"$lookup\": "
                                + "{\"from\": \"otherTestCollection\", "
                                + "\"let\": "
                                + "{\"field1\": \"$array.field1\", \"field\": \"$array.field\", "
                                + "\"array_index_lvl_0\": \"$array_index_lvl_0\", \"field2\": \"$array.field2\", \"testCollection__id\": \"$_id\"}, "
                                + "\"pipeline\": ["
                                + "{\"$match\": {\"$or\": ["
                                + "{\"otherArray.field\": {\"$exists\": true}}, "
                                + "{\"otherArray.field3\": {\"$exists\": true}}]}}, "
                                + "{\"$unwind\": {\"path\": \"$otherArray\", \"preserveNullAndEmptyArrays\": true, \"includeArrayIndex\": \"otherArray_index_lvl_0\"}}, "
                                + "{\"$match\": {\"$expr\": {\"$eq\": [\"$$testCollection__id\", \"$_id\"]}}}], "
                                + "\"as\": \"otherTestCollection_otherArray\"}}"),
                result.getAggregateOperations().get(2));
        Assertions.assertEquals(
                BsonDocument.parse(
                        "{\"$unwind\": {\"path\": \"$otherTestCollection_otherArray\", \"preserveNullAndEmptyArrays\": false}}"),
                result.getAggregateOperations().get(3));
        Assertions.assertEquals(
                BsonDocument.parse(
                        "{\"$project\": {"
                                + "\"testCollection__id\": \"$_id\", "
                                + "\"array_index_lvl_0\": \"$array_index_lvl_0\", "
                                + "\"field\": \"$array.field\", "
                                + "\"field1\": \"$array.field1\", "
                                + "\"field2\": \"$array.field2\", "
                                + "\"otherTestCollection__id\": \"$otherTestCollection_otherArray._id\", "
                                + "\"otherArray_index_lvl_0\": \"$otherArray_index_lvl_0\", "
                                + "\"field0\": \"$otherTestCollection_otherArray.otherArray.field\", "
                                + "\"field3\": \"$otherTestCollection_otherArray.otherArray.field3\", "
                                + "\"_id\": 0}}"),
                result.getAggregateOperations().get(4));

        final String leftJoin =
                String.format(
                        "SELECT * FROM \"%s\".\"%s\""
                                + "LEFT JOIN \"%s\".\"%s\""
                                + "ON \"%s\".\"%s\" = \"%s\".\"%s\"",
                        DATABASE_NAME,
                        COLLECTION_NAME + "_array",
                        DATABASE_NAME,
                        OTHER_COLLECTION_NAME + "_otherArray",
                        COLLECTION_NAME + "_array",
                        COLLECTION_NAME + "__id",
                        OTHER_COLLECTION_NAME + "_otherArray",
                        OTHER_COLLECTION_NAME + "__id");
        result = queryMapper.get(leftJoin);
        Assertions.assertNotNull(result);
        Assertions.assertEquals(9, result.getColumnMetaData().size());
        Assertions.assertEquals(5, result.getAggregateOperations().size());
        Assertions.assertEquals(
                BsonDocument.parse(
                        "{\"$match\": {\"$or\": "
                                + "[{\"array.field\": {\"$exists\": true}}, "
                                + "{\"array.field1\": {\"$exists\": true}}, "
                                + "{\"array.field2\": {\"$exists\": true}}] }}"),
                result.getAggregateOperations().get(0));
        Assertions.assertEquals(
                BsonDocument.parse(
                        "{ \"$unwind\": {"
                                + "\"path\": \"$array\", "
                                + "\"includeArrayIndex\" : \"array_index_lvl_0\", "
                                + "\"preserveNullAndEmptyArrays\": true }}"),
                result.getAggregateOperations().get(1));
        Assertions.assertEquals(
                BsonDocument.parse(
                        "{\"$lookup\": "
                                + "{\"from\": \"otherTestCollection\", "
                                + "\"let\": "
                                + "{\"field1\": \"$array.field1\", \"field\": \"$array.field\", "
                                + "\"array_index_lvl_0\": \"$array_index_lvl_0\", \"field2\": \"$array.field2\", \"testCollection__id\": \"$_id\"}, "
                                + "\"pipeline\": ["
                                + "{\"$match\": {\"$or\": ["
                                + "{\"otherArray.field\": {\"$exists\": true}}, "
                                + "{\"otherArray.field3\": {\"$exists\": true}}]}}, "
                                + "{\"$unwind\": {\"path\": \"$otherArray\", \"preserveNullAndEmptyArrays\": true, \"includeArrayIndex\": \"otherArray_index_lvl_0\"}}, "
                                + "{\"$match\": {\"$expr\": {\"$eq\": [\"$$testCollection__id\", \"$_id\"]}}}], "
                                + "\"as\": \"otherTestCollection_otherArray\"}}"),
                result.getAggregateOperations().get(2));
        Assertions.assertEquals(
                BsonDocument.parse(
                        "{\"$unwind\": {\"path\": \"$otherTestCollection_otherArray\", \"preserveNullAndEmptyArrays\": true}}"),
                result.getAggregateOperations().get(3));
        Assertions.assertEquals(
                BsonDocument.parse(
                        "{\"$project\": {"
                                + "\"testCollection__id\": \"$_id\", "
                                + "\"array_index_lvl_0\": \"$array_index_lvl_0\", "
                                + "\"field\": \"$array.field\", "
                                + "\"field1\": \"$array.field1\", "
                                + "\"field2\": \"$array.field2\", "
                                + "\"otherTestCollection__id\": \"$otherTestCollection_otherArray._id\", "
                                + "\"otherArray_index_lvl_0\": \"$otherArray_index_lvl_0\", "
                                + "\"field0\": \"$otherTestCollection_otherArray.otherArray.field\", "
                                + "\"field3\": \"$otherTestCollection_otherArray.otherArray.field3\", "
                                + "\"_id\": 0}}"),
                result.getAggregateOperations().get(4));
    }

    @Test
    @DisplayName("Tests that a statement with project, where, group by, having, order, and limit "
            + "works for tables from different collections.")
    void testComplexQueryWithDifferentCollectionJoin() throws SQLException {
        final String complexQuery =
                String.format(
                        "SELECT \"%s\" AS \"renamed\", COUNT(*) AS \"Total\" FROM \"%s\".\"%s\""
                                + "INNER JOIN \"%s\".\"%s\""
                                + "ON \"%s\".\"%s\" = \"%s\".\"%s\""
                                + "WHERE \"%s\" > 1 GROUP BY \"%s\".\"%s\", \"%s\", \"%s\""
                                + "HAVING COUNT(*) > 1 ORDER BY \"renamed\" LIMIT 1",
                        "field",
                        DATABASE_NAME,
                        OTHER_COLLECTION_NAME,
                        DATABASE_NAME,
                        COLLECTION_NAME + "_array",
                        OTHER_COLLECTION_NAME,
                        OTHER_COLLECTION_NAME + "__id",
                        COLLECTION_NAME + "_array",
                        COLLECTION_NAME + "__id",
                        "field",
                        OTHER_COLLECTION_NAME,
                        OTHER_COLLECTION_NAME + "__id",
                        "field",
                        "field1");
        final DocumentDbMqlQueryContext result = queryMapper.get(complexQuery);
        Assertions.assertNotNull(result);
        Assertions.assertEquals(OTHER_COLLECTION_NAME, result.getCollectionName());
        Assertions.assertEquals(2, result.getColumnMetaData().size());
        Assertions.assertEquals(10, result.getAggregateOperations().size());
        Assertions.assertEquals(
                BsonDocument.parse(
                        "{\"$lookup\": {\"from\": \"testCollection\", \"let\": {\"otherTestCollection__id\": \"$_id\"}, " +
                                "\"pipeline\": [{\"$match\": {\"$or\": [{\"array.field2\": {\"$exists\": true}}, {\"array.field\": {\"$exists\": true}}, {\"array.field1\": {\"$exists\": true}}]}}, " +
                                "{\"$unwind\": {\"path\": \"$array\", \"preserveNullAndEmptyArrays\": true, \"includeArrayIndex\": \"array_index_lvl_0\"}}, " +
                                "{\"$addFields\": {" + DocumentDbFilter.BOOLEAN_FLAG_FIELD + ": " +
                                "{\"$cond\": [{\"$and\": [{\"$gt\": [\"$array.field\", null]}, {\"$gt\": [{\"$literal\": 1}, null]}]}, " +
                                "{\"$gt\": [\"$array.field\", {\"$literal\": 1}]}, null]}}}, " +
                                "{\"$match\": {" + DocumentDbFilter.BOOLEAN_FLAG_FIELD + ": {\"$eq\": true}}}, " +
                                "{\"$project\": {" + DocumentDbFilter.BOOLEAN_FLAG_FIELD + ": 0}}, {\"$match\": " +
                                "{\"$expr\": {\"$eq\": [\"$$otherTestCollection__id\", \"$_id\"]}}}], \"as\": \"testCollection_array\"}}"),
                result.getAggregateOperations().get(0));
        Assertions.assertEquals(
                BsonDocument.parse("{\"$unwind\": {\"path\": \"$testCollection_array\", \"preserveNullAndEmptyArrays\": false}}"),
                result.getAggregateOperations().get(1));
        Assertions.assertEquals(
                BsonDocument.parse(
                        "{\"$group\": {\"_id\": {\"_id\": \"$_id\", "
                                + "\"testCollection_array_array_field\": \"$testCollection_array.array.field\", "
                                + "\"testCollection_array_array_field1\": \"$testCollection_array.array.field1\"}, "
                                + "\"Total\": {\"$sum\": 1}}}"),
                result.getAggregateOperations().get(2));
        Assertions.assertEquals(
                BsonDocument.parse(
                        "{\"$project\": {\"_id\": \"$_id._id\", "
                                + "\"testCollection_array.array.field\": \"$_id.testCollection_array_array_field\", "
                                + "\"testCollection_array.array.field1\": \"$_id.testCollection_array_array_field1\", \"Total\": \"$Total\"}}"),
                result.getAggregateOperations().get(3));
        Assertions.assertEquals(
                BsonDocument.parse(
                        "{\"$project\": {"
                                + "\"_id\": 1, "
                                + "\"testCollection_array.array.field\": 1, "
                                + "\"testCollection_array.array.field1\": 1, "
                                + "\"Total\": 1, "
                                + DocumentDbFilter.BOOLEAN_FLAG_FIELD
                                + ": {\"$cond\": [{\"$and\": [{\"$gt\": [\"$Total\", null]}, "
                                + "{\"$gt\": [{\"$literal\": 1}, null]}]}, "
                                + "{\"$gt\": [\"$Total\", {\"$literal\": 1}]}, null]}}}"),
                result.getAggregateOperations().get(4));
        Assertions.assertEquals(
                BsonDocument.parse("{\"$match\": {" + DocumentDbFilter.BOOLEAN_FLAG_FIELD + ": {\"$eq\": true}}}"),
                result.getAggregateOperations().get(5));
        Assertions.assertEquals(
                BsonDocument.parse("{\"$project\": {" + DocumentDbFilter.BOOLEAN_FLAG_FIELD + ": 0}}"),
                result.getAggregateOperations().get(6));
        Assertions.assertEquals(
                BsonDocument.parse("{\"$sort\": {\"testCollection_array.array.field\": 1}}"),
                result.getAggregateOperations().get(7));
        Assertions.assertEquals(
                BsonDocument.parse("{\"$limit\": 1}"), result.getAggregateOperations().get(8));
    }

    @Test
    @DisplayName("Tests that unsupported join conditions or types throw an exception.")
    void testUnsupportedJoins() {
        // Cannot do right join on tables from different collections.
        final String rightJoinQuery =
                String.format(
                        "SELECT * FROM \"%s\".\"%s\""
                                + " RIGHT JOIN \"%s\".\"%s\""
                                + " ON \"%s\" = \"%s\"",
                        DATABASE_NAME,
                        COLLECTION_NAME + "_array",
                        DATABASE_NAME,
                        OTHER_COLLECTION_NAME + "_otherArray",
                        COLLECTION_NAME + "__id",
                        OTHER_COLLECTION_NAME + "__id");

        String message = Assertions
                        .assertThrows(SQLException.class, () -> queryMapper.get(rightJoinQuery))
                        .getMessage();
        Assertions.assertTrue(message.contains("Unable to parse SQL"));
        Assertions.assertTrue(message.contains(SqlError.lookup(SqlError.UNSUPPORTED_JOIN_TYPE, "RIGHT")));


        // Cannot do a full outer join on tables from different collections.
        final String fullJoinQuery =
                String.format(
                        "SELECT * FROM \"%s\".\"%s\""
                                + "FULL JOIN \"%s\".\"%s\""
                                + "ON \"%s\" = \"%s\"",
                        DATABASE_NAME,
                        COLLECTION_NAME + "_array",
                        DATABASE_NAME,
                        OTHER_COLLECTION_NAME + "_otherArray",
                        COLLECTION_NAME + "__id",
                        OTHER_COLLECTION_NAME + "__id");
        message = Assertions.assertThrows(SQLException.class, () -> queryMapper.get(fullJoinQuery))
                .getMessage();
        Assertions.assertTrue(message.contains("Unable to parse SQL"));
        Assertions.assertTrue(message.contains(SqlError.lookup(SqlError.UNSUPPORTED_JOIN_TYPE, "FULL")));

        // Can only have a single equi-condition for a join between tables from same collection.
        final String multipleConditionsQuery =
                String.format(
                        "SELECT * FROM \"%s\".\"%s\""
                                + "INNER JOIN \"%s\".\"%s\""
                                + "ON \"%s\" = \"%s\""
                                + "OR \"%s\" > \"%s\"",
                        DATABASE_NAME,
                        COLLECTION_NAME + "_array",
                        DATABASE_NAME,
                        OTHER_COLLECTION_NAME + "_otherArray",
                        COLLECTION_NAME + "__id",
                        OTHER_COLLECTION_NAME + "__id",
                        COLLECTION_NAME + "__id",
                        OTHER_COLLECTION_NAME + "__id");
        message = Assertions.assertThrows(SQLException.class, () -> queryMapper.get(multipleConditionsQuery))
                .getMessage();
        Assertions.assertTrue(message.contains("Unable to parse SQL"));
        Assertions.assertTrue(message.contains(SqlError.lookup(SqlError.SINGLE_EQUIJOIN_ONLY)));

        // Can only join tables from same collection on foreign keys.
        final String nonForeignKeyQuery =
                String.format(
                        "SELECT * FROM \"%s\".\"%s\""
                                + "INNER JOIN \"%s\".\"%s\""
                                + "ON \"%s\".\"%s\" = \"%s\".\"%s\"",
                        DATABASE_NAME,
                        COLLECTION_NAME,
                        DATABASE_NAME,
                        COLLECTION_NAME + "_array",
                        COLLECTION_NAME,
                        COLLECTION_NAME + "__id",
                        COLLECTION_NAME + "_array",
                        "field");
        message = Assertions.assertThrows(SQLException.class, () -> queryMapper.get(nonForeignKeyQuery))
                .getMessage();
        Assertions.assertTrue(message.contains("Unable to parse SQL"));
        Assertions.assertTrue(message.contains(SqlError.lookup(SqlError.EQUIJOINS_ON_FK_ONLY)));

        // Can only join tables from same collection on foreign keys.
        final String nonEqualityQuery =
                String.format(
                        "SELECT * FROM \"%s\".\"%s\""
                                + "INNER JOIN \"%s\".\"%s\""
                                + "ON \"%s\".\"%s\" > \"%s\".\"%s\"",
                        DATABASE_NAME,
                        COLLECTION_NAME,
                        DATABASE_NAME,
                        COLLECTION_NAME + "_array",
                        COLLECTION_NAME,
                        COLLECTION_NAME + "__id",
                        COLLECTION_NAME + "_array",
                        "field");
        message = Assertions.assertThrows(SQLException.class, () -> queryMapper.get(nonEqualityQuery))
                .getMessage();
        Assertions.assertTrue(message.contains("Unable to parse SQL"));
        Assertions.assertTrue(message.contains(SqlError.lookup(SqlError.EQUIJOINS_ON_FK_ONLY)));
    }

    @Test
    @DisplayName("Tests SUM(1), and that field names generated by Calcite have $ symbols removed.")
    void testQueryWithSumOne() throws SQLException {
        final String query =
                String.format(
                        "SELECT SUM(1) FROM \"%s\".\"%s\"", DATABASE_NAME, COLLECTION_NAME);
        final DocumentDbMqlQueryContext result = queryMapper.get(query);
        Assertions.assertNotNull(result);
        Assertions.assertEquals(COLLECTION_NAME, result.getCollectionName());
        Assertions.assertEquals(1, result.getColumnMetaData().size());
        Assertions.assertEquals(2, result.getAggregateOperations().size());
        Assertions.assertEquals(
                BsonDocument.parse("{\"$project\": {\"_f0\": {\"$literal\": 1}, \"_id\": 0}}"),
                result.getAggregateOperations().get(0));
        Assertions.assertEquals(
                BsonDocument.parse(
                        "{\"$group\": {\"_id\": {}, \"EXPR$0\": {\"$sum\": \"$_f0\"}}}"),
                result.getAggregateOperations().get(1));
    }

    @Test
    @DisplayName("Tests CASE with one field, and three sections.")
    void testQueryWithCASE() throws SQLException {
        final String query =
                String.format(
                        "SELECT CASE " +
                                "WHEN \"field\" > 10 THEN 'A' " +
                                "WHEN \"field\" > 5 THEN 'B' " +
                                "ELSE 'C' END FROM \"%s\".\"%s\"", DATABASE_NAME, COLLECTION_NAME + "_array");
        final DocumentDbMqlQueryContext result = queryMapper.get(query);
        Assertions.assertNotNull(result);
        Assertions.assertEquals(COLLECTION_NAME, result.getCollectionName());
        Assertions.assertEquals(1, result.getColumnMetaData().size());
        Assertions.assertEquals(3, result.getAggregateOperations().size());
        Assertions.assertEquals(
                BsonDocument.parse(
                        "{\"$match\": " +
                                "{\"$or\": " +
                                "[{\"array.field\": {\"$exists\": true}}, {\"array.field1\": {\"$exists\": true}}, " +
                                "{\"array.field2\": {\"$exists\": true}}]}}"),
                result.getAggregateOperations().get(0));
        Assertions.assertEquals(
                BsonDocument.parse(
                        "{\"$unwind\": " +
                                "{\"path\": \"$array\", " +
                                "\"preserveNullAndEmptyArrays\": true, " +
                                "\"includeArrayIndex\": \"array_index_lvl_0\"}}"),
                result.getAggregateOperations().get(1));
        Assertions.assertEquals(
                BsonDocument.parse(
                        "{\"$project\": {\"EXPR$0\": {\"$cond\": [{\"$cond\": [{\"$and\": [{\"$gt\": [\"$array.field\", null]}, " +
                                "{\"$gt\": [{\"$literal\": 10}, null]}]}, " +
                                "{\"$gt\": [\"$array.field\", {\"$literal\": 10}]}, null]}, {\"$literal\": \"A\"}, " +
                                "{\"$cond\": [{\"$cond\": [{\"$and\": [{\"$gt\": [\"$array.field\", null]}, {\"$gt\": [{\"$literal\": 5}, null]}]}, " +
                                "{\"$gt\": [\"$array.field\", {\"$literal\": 5}]}, null]}, {\"$literal\": \"B\"}, {\"$literal\": \"C\"}]}]}, "
                                + "\"_id\": 0}}"),
                result.getAggregateOperations().get(2));
    }

    @Test
    @DisplayName("Tests a query with a where clause comparing two literals.")
    void testWhereTwoLiterals() throws SQLException {
        final String query =
                String.format(
                        "SELECT * FROM \"%s\".\"%s\" WHERE 2 > 1", DATABASE_NAME, COLLECTION_NAME);
        final DocumentDbMqlQueryContext result = queryMapper.get(query);
        Assertions.assertNotNull(result);
        Assertions.assertEquals(COLLECTION_NAME, result.getCollectionName());
        Assertions.assertEquals(1, result.getColumnMetaData().size());
        Assertions.assertEquals(1, result.getAggregateOperations().size());
        Assertions.assertEquals(BsonDocument.parse(
                "{\"$project\": {\"testCollection__id\": \"$_id\", \"_id\": 0}}"),
                result.getAggregateOperations().get(0));
    }

    @Test
    @DisplayName("Tests queries with SUBSTRING")
    void testQuerySubstring() throws SQLException {
        final String query =
                String.format(
                        "SELECT SUBSTRING(\"field\", 4, 2) FROM \"%s\".\"%s\" WHERE SUBSTRING(\"field\", 2, 3) = 'abc'" , DATABASE_NAME, COLLECTION_NAME + "_array");
        final DocumentDbMqlQueryContext result = queryMapper.get(query);
        Assertions.assertNotNull(result);
        Assertions.assertEquals(COLLECTION_NAME, result.getCollectionName());
        Assertions.assertEquals(1, result.getColumnMetaData().size());
        Assertions.assertEquals(6, result.getAggregateOperations().size());
        Assertions.assertEquals(
                BsonDocument.parse(
                        "{\"$match\": {\"$or\": [{\"array.field\": {\"$exists\": true}}, {\"array.field1\": {\"$exists\": true}}, {\"array.field2\": {\"$exists\": true}}]}}"),
                result.getAggregateOperations().get(0));
        Assertions.assertEquals(
                BsonDocument.parse(
                        "{\"$unwind\": {\"path\": \"$array\", \"preserveNullAndEmptyArrays\": true, \"includeArrayIndex\": \"array_index_lvl_0\"}}"),
                result.getAggregateOperations().get(1));
        Assertions.assertEquals(
                BsonDocument.parse(
                        "{\"$project\": {\"_id\": 1, \"array_index_lvl_0\": 1, \"array.field\": 1, \"array.field1\": 1, \"array.field2\": 1, \"placeholderField1F84EB1G3K47\": {\"$eq\": [{\"$substrCP\": [\"$array.field\", {\"$subtract\": [{\"$literal\": 2}, 1]}, {\"$literal\": 3}]}, {\"$literal\": \"abc\"}]}}}"),
                result.getAggregateOperations().get(2));
        Assertions.assertEquals(
                BsonDocument.parse(
                        "{\"$match\": {" + DocumentDbFilter.BOOLEAN_FLAG_FIELD + ": {\"$eq\": true}}}"),
                result.getAggregateOperations().get(3));
        Assertions.assertEquals(
                BsonDocument.parse(
                        "{\"$project\": {" + DocumentDbFilter.BOOLEAN_FLAG_FIELD + ": 0}}"),
                result.getAggregateOperations().get(4));
        Assertions.assertEquals(
                BsonDocument.parse(
                        "{\"$project\": {\"EXPR$0\": {\"$substrCP\": [\"$array.field\", {\"$subtract\": [{\"$literal\": 4}, 1]}, {\"$literal\": 2}]}, \"_id\": 0}}"),
                result.getAggregateOperations().get(5));
    }

    @Test
    @DisplayName("Tests queries with substring containing expressions works.")
    void testQuerySubstringExpr() throws SQLException {
        final String query =
                String.format(
                        "SELECT SUBSTRING(\"field\", \"field2\", \"field1\" - \"field2\") " +
                                "FROM \"%s\".\"%s\" WHERE SUBSTRING(\"field\", \"field2\", \"field1\" + \"field2\") = 'abcd'",
                        DATABASE_NAME, COLLECTION_NAME + "_array");
        final DocumentDbMqlQueryContext result = queryMapper.get(query);
        Assertions.assertNotNull(result);
        Assertions.assertEquals(COLLECTION_NAME, result.getCollectionName());
        Assertions.assertEquals(1, result.getColumnMetaData().size());
        Assertions.assertEquals(6, result.getAggregateOperations().size());
        Assertions.assertEquals(
                BsonDocument.parse(
                        "{\"$match\": {\"$or\": [{\"array.field\": {\"$exists\": true}}, {\"array.field1\": {\"$exists\": true}}, {\"array.field2\": {\"$exists\": true}}]}}"),
                result.getAggregateOperations().get(0));
        Assertions.assertEquals(
                BsonDocument.parse(
                        "{\"$unwind\": {\"path\": \"$array\", \"preserveNullAndEmptyArrays\": true, \"includeArrayIndex\": \"array_index_lvl_0\"}}"),
                result.getAggregateOperations().get(1));
        Assertions.assertEquals(
                BsonDocument.parse(
                        "{\"$project\": {"
                                + "\"_id\": 1, "
                                + "\"array_index_lvl_0\": 1, "
                                + "\"array.field\": 1, "
                                + "\"array.field1\": 1, "
                                + "\"array.field2\": 1, "
                                + DocumentDbFilter.BOOLEAN_FLAG_FIELD
                                + ": {\"$eq\": [{\"$substrCP\": [\"$array.field\", "
                                + "{\"$subtract\": [\"$array.field2\", 1]},"
                                + " {\"$add\": [\"$array.field1\", \"$array.field2\"]}]}, "
                                + "{\"$literal\": \"abcd\"}]}}}"),
                result.getAggregateOperations().get(2));
        Assertions.assertEquals(
                BsonDocument.parse(
                        "{\"$match\": {" + DocumentDbFilter.BOOLEAN_FLAG_FIELD + ": {\"$eq\": true}}}"),
                result.getAggregateOperations().get(3));
        Assertions.assertEquals(
                BsonDocument.parse(
                        "{\"$project\": {" + DocumentDbFilter.BOOLEAN_FLAG_FIELD + ": 0}}"),
                result.getAggregateOperations().get(4));
        Assertions.assertEquals(BsonDocument.parse(
                "{\"$project\": {"
                        + "\"EXPR$0\": {\"$substrCP\": [\"$array.field\", {\"$subtract\": [\"$array.field2\", 1]}, {\"$subtract\": [\"$array.field1\", \"$array.field2\"]}]}, \"_id\": 0}}"),
                result.getAggregateOperations().get(5));
    }

    @Test
    @DisplayName("Tests that unquoted identifiers retain their casing but are evaluated case-sensitively.")
    void testQueryWithUnquotedIdentifiers() throws SQLException {
        final String correctCasing =
                String.format("SELECT * FROM %s.%s", DATABASE_NAME, COLLECTION_NAME);
        final DocumentDbMqlQueryContext result = queryMapper.get(correctCasing);
        Assertions.assertNotNull(result);
        Assertions.assertEquals(COLLECTION_NAME, result.getCollectionName());
        Assertions.assertEquals(1, result.getColumnMetaData().size());
        Assertions.assertEquals(1, result.getAggregateOperations().size());

        final String incorrectCasing =
                String.format("SELECT * FROM %s.%s", DATABASE_NAME, COLLECTION_NAME.toUpperCase());
        Assertions.assertEquals(String.format(
                "Unable to parse SQL 'SELECT * FROM database.TESTCOLLECTION'.%n"
                        + " Reason: 'From line 1, column 15 to line 1, column 37:"
                        + " Object 'TESTCOLLECTION' not found within 'database'; did you mean 'testCollection'?'"),
                Assertions.assertThrows(SQLException.class, () -> queryMapper.get(incorrectCasing))
                        .getMessage());
<<<<<<< HEAD
    }

    @Test
    @DisplayName("Tests queries with where clause containing nested AND.")
    void testQueryAndWithTypes() throws SQLException {
        final String query =
                String.format(
                        "SELECT \"field\" > '2021-01-01' AND \"field\" < '2020-02-01' FROM \"%s\".\"%s\"",
                        DATABASE_NAME, DATE_COLLECTION_NAME);
        final DocumentDbMqlQueryContext result = queryMapper.get(query);
        Assertions.assertNotNull(result);
        Assertions.assertEquals(DATE_COLLECTION_NAME, result.getCollectionName());
        Assertions.assertEquals(1, result.getColumnMetaData().size());
        Assertions.assertEquals(1, result.getAggregateOperations().size());
        Assertions.assertEquals(
                BsonDocument.parse(
                        "{\"$project\": {"
                                + "\"EXPR$0\": {\"$cond\": [{\"$and\": [{\"$eq\": [true, {\"$cond\": ["
                                + "{\"$and\": [{\"$gt\": [\"$field\", null]}, "
                                + "{\"$gt\": [{\"$date\": \"2021-01-01T00:00:00Z\"}, null]}]}, "
                                + "{\"$gt\": [\"$field\", {\"$date\": \"2021-01-01T00:00:00Z\"}]}, null]}]}, "
                                + "{\"$eq\": [true, {\"$cond\": [{\"$and\": [{\"$gt\": [\"$field\", null]}, "
                                + "{\"$gt\": [{\"$date\": \"2020-02-01T00:00:00Z\"}, null]}]}, "
                                + "{\"$lt\": [\"$field\", {\"$date\": \"2020-02-01T00:00:00Z\"}]}, null]}]}]}, true, "
                                + "{\"$cond\": [{\"$or\": [{\"$eq\": [false, "
                                + "{\"$cond\": [{\"$and\": [{\"$gt\": [\"$field\", null]}, "
                                + "{\"$gt\": [{\"$date\": \"2021-01-01T00:00:00Z\"}, null]}]}, "
                                + "{\"$gt\": [\"$field\", {\"$date\": \"2021-01-01T00:00:00Z\"}]}, null]}]}, "
                                + "{\"$eq\": [false, {\"$cond\": [{\"$and\": [{\"$gt\": [\"$field\", null]}, "
                                + "{\"$gt\": [{\"$date\": \"2020-02-01T00:00:00Z\"}, null]}]}, "
                                + "{\"$lt\": [\"$field\", {\"$date\": \"2020-02-01T00:00:00Z\"}]}, null]}]}]}, false, null]}]}"
                                + "\"_id\": 0}}"),
                result.getAggregateOperations().get(0));
    }

    @Test
    @DisplayName("Tests that $addFields operation is added before $unwind.")
    void testJoinOpOrder() throws SQLException {
        String query =
                String.format(
                        "SELECT \"%s\".\"%s__id\", \"%s\".\"fieldA\", \"%s_array\".\"field\" FROM \"%s\".\"%s\" " +
                                "LEFT JOIN \"%s\".\"%s\" ON \"%s\".\"%s__id\" = \"%s_array\".\"%s__id\"",
                        COLLECTION_EXTRA_FIELD,
                        COLLECTION_EXTRA_FIELD,
                        COLLECTION_EXTRA_FIELD,
                        COLLECTION_EXTRA_FIELD,
                        DATABASE_NAME,
                        COLLECTION_EXTRA_FIELD,
                        DATABASE_NAME,
                        COLLECTION_EXTRA_FIELD + "_array",
                        COLLECTION_EXTRA_FIELD,
                        COLLECTION_EXTRA_FIELD,
                        COLLECTION_EXTRA_FIELD,
                        COLLECTION_EXTRA_FIELD);
        DocumentDbMqlQueryContext result = queryMapper.get(query);
        Assertions.assertNotNull(result);
        Assertions.assertEquals(COLLECTION_EXTRA_FIELD, result.getCollectionName());
        Assertions.assertEquals(3, result.getColumnMetaData().size());
        Assertions.assertEquals(4, result.getAggregateOperations().size());
        Assertions.assertEquals(
                BsonDocument.parse(
                        "{\"$match\": {\"fieldA\": {\"$exists\": true}}}"),
                result.getAggregateOperations().get(0));
        Assertions.assertEquals(
                BsonDocument.parse(
                        "{\"$addFields\": {\"fieldTestCollection__id0\": {\"$cond\": [{\"$or\": [{\"$ifNull\": [\"$array.field1\", false]}, {\"$ifNull\": [\"$array.field2\", false]}, " +
                                "{\"$ifNull\": [\"$array.field\", false]}]}, \"$_id\", null]}, \"_id\": \"$_id\"}}"),
                result.getAggregateOperations().get(1));
        Assertions.assertEquals(
                BsonDocument.parse(
                        "{\"$unwind\": {\"path\": \"$array\", \"preserveNullAndEmptyArrays\": true, \"includeArrayIndex\": \"array_index_lvl_0\"}}"),
                result.getAggregateOperations().get(2));
        Assertions.assertEquals(
                BsonDocument.parse(
                        "{\"$project\": {\"fieldTestCollection__id\": \"$_id\", \"fieldA\": \"$fieldA\", \"field\": \"$array.field\", \"_id\": 0}}"),
                result.getAggregateOperations().get(3));
        query =
                String.format(
                        "SELECT \"%s\".\"%s__id\", \"%s\".\"fieldA\", \"%s_array\".\"field\" FROM \"%s\".\"%s\" " +
                                "LEFT JOIN \"%s\".\"%s\" ON \"%s\".\"%s__id\" = \"%s_array\".\"%s__id\"",
                        COLLECTION_EXTRA_FIELD,
                        COLLECTION_EXTRA_FIELD,
                        COLLECTION_EXTRA_FIELD,
                        COLLECTION_EXTRA_FIELD,
                        DATABASE_NAME,
                        COLLECTION_EXTRA_FIELD + "_array",
                        DATABASE_NAME,
                        COLLECTION_EXTRA_FIELD,
                        COLLECTION_EXTRA_FIELD,
                        COLLECTION_EXTRA_FIELD,
                        COLLECTION_EXTRA_FIELD,
                        COLLECTION_EXTRA_FIELD);
        result = queryMapper.get(query);
        Assertions.assertNotNull(result);
        Assertions.assertEquals(COLLECTION_EXTRA_FIELD, result.getCollectionName());
        Assertions.assertEquals(3, result.getColumnMetaData().size());
        Assertions.assertEquals(4, result.getAggregateOperations().size());
        Assertions.assertEquals(
                BsonDocument.parse(
                        "{\"$match\": {\"$or\": [{\"array.field1\": {\"$exists\": true}}, {\"array.field2\": {\"$exists\": true}}, {\"array.field\": {\"$exists\": true}}]}}"),
                result.getAggregateOperations().get(0));
        Assertions.assertEquals(
                BsonDocument.parse(
                        "{\"$addFields\": {\"fieldTestCollection__id0\": \"$_id\", \"_id\": {\"$cond\": [{\"$or\": [{\"$ifNull\": [\"$array.field1\", false]}, " +
                                "{\"$ifNull\": [\"$array.field2\", false]}, {\"$ifNull\": [\"$array.field\", false]}]}, \"$_id\", null]}}}"),
                result.getAggregateOperations().get(1));
        Assertions.assertEquals(
                BsonDocument.parse(
                        "{\"$unwind\": {\"path\": \"$array\", \"preserveNullAndEmptyArrays\": true, \"includeArrayIndex\": \"array_index_lvl_0\"}}"),
                result.getAggregateOperations().get(2));
        Assertions.assertEquals(
                BsonDocument.parse(
                        "{\"$project\": {\"fieldTestCollection__id\": \"$fieldTestCollection__id0\", \"fieldA\": \"$fieldA\", \"field\": \"$array.field\", \"_id\": 0}}"),
                result.getAggregateOperations().get(3));
    }
=======
    }

    @Test
    @DisplayName("Tests queries with where clause containing nested AND.")
    void testQueryAndWithTypes() throws SQLException {
        final String query =
                String.format(
                        "SELECT \"field\" > '2021-01-01' AND \"field\" < '2020-02-01' FROM \"%s\".\"%s\"",
                        DATABASE_NAME, DATE_COLLECTION_NAME);
        final DocumentDbMqlQueryContext result = queryMapper.get(query);
        Assertions.assertNotNull(result);
        Assertions.assertEquals(DATE_COLLECTION_NAME, result.getCollectionName());
        Assertions.assertEquals(1, result.getColumnMetaData().size());
        Assertions.assertEquals(1, result.getAggregateOperations().size());
        Assertions.assertEquals(
                BsonDocument.parse(
                        "{\"$project\": {"
                                + "\"EXPR$0\": {\"$cond\": [{\"$and\": [{\"$eq\": [true, {\"$cond\": ["
                                + "{\"$and\": [{\"$gt\": [\"$field\", null]}, "
                                + "{\"$gt\": [{\"$date\": \"2021-01-01T00:00:00Z\"}, null]}]}, "
                                + "{\"$gt\": [\"$field\", {\"$date\": \"2021-01-01T00:00:00Z\"}]}, null]}]}, "
                                + "{\"$eq\": [true, {\"$cond\": [{\"$and\": [{\"$gt\": [\"$field\", null]}, "
                                + "{\"$gt\": [{\"$date\": \"2020-02-01T00:00:00Z\"}, null]}]}, "
                                + "{\"$lt\": [\"$field\", {\"$date\": \"2020-02-01T00:00:00Z\"}]}, null]}]}]}, true, "
                                + "{\"$cond\": [{\"$or\": [{\"$eq\": [false, "
                                + "{\"$cond\": [{\"$and\": [{\"$gt\": [\"$field\", null]}, "
                                + "{\"$gt\": [{\"$date\": \"2021-01-01T00:00:00Z\"}, null]}]}, "
                                + "{\"$gt\": [\"$field\", {\"$date\": \"2021-01-01T00:00:00Z\"}]}, null]}]}, "
                                + "{\"$eq\": [false, {\"$cond\": [{\"$and\": [{\"$gt\": [\"$field\", null]}, "
                                + "{\"$gt\": [{\"$date\": \"2020-02-01T00:00:00Z\"}, null]}]}, "
                                + "{\"$lt\": [\"$field\", {\"$date\": \"2020-02-01T00:00:00Z\"}]}, null]}]}]}, false, null]}]}"
                                + "\"_id\": 0}}"),
                result.getAggregateOperations().get(0));
    }

    @Test
    @DisplayName("Tests querying when select list exceeds max field limit for $project.")
    void testLargeSelectList() throws SQLException {
        final String query = String.format(
                "SELECT \"%1$s\" AS \"1\", \"%1$s\" AS \"2\", \"%1$s\" AS \"3\", \"%1$s\" AS \"4\",  \"%1$s\" AS \"5\", "
                        + "\"%1$s\" AS \"6\", \"%1$s\" AS \"7\", \"%1$s\" AS \"8\", \"%1$s\" AS \"9\",  \"%1$s\" AS \"10\","
                        + "\"%1$s\" AS \"11\", \"%1$s\" AS \"12\", \"%1$s\" AS \"13\", \"%1$s\" AS \"14\",  \"%1$s\" AS \"15\", "
                        + "\"%1$s\" AS \"16\", \"%1$s\" AS \"17\", \"%1$s\" AS \"18\", \"%1$s\" AS \"19\",  \"%1$s\" AS \"20\", "
                        + "\"%1$s\" AS \"21\", \"%1$s\" AS \"22\", \"%1$s\" AS \"23\", \"%1$s\" AS \"24\",  \"%1$s\" AS \"25\", "
                        + "\"%1$s\" AS \"26\", \"%1$s\" AS \"27\", \"%1$s\" AS \"28\", \"%1$s\" AS \"29\",  \"%1$s\" AS \"30\","
                        + "\"%1$s\" AS \"31\", \"%1$s\" AS \"32\", \"%1$s\" AS \"33\", \"%1$s\" AS \"34\",  \"%1$s\" AS \"35\", "
                        + "\"%1$s\" AS \"36\", \"%1$s\" AS \"37\", \"%1$s\" AS \"38\", \"%1$s\" AS \"39\",  \"%1$s\" AS \"40\", "
                        + "\"%1$s\" AS \"41\", \"%1$s\" AS \"42\", \"%1$s\" AS \"43\", \"%1$s\" AS \"44\",  \"%1$s\" AS \"45\", "
                        + "\"%1$s\" AS \"46\", \"%1$s\" AS \"47\", \"%1$s\" AS \"48\", \"%1$s\" AS \"49\",  \"%1$s\" AS \"50\","
                        + "\"%1$s\" AS \"51\" FROM \"%2$s\".\"%3$s\"",
            "field", DATABASE_NAME, DATE_COLLECTION_NAME);
        final DocumentDbMqlQueryContext result = queryMapper.get(query);
        Assertions.assertEquals(DATE_COLLECTION_NAME, result.getCollectionName());
        Assertions.assertEquals(51, result.getColumnMetaData().size());
        Assertions.assertEquals(0, result.getAggregateOperations().size());
    }
>>>>>>> f27acfa2
}<|MERGE_RESOLUTION|>--- conflicted
+++ resolved
@@ -1037,8 +1037,6 @@
         Assertions.assertEquals(COLLECTION_NAME, innerJoinResult.getCollectionName());
         Assertions.assertEquals(6, innerJoinResult.getColumnMetaData().size());
         Assertions.assertEquals(4, innerJoinResult.getAggregateOperations().size());
-<<<<<<< HEAD
-=======
         Assertions.assertEquals(
                 BsonDocument.parse(
                         "{ \"$unwind\": {"
@@ -1046,7 +1044,6 @@
                                 + "\"includeArrayIndex\" : \"array_index_lvl_0\", "
                                 + "\"preserveNullAndEmptyArrays\": true }}"),
                 innerJoinResult.getAggregateOperations().get(0));
->>>>>>> f27acfa2
         Assertions.assertEquals(
                 BsonDocument.parse("{\"$match\": {\"$or\": ["
                         + "{\"array.field\": {\"$exists\": true}}, "
@@ -1056,21 +1053,11 @@
         Assertions.assertEquals(
                 BsonDocument.parse(
                         "{\"$addFields\": {\"testCollection__id0\": {\"$cond\": [{\"$or\": [{\"$ifNull\": [\"$array.field\", false]}, {\"$ifNull\": [\"$array.field1\", false]}, {\"$ifNull\": [\"$array.field2\", false]}]}, \"$_id\", null]}, \"_id\": \"$_id\"}}"),
-<<<<<<< HEAD
-                innerJoinResult.getAggregateOperations().get(1));
-        Assertions.assertEquals(
-                BsonDocument.parse(
-                        "{ \"$unwind\": {"
-                                + "\"path\": \"$array\", "
-                                + "\"includeArrayIndex\" : \"array_index_lvl_0\", "
-                                + "\"preserveNullAndEmptyArrays\": true }}"),
-=======
                 innerJoinResult.getAggregateOperations().get(2));
         Assertions.assertEquals(
                 BsonDocument.parse(
                         "{\"$project\": {\"testCollection__id\": \"$_id\", \"testCollection__id0\": \"$testCollection__id0\", \"array_index_lvl_0\": \"$array_index_lvl_0\", \"field\": \"$array.field\", \"field1\": \"$array.field1\", \"field2\": \"$array.field2\", \"_id\": 0}}"),
                 innerJoinResult.getAggregateOperations().get(3));
->>>>>>> f27acfa2
 
                 innerJoinResult.getAggregateOperations().get(2));
         final String leftJoin =
@@ -1091,13 +1078,6 @@
         Assertions.assertEquals(COLLECTION_NAME, leftJoinResult.getCollectionName());
         Assertions.assertEquals(6, leftJoinResult.getColumnMetaData().size());
         Assertions.assertEquals(3, leftJoinResult.getAggregateOperations().size());
-<<<<<<< HEAD
-        Assertions.assertEquals(
-                BsonDocument.parse(
-                        "{\"$addFields\": {\"testCollection__id0\": {\"$cond\": [{\"$or\": [{\"$ifNull\": [\"$array.field\", false]}, {\"$ifNull\": [\"$array.field1\", false]}, {\"$ifNull\": [\"$array.field2\", false]}]}, \"$_id\", null]}, \"_id\": \"$_id\"}}"),
-                leftJoinResult.getAggregateOperations().get(0));
-=======
->>>>>>> f27acfa2
         Assertions.assertEquals(
                 BsonDocument.parse(
                         "{ \"$unwind\": {"
@@ -1107,14 +1087,11 @@
                 leftJoinResult.getAggregateOperations().get(1));
         Assertions.assertEquals(
                 BsonDocument.parse(
-<<<<<<< HEAD
-=======
                         "{\"$addFields\": "
                                 + "{\"testCollection__id0\": {\"$cond\": [{\"$or\": [{\"$ifNull\": [\"$array.field\", false]}, {\"$ifNull\": [\"$array.field1\", false]}, {\"$ifNull\": [\"$array.field2\", false]}]}, \"$_id\", null]}, \"_id\": \"$_id\"}}"),
                 leftJoinResult.getAggregateOperations().get(1));
         Assertions.assertEquals(
                 BsonDocument.parse(
->>>>>>> f27acfa2
                         "{\"$project\": "
                                 + "{\"testCollection__id\": \"$_id\", "
                                 + "\"testCollection__id0\": \"$testCollection__id0\", "
@@ -1156,15 +1133,6 @@
         Assertions.assertEquals(COLLECTION_NAME, result.getCollectionName());
         Assertions.assertEquals(2, result.getColumnMetaData().size());
         Assertions.assertEquals(14, result.getAggregateOperations().size());
-<<<<<<< HEAD
-        Assertions.assertEquals(
-                BsonDocument.parse(
-                        "{\"$match\": {\"$or\": [{\"array.field2\": {\"$exists\": true}}, " +
-                                "{\"array.field\": {\"$exists\": true}}, " +
-                                "{\"array.field1\": {\"$exists\": true}}]}}"),
-                result.getAggregateOperations().get(0));
-=======
->>>>>>> f27acfa2
         Assertions.assertEquals(
                 BsonDocument.parse(
                         "{\"$addFields\": " +
@@ -1187,12 +1155,6 @@
                         "{\"$gt\": [{\"$literal\": 1}, null]}]}, {\"$gt\": [\"$array.field\", {\"$literal\": 1}]}, null]}}}"),
                 result.getAggregateOperations().get(3));
         Assertions.assertEquals(
-<<<<<<< HEAD
-                BsonDocument.parse("{\"$match\": {" + DocumentDbFilter.BOOLEAN_FLAG_FIELD + ": {\"$eq\": true}}}"),
-                result.getAggregateOperations().get(4));
-        Assertions.assertEquals(
-                BsonDocument.parse("{\"$project\": {" + DocumentDbFilter.BOOLEAN_FLAG_FIELD + ": 0}}"),
-=======
                 BsonDocument.parse(
                         "{\"$match\": " +
                                 "{\"$or\": [{\"array.field2\": {\"$exists\": true}}, " +
@@ -1206,7 +1168,6 @@
                                 + "{\"$cond\": [{\"$or\": [{\"$ifNull\": [\"$array.field2\", false]}, "
                                 + "{\"$ifNull\": [\"$array.field\", false]}, "
                                 + "{\"$ifNull\": [\"$array.field1\", false]}]}, \"$_id\", null]}, \"_id\": \"$_id\"}}"),
->>>>>>> f27acfa2
                 result.getAggregateOperations().get(5));
         Assertions.assertEquals(
                 BsonDocument.parse(
@@ -1768,123 +1729,6 @@
                         + " Object 'TESTCOLLECTION' not found within 'database'; did you mean 'testCollection'?'"),
                 Assertions.assertThrows(SQLException.class, () -> queryMapper.get(incorrectCasing))
                         .getMessage());
-<<<<<<< HEAD
-    }
-
-    @Test
-    @DisplayName("Tests queries with where clause containing nested AND.")
-    void testQueryAndWithTypes() throws SQLException {
-        final String query =
-                String.format(
-                        "SELECT \"field\" > '2021-01-01' AND \"field\" < '2020-02-01' FROM \"%s\".\"%s\"",
-                        DATABASE_NAME, DATE_COLLECTION_NAME);
-        final DocumentDbMqlQueryContext result = queryMapper.get(query);
-        Assertions.assertNotNull(result);
-        Assertions.assertEquals(DATE_COLLECTION_NAME, result.getCollectionName());
-        Assertions.assertEquals(1, result.getColumnMetaData().size());
-        Assertions.assertEquals(1, result.getAggregateOperations().size());
-        Assertions.assertEquals(
-                BsonDocument.parse(
-                        "{\"$project\": {"
-                                + "\"EXPR$0\": {\"$cond\": [{\"$and\": [{\"$eq\": [true, {\"$cond\": ["
-                                + "{\"$and\": [{\"$gt\": [\"$field\", null]}, "
-                                + "{\"$gt\": [{\"$date\": \"2021-01-01T00:00:00Z\"}, null]}]}, "
-                                + "{\"$gt\": [\"$field\", {\"$date\": \"2021-01-01T00:00:00Z\"}]}, null]}]}, "
-                                + "{\"$eq\": [true, {\"$cond\": [{\"$and\": [{\"$gt\": [\"$field\", null]}, "
-                                + "{\"$gt\": [{\"$date\": \"2020-02-01T00:00:00Z\"}, null]}]}, "
-                                + "{\"$lt\": [\"$field\", {\"$date\": \"2020-02-01T00:00:00Z\"}]}, null]}]}]}, true, "
-                                + "{\"$cond\": [{\"$or\": [{\"$eq\": [false, "
-                                + "{\"$cond\": [{\"$and\": [{\"$gt\": [\"$field\", null]}, "
-                                + "{\"$gt\": [{\"$date\": \"2021-01-01T00:00:00Z\"}, null]}]}, "
-                                + "{\"$gt\": [\"$field\", {\"$date\": \"2021-01-01T00:00:00Z\"}]}, null]}]}, "
-                                + "{\"$eq\": [false, {\"$cond\": [{\"$and\": [{\"$gt\": [\"$field\", null]}, "
-                                + "{\"$gt\": [{\"$date\": \"2020-02-01T00:00:00Z\"}, null]}]}, "
-                                + "{\"$lt\": [\"$field\", {\"$date\": \"2020-02-01T00:00:00Z\"}]}, null]}]}]}, false, null]}]}"
-                                + "\"_id\": 0}}"),
-                result.getAggregateOperations().get(0));
-    }
-
-    @Test
-    @DisplayName("Tests that $addFields operation is added before $unwind.")
-    void testJoinOpOrder() throws SQLException {
-        String query =
-                String.format(
-                        "SELECT \"%s\".\"%s__id\", \"%s\".\"fieldA\", \"%s_array\".\"field\" FROM \"%s\".\"%s\" " +
-                                "LEFT JOIN \"%s\".\"%s\" ON \"%s\".\"%s__id\" = \"%s_array\".\"%s__id\"",
-                        COLLECTION_EXTRA_FIELD,
-                        COLLECTION_EXTRA_FIELD,
-                        COLLECTION_EXTRA_FIELD,
-                        COLLECTION_EXTRA_FIELD,
-                        DATABASE_NAME,
-                        COLLECTION_EXTRA_FIELD,
-                        DATABASE_NAME,
-                        COLLECTION_EXTRA_FIELD + "_array",
-                        COLLECTION_EXTRA_FIELD,
-                        COLLECTION_EXTRA_FIELD,
-                        COLLECTION_EXTRA_FIELD,
-                        COLLECTION_EXTRA_FIELD);
-        DocumentDbMqlQueryContext result = queryMapper.get(query);
-        Assertions.assertNotNull(result);
-        Assertions.assertEquals(COLLECTION_EXTRA_FIELD, result.getCollectionName());
-        Assertions.assertEquals(3, result.getColumnMetaData().size());
-        Assertions.assertEquals(4, result.getAggregateOperations().size());
-        Assertions.assertEquals(
-                BsonDocument.parse(
-                        "{\"$match\": {\"fieldA\": {\"$exists\": true}}}"),
-                result.getAggregateOperations().get(0));
-        Assertions.assertEquals(
-                BsonDocument.parse(
-                        "{\"$addFields\": {\"fieldTestCollection__id0\": {\"$cond\": [{\"$or\": [{\"$ifNull\": [\"$array.field1\", false]}, {\"$ifNull\": [\"$array.field2\", false]}, " +
-                                "{\"$ifNull\": [\"$array.field\", false]}]}, \"$_id\", null]}, \"_id\": \"$_id\"}}"),
-                result.getAggregateOperations().get(1));
-        Assertions.assertEquals(
-                BsonDocument.parse(
-                        "{\"$unwind\": {\"path\": \"$array\", \"preserveNullAndEmptyArrays\": true, \"includeArrayIndex\": \"array_index_lvl_0\"}}"),
-                result.getAggregateOperations().get(2));
-        Assertions.assertEquals(
-                BsonDocument.parse(
-                        "{\"$project\": {\"fieldTestCollection__id\": \"$_id\", \"fieldA\": \"$fieldA\", \"field\": \"$array.field\", \"_id\": 0}}"),
-                result.getAggregateOperations().get(3));
-        query =
-                String.format(
-                        "SELECT \"%s\".\"%s__id\", \"%s\".\"fieldA\", \"%s_array\".\"field\" FROM \"%s\".\"%s\" " +
-                                "LEFT JOIN \"%s\".\"%s\" ON \"%s\".\"%s__id\" = \"%s_array\".\"%s__id\"",
-                        COLLECTION_EXTRA_FIELD,
-                        COLLECTION_EXTRA_FIELD,
-                        COLLECTION_EXTRA_FIELD,
-                        COLLECTION_EXTRA_FIELD,
-                        DATABASE_NAME,
-                        COLLECTION_EXTRA_FIELD + "_array",
-                        DATABASE_NAME,
-                        COLLECTION_EXTRA_FIELD,
-                        COLLECTION_EXTRA_FIELD,
-                        COLLECTION_EXTRA_FIELD,
-                        COLLECTION_EXTRA_FIELD,
-                        COLLECTION_EXTRA_FIELD);
-        result = queryMapper.get(query);
-        Assertions.assertNotNull(result);
-        Assertions.assertEquals(COLLECTION_EXTRA_FIELD, result.getCollectionName());
-        Assertions.assertEquals(3, result.getColumnMetaData().size());
-        Assertions.assertEquals(4, result.getAggregateOperations().size());
-        Assertions.assertEquals(
-                BsonDocument.parse(
-                        "{\"$match\": {\"$or\": [{\"array.field1\": {\"$exists\": true}}, {\"array.field2\": {\"$exists\": true}}, {\"array.field\": {\"$exists\": true}}]}}"),
-                result.getAggregateOperations().get(0));
-        Assertions.assertEquals(
-                BsonDocument.parse(
-                        "{\"$addFields\": {\"fieldTestCollection__id0\": \"$_id\", \"_id\": {\"$cond\": [{\"$or\": [{\"$ifNull\": [\"$array.field1\", false]}, " +
-                                "{\"$ifNull\": [\"$array.field2\", false]}, {\"$ifNull\": [\"$array.field\", false]}]}, \"$_id\", null]}}}"),
-                result.getAggregateOperations().get(1));
-        Assertions.assertEquals(
-                BsonDocument.parse(
-                        "{\"$unwind\": {\"path\": \"$array\", \"preserveNullAndEmptyArrays\": true, \"includeArrayIndex\": \"array_index_lvl_0\"}}"),
-                result.getAggregateOperations().get(2));
-        Assertions.assertEquals(
-                BsonDocument.parse(
-                        "{\"$project\": {\"fieldTestCollection__id\": \"$fieldTestCollection__id0\", \"fieldA\": \"$fieldA\", \"field\": \"$array.field\", \"_id\": 0}}"),
-                result.getAggregateOperations().get(3));
-    }
-=======
     }
 
     @Test
@@ -1941,5 +1785,4 @@
         Assertions.assertEquals(51, result.getColumnMetaData().size());
         Assertions.assertEquals(0, result.getAggregateOperations().size());
     }
->>>>>>> f27acfa2
 }