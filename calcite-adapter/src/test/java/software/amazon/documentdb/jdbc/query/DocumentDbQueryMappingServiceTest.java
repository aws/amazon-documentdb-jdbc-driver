/*
 * Copyright <2021> Amazon.com, Inc. or its affiliates. All Rights Reserved.
 *
 * Licensed under the Apache License, Version 2.0 (the "License").
 * You may not use this file except in compliance with the License.
 * A copy of the License is located at
 *
 *     http://www.apache.org/licenses/LICENSE-2.0
 *
 * or in the "license" file accompanying this file. This file is distributed
 * on an "AS IS" BASIS, WITHOUT WARRANTIES OR CONDITIONS OF ANY KIND, either
 * express or implied. See the License for the specific language governing
 * permissions and limitations under the License.
 *
 */

package software.amazon.documentdb.jdbc.query;

import edu.umd.cs.findbugs.annotations.SuppressFBWarnings;
import org.bson.BsonDateTime;
import org.bson.BsonDocument;
import org.junit.jupiter.api.AfterAll;
import org.junit.jupiter.api.Assertions;
import org.junit.jupiter.api.BeforeAll;
import org.junit.jupiter.api.DisplayName;
import org.junit.jupiter.api.Test;
import org.junit.jupiter.api.extension.ExtendWith;
import software.amazon.documentdb.jdbc.DocumentDbConnectionProperties;
import software.amazon.documentdb.jdbc.calcite.adapter.DocumentDbFilter;
import software.amazon.documentdb.jdbc.common.test.DocumentDbFlapDoodleExtension;
import software.amazon.documentdb.jdbc.common.test.DocumentDbFlapDoodleTest;
import software.amazon.documentdb.jdbc.metadata.DocumentDbDatabaseSchemaMetadata;
import software.amazon.documentdb.jdbc.persist.SchemaStoreFactory;
import software.amazon.documentdb.jdbc.persist.SchemaWriter;

import java.sql.SQLException;
import java.time.Instant;

import static software.amazon.documentdb.jdbc.metadata.DocumentDbDatabaseSchemaMetadata.VERSION_NEW;

@ExtendWith(DocumentDbFlapDoodleExtension.class)
public class DocumentDbQueryMappingServiceTest extends DocumentDbFlapDoodleTest {
    private static final String DATABASE_NAME = "database";
    private static final String USER = "user";
    private static final String PASSWORD = "password";
    private static final String COLLECTION_NAME = "testCollection";
    private static final String OTHER_COLLECTION_NAME = "otherTestCollection";
    private static final String DATE_COLLECTION_NAME = "dateTestCollection";
    private static DocumentDbQueryMappingService queryMapper;
    private static DocumentDbConnectionProperties connectionProperties;

    @BeforeAll
    @SuppressFBWarnings(value = "HARD_CODE_PASSWORD", justification = "Hardcoded for test purposes only")
    static void initialize() throws SQLException {
        // Add a valid users to the local MongoDB instance.
        connectionProperties = new DocumentDbConnectionProperties();
        createUser(DATABASE_NAME, USER, PASSWORD);
        connectionProperties.setUser(USER);
        connectionProperties.setPassword(PASSWORD);
        connectionProperties.setDatabase(DATABASE_NAME);
        connectionProperties.setTlsEnabled("false");
        connectionProperties.setHostname("localhost:" + getMongoPort());
        final long dateTime = Instant.parse("2020-01-01T00:00:00.00Z").toEpochMilli();
        final BsonDocument document =
                BsonDocument.parse(
                        "{ \"_id\" : \"key\", \"array\" : [ { \"field\" : 1, \"field1\": \"value\" }, { \"field\" : 2, \"field2\" : \"value\" } ]}");

        final BsonDocument otherDocument =
                BsonDocument.parse(
                        "{ \"_id\" : \"key1\", \"otherArray\" : [ { \"field\" : 1, \"field3\": \"value\" }, { \"field\" : 2, \"field3\" : \"value\" } ]}");
        final BsonDocument doc1 = BsonDocument.parse("{\"_id\": 101}");
        doc1.append("field", new BsonDateTime(dateTime));

        insertBsonDocuments(
                COLLECTION_NAME, DATABASE_NAME, USER, PASSWORD, new BsonDocument[]{document});
        insertBsonDocuments(
                OTHER_COLLECTION_NAME, DATABASE_NAME, USER, PASSWORD, new BsonDocument[]{otherDocument});
        insertBsonDocuments(DATE_COLLECTION_NAME, DATABASE_NAME, USER, PASSWORD,
                new BsonDocument[]{doc1});
        final DocumentDbDatabaseSchemaMetadata databaseMetadata =
                DocumentDbDatabaseSchemaMetadata.get(connectionProperties, "id", VERSION_NEW);
        queryMapper = new DocumentDbQueryMappingService(connectionProperties, databaseMetadata);
    }

    @AfterAll
    static void afterAll() throws SQLException {
        final SchemaWriter schemaWriter = SchemaStoreFactory.createWriter(connectionProperties);
        schemaWriter.remove("id");
    }

    @Test
    @DisplayName("Tests that select works for querying single base or virtual tables.")
    void testQueryWithSelect() throws SQLException {
        // Get the base table.
        final String basicQuery =
                String.format("SELECT * FROM \"%s\".\"%s\"", DATABASE_NAME, COLLECTION_NAME);
        DocumentDbMqlQueryContext result = queryMapper.get(basicQuery);
        Assertions.assertNotNull(result);
        Assertions.assertEquals(COLLECTION_NAME, result.getCollectionName());
        Assertions.assertEquals(1, result.getColumnMetaData().size());
        Assertions.assertEquals(0, result.getAggregateOperations().size());

        // Get the nested table.
        final String nestedTableQuery =
                String.format("SELECT * FROM \"%s\".\"%s\"", DATABASE_NAME, COLLECTION_NAME + "_array");
        result = queryMapper.get(nestedTableQuery);
        Assertions.assertNotNull(result);
        Assertions.assertEquals(COLLECTION_NAME, result.getCollectionName());
        Assertions.assertEquals(5, result.getColumnMetaData().size());
        Assertions.assertEquals(2, result.getAggregateOperations().size());
        Assertions.assertEquals(
                BsonDocument.parse(
                        "{\"$match\": {\"$or\": ["
                                + "{\"array.field\": {\"$exists\": true}}, "
                                + "{\"array.field1\": {\"$exists\": true}}, "
                                + "{\"array.field2\": {\"$exists\": true}}]}}"),
                result.getAggregateOperations().get(0));
        Assertions.assertEquals(
                BsonDocument.parse(
                        "{ \"$unwind\": {"
                                + "\"path\": \"$array\", "
                                + "\"includeArrayIndex\" : \"array_index_lvl_0\", "
                                + "\"preserveNullAndEmptyArrays\": true }}"),
                result.getAggregateOperations().get(1));
    }

    @Test
    @DisplayName("Tests that project works for querying a single table.")
    void testQueryWithProject() throws SQLException {
        final String query =
                String.format(
                        "SELECT \"%s\" FROM \"%s\".\"%s\"", "field", DATABASE_NAME, COLLECTION_NAME + "_array");
        final DocumentDbMqlQueryContext result = queryMapper.get(query);
        Assertions.assertNotNull(result);
        Assertions.assertEquals(COLLECTION_NAME, result.getCollectionName());
        Assertions.assertEquals(1, result.getColumnMetaData().size());
        Assertions.assertEquals(2, result.getAggregateOperations().size());
        Assertions.assertEquals(
                BsonDocument.parse(
                        "{\"$match\": {\"$or\": ["
                                + "{\"array.field\": {\"$exists\": true}}, "
                                + "{\"array.field1\": {\"$exists\": true}}, "
                                + "{\"array.field2\": {\"$exists\": true}}]}}"),
                result.getAggregateOperations().get(0));
        Assertions.assertEquals(
                BsonDocument.parse(
                        "{ \"$unwind\": {"
                                + "\"path\": \"$array\", "
                                + "\"includeArrayIndex\" : \"array_index_lvl_0\", "
                                + "\"preserveNullAndEmptyArrays\": true }}"),
                result.getAggregateOperations().get(1));
    }

    @Test
    @DisplayName("Tests that distinct keyword works when querying a single table.")
    void testQueryWithDistinct() throws SQLException {
        final String query =
                String.format(
                        "SELECT DISTINCT \"%s\" FROM \"%s\".\"%s\"",
                        "field", DATABASE_NAME, COLLECTION_NAME + "_array");
        final DocumentDbMqlQueryContext result = queryMapper.get(query);
        Assertions.assertNotNull(result);
        Assertions.assertEquals(COLLECTION_NAME, result.getCollectionName());
        Assertions.assertEquals(1, result.getColumnMetaData().size());
        Assertions.assertEquals(4, result.getAggregateOperations().size());
        Assertions.assertEquals(
                BsonDocument.parse("{\"$match\": {\"$or\": ["
                        + "{\"array.field\": {\"$exists\": true}}, "
                        + "{\"array.field1\": {\"$exists\": true}}, "
                        + "{\"array.field2\": {\"$exists\": true}}]}}"),
                result.getAggregateOperations().get(0));
        Assertions.assertEquals(
                BsonDocument.parse(
                        "{ \"$unwind\": {"
                                + "\"path\": \"$array\", "
                                + "\"includeArrayIndex\" : \"array_index_lvl_0\", "
                                + "\"preserveNullAndEmptyArrays\": true }}"),
                result.getAggregateOperations().get(1));
        Assertions.assertEquals(
                BsonDocument.parse("{\"$group\": {\"_id\": \"$array.field\"}}"),
                result.getAggregateOperations().get(2));
        Assertions.assertEquals(
                BsonDocument.parse("{\"$project\": {\"array.field\": \"$_id\"}}"),
                result.getAggregateOperations().get(3));
    }

    @Test
    @DisplayName("Tests that as works when querying a single table.")
    void testQueryWithAs() throws SQLException {
        final String query =
                String.format(
                        "SELECT \"%s\" AS \"renamed\" FROM \"%s\".\"%s\"",
                        "field", DATABASE_NAME, COLLECTION_NAME + "_array");
        final DocumentDbMqlQueryContext result = queryMapper.get(query);
        Assertions.assertNotNull(result);
        Assertions.assertEquals(COLLECTION_NAME, result.getCollectionName());
        Assertions.assertEquals(1, result.getColumnMetaData().size());
        Assertions.assertEquals(2, result.getAggregateOperations().size());
        Assertions.assertEquals(
                BsonDocument.parse("{\"$match\": {\"$or\": ["
                        + "{\"array.field1\": {\"$exists\": true}}, "
                        + "{\"array.field2\": {\"$exists\": true}}, "
                        + "{\"array.field\": {\"$exists\": true}}]}}"),
                result.getAggregateOperations().get(0));
        Assertions.assertEquals(
                BsonDocument.parse(
                        "{ \"$unwind\": {"
                                + "\"path\": \"$array\", "
                                + "\"includeArrayIndex\" : \"array_index_lvl_0\", "
                                + "\"preserveNullAndEmptyArrays\": true }}"),
                result.getAggregateOperations().get(1));

    }

    @Test
    @DisplayName("Tests that where works with 1 or more conditions when querying a single table.")
    void testQueryWithWhere() throws SQLException {
        final String queryWithWhere =
                String.format(
                        "SELECT * FROM \"%s\".\"%s\" WHERE \"%s\" = %s",
                        DATABASE_NAME, COLLECTION_NAME + "_array", "field", 1);
        DocumentDbMqlQueryContext result = queryMapper.get(queryWithWhere);
        Assertions.assertNotNull(result);
        Assertions.assertEquals(COLLECTION_NAME, result.getCollectionName());
        Assertions.assertEquals(5, result.getColumnMetaData().size());
        Assertions.assertEquals(5, result.getAggregateOperations().size());
        Assertions.assertEquals(
                BsonDocument.parse(
                        "{\"$match\": {\"$or\": ["
                                + "{\"array.field\": {\"$exists\": true}}, "
                                + "{\"array.field1\": {\"$exists\": true}}, "
                                + "{\"array.field2\": {\"$exists\": true}}]}}"),
                result.getAggregateOperations().get(0));
        Assertions.assertEquals(
                BsonDocument.parse(
                        "{ \"$unwind\": {"
                                + "\"path\": \"$array\", "
                                + "\"includeArrayIndex\" : \"array_index_lvl_0\", "
                                + "\"preserveNullAndEmptyArrays\": true }}"),
                result.getAggregateOperations().get(1));
        Assertions.assertEquals(
                BsonDocument.parse("{\"$addFields\": {" + DocumentDbFilter.BOOLEAN_FLAG_FIELD + ": {\"$eq\": [\"$array.field\", 1]}}}"),
                result.getAggregateOperations().get(2));
        Assertions.assertEquals(
                BsonDocument.parse("{\"$match\": {" + DocumentDbFilter.BOOLEAN_FLAG_FIELD + ": {\"$eq\": true}}}"),
                result.getAggregateOperations().get(3));
        Assertions.assertEquals(
                BsonDocument.parse("{\"$project\": {" + DocumentDbFilter.BOOLEAN_FLAG_FIELD + ": 0}}"),
                result.getAggregateOperations().get(4));

        final String queryWithCompoundWhere =
                String.format(
                        "SELECT * FROM \"%s\".\"%s\" WHERE \"%s\" = '%s' AND \"%s\" > %s",
                        DATABASE_NAME, COLLECTION_NAME + "_array", "field1", "value", "field", 0);
        result = queryMapper.get(queryWithCompoundWhere);
        Assertions.assertNotNull(result);
        Assertions.assertEquals(COLLECTION_NAME, result.getCollectionName());
        Assertions.assertEquals(5, result.getColumnMetaData().size());
        Assertions.assertEquals(5, result.getAggregateOperations().size());
        Assertions.assertEquals(
                BsonDocument.parse(
                        "{\"$match\": {\"$or\": ["
                                + "{\"array.field\": {\"$exists\": true}}, "
                                + "{\"array.field1\": {\"$exists\": true}}, "
                                + "{\"array.field2\": {\"$exists\": true}}]}}"),
                result.getAggregateOperations().get(0));
        Assertions.assertEquals(
                BsonDocument.parse(
                        "{ \"$unwind\": {"
                                + "\"path\": \"$array\", "
                                + "\"includeArrayIndex\" : \"array_index_lvl_0\", "
                                + "\"preserveNullAndEmptyArrays\": true }}"),
                result.getAggregateOperations().get(1));
        Assertions.assertEquals(
                BsonDocument.parse(
                        "{\"$addFields\": {" + DocumentDbFilter.BOOLEAN_FLAG_FIELD + ": " +
                                "{\"$and\": [{\"$eq\": [\"$array.field1\", \"value\"]}, " +
                                "{\"$and\": [{\"$gt\": [\"$array.field\", 0]}, " +
                                "{\"$gt\": [\"$array.field\", null]}, {\"$gt\": [0, null]}]}]}}}"),
                result.getAggregateOperations().get(2));
        Assertions.assertEquals(
                BsonDocument.parse("{\"$match\": {" + DocumentDbFilter.BOOLEAN_FLAG_FIELD + ": {\"$eq\": true}}}"),
                result.getAggregateOperations().get(3)
        );
        Assertions.assertEquals(
                BsonDocument.parse("{\"$project\": {" + DocumentDbFilter.BOOLEAN_FLAG_FIELD + ": 0}}"),
                result.getAggregateOperations().get(4)
        );
    }

    @Test
    @DisplayName("Tests that limit works when querying a single table.")
    void testQueryWithLimit() throws SQLException {
        final String query =
                String.format(
                        "SELECT * FROM \"%s\".\"%s\" LIMIT 1", DATABASE_NAME, COLLECTION_NAME + "_array");
        final DocumentDbMqlQueryContext result = queryMapper.get(query);
        Assertions.assertNotNull(result);
        Assertions.assertEquals(COLLECTION_NAME, result.getCollectionName());
        Assertions.assertEquals(5, result.getColumnMetaData().size());
        Assertions.assertEquals(3, result.getAggregateOperations().size());
        Assertions.assertEquals(
                BsonDocument.parse(
                        "{\"$match\": {\"$or\": ["
                                + "{\"array.field\": {\"$exists\": true}}, "
                                + "{\"array.field1\": {\"$exists\": true}}, "
                                + "{\"array.field2\": {\"$exists\": true}}]}}"),
                result.getAggregateOperations().get(0));
        Assertions.assertEquals(
                BsonDocument.parse(
                        "{ \"$unwind\": {"
                                + "\"path\": \"$array\", "
                                + "\"includeArrayIndex\" : \"array_index_lvl_0\", "
                                + "\"preserveNullAndEmptyArrays\": true }}"),
                result.getAggregateOperations().get(1));
        Assertions.assertEquals(
                BsonDocument.parse("{\"$limit\": 1}"), result.getAggregateOperations().get(2));
    }

    @Test
    @DisplayName("Tests that order by works with 1 or more sort conditions in ascending and descending order.")
    void testQueryWithOrderBy() throws SQLException {
        final String queryWithAscendingSort =
                String.format(
                        "SELECT * FROM \"%s\".\"%s\" ORDER BY \"%s\" ASC",
                        DATABASE_NAME, COLLECTION_NAME + "_array", "field");
        DocumentDbMqlQueryContext result = queryMapper.get(queryWithAscendingSort);
        Assertions.assertNotNull(result);
        Assertions.assertEquals(COLLECTION_NAME, result.getCollectionName());
        Assertions.assertEquals(5, result.getColumnMetaData().size());
        Assertions.assertEquals(3, result.getAggregateOperations().size());
        Assertions.assertEquals(
                BsonDocument.parse(
                        "{\"$match\": {\"$or\": ["
                                + "{\"array.field\": {\"$exists\": true}}, "
                                + "{\"array.field1\": {\"$exists\": true}}, "
                                + "{\"array.field2\": {\"$exists\": true}}]}}"),
                result.getAggregateOperations().get(0));
        Assertions.assertEquals(
                BsonDocument.parse(
                        "{ \"$unwind\": {"
                                + "\"path\": \"$array\", "
                                + "\"includeArrayIndex\" : \"array_index_lvl_0\", "
                                + "\"preserveNullAndEmptyArrays\": true }}"),
                result.getAggregateOperations().get(1));
        Assertions.assertEquals(
                BsonDocument.parse("{ \"$sort\": {\"array.field\": 1 } }"),
                result.getAggregateOperations().get(2));

        final String queryWithDescendingSort =
                String.format(
                        "SELECT * FROM \"%s\".\"%s\" ORDER BY \"%s\" DESC",
                        DATABASE_NAME, COLLECTION_NAME + "_array", "field");
        result = queryMapper.get(queryWithDescendingSort);
        Assertions.assertNotNull(result);
        Assertions.assertEquals(COLLECTION_NAME, result.getCollectionName());
        Assertions.assertEquals(5, result.getColumnMetaData().size());
        Assertions.assertEquals(3, result.getAggregateOperations().size());
        Assertions.assertEquals(
                BsonDocument.parse(
                        "{\"$match\": {\"$or\": ["
                                + "{\"array.field\": {\"$exists\": true}}, "
                                + "{\"array.field1\": {\"$exists\": true}}, "
                                + "{\"array.field2\": {\"$exists\": true}}]}}"),
                result.getAggregateOperations().get(0));
        Assertions.assertEquals(
                BsonDocument.parse(
                        "{ \"$unwind\": {"
                                + "\"path\": \"$array\", "
                                + "\"includeArrayIndex\" : \"array_index_lvl_0\", "
                                + "\"preserveNullAndEmptyArrays\": true }}"),
                result.getAggregateOperations().get(1));
        Assertions.assertEquals(
                BsonDocument.parse("{ \"$sort\": {\"array.field\": -1 } }"),
                result.getAggregateOperations().get(2));

        final String queryWithCompoundSort =
                String.format(
                        "SELECT * FROM \"%s\".\"%s\" ORDER BY \"%s\" ASC, \"%s\" DESC",
                        DATABASE_NAME, COLLECTION_NAME + "_array", "field", "field1");
        result = queryMapper.get(queryWithCompoundSort);
        Assertions.assertNotNull(result);
        Assertions.assertEquals(COLLECTION_NAME, result.getCollectionName());
        Assertions.assertEquals(5, result.getColumnMetaData().size());
        Assertions.assertEquals(3, result.getAggregateOperations().size());
        Assertions.assertEquals(
                BsonDocument.parse(
                        "{\"$match\": {\"$or\": ["
                                + "{\"array.field\": {\"$exists\": true}}, "
                                + "{\"array.field1\": {\"$exists\": true}}, "
                                + "{\"array.field2\": {\"$exists\": true}}]}}"),
                result.getAggregateOperations().get(0));
        Assertions.assertEquals(
                BsonDocument.parse(
                        "{ \"$unwind\": {"
                                + "\"path\": \"$array\", "
                                + "\"includeArrayIndex\" : \"array_index_lvl_0\", "
                                + "\"preserveNullAndEmptyArrays\": true }}"),
                result.getAggregateOperations().get(1));
        Assertions.assertEquals(
                BsonDocument.parse("{ \"$sort\": {\"array.field\": 1, \"array.field1\": -1 } }"),
                result.getAggregateOperations().get(2));
    }

    @Test
    @DisplayName("Tests that group by works when querying a single table.")
    void testQueryWithGroupBy() throws SQLException {
        final String queryWithGroupBy =
                String.format(
                        "SELECT \"%s\", \"%s\", \"%s\" FROM \"%s\".\"%s\" GROUP BY \"%s\", \"%s\", \"%s\"",
                        COLLECTION_NAME + "__id",
                        "field",
                        "field1",
                        DATABASE_NAME,
                        COLLECTION_NAME + "_array",
                        COLLECTION_NAME + "__id",
                        "field",
                        "field1");
        final DocumentDbMqlQueryContext result = queryMapper.get(queryWithGroupBy);
        Assertions.assertNotNull(result);
        Assertions.assertEquals(COLLECTION_NAME, result.getCollectionName());
        Assertions.assertEquals(3, result.getColumnMetaData().size());
        Assertions.assertEquals(4, result.getAggregateOperations().size());
        Assertions.assertEquals(
                BsonDocument.parse(
                        "{\"$match\": {\"$or\": ["
                                + "{\"array.field\": {\"$exists\": true}}, "
                                + "{\"array.field1\": {\"$exists\": true}}, "
                                + "{\"array.field2\": {\"$exists\": true}}]}}"),
                result.getAggregateOperations().get(0));
        Assertions.assertEquals(
                BsonDocument.parse(
                        "{ \"$unwind\": {"
                                + "\"path\": \"$array\", "
                                + "\"includeArrayIndex\" : \"array_index_lvl_0\", "
                                + "\"preserveNullAndEmptyArrays\": true }}"),
                result.getAggregateOperations().get(1));
        Assertions.assertEquals(
                BsonDocument.parse(
                        "{\"$group\": {\"_id\": {\"_id\": \"$_id\", \"array_field\": \"$array.field\", \"array_field1\": \"$array.field1\"}}}"),
                result.getAggregateOperations().get(2));
        Assertions.assertEquals(
                BsonDocument.parse(
                        "{\"$project\": {\"_id\": \"$_id._id\", \"array.field\": \"$_id.array_field\", \"array.field1\": \"$_id.array_field1\"}}"),
                result.getAggregateOperations().get(3));
    }

    @Test
    @DisplayName("Tests that count, sum, min, max, and avg work when querying a single table.")
    void testQueryWithAggregateFunctions() throws SQLException {
        final String queryWithCount =
                String.format(
                        "SELECT COUNT(\"%s\") FROM \"%s\".\"%s\"",
                        "field1", DATABASE_NAME, COLLECTION_NAME + "_array");
        DocumentDbMqlQueryContext result = queryMapper.get(queryWithCount);
        Assertions.assertNotNull(result);
        Assertions.assertEquals(COLLECTION_NAME, result.getCollectionName());
        Assertions.assertEquals(1, result.getColumnMetaData().size());
        Assertions.assertEquals(3, result.getAggregateOperations().size());
        Assertions.assertEquals(
                BsonDocument.parse(
                        "{\"$match\": {\"$or\": ["
                                + "{\"array.field\": {\"$exists\": true}}, "
                                + "{\"array.field1\": {\"$exists\": true}}, "
                                + "{\"array.field2\": {\"$exists\": true}}]}}"),
                result.getAggregateOperations().get(0));
        Assertions.assertEquals(
                BsonDocument.parse(
                        "{ \"$unwind\": {"
                                + "\"path\": \"$array\", "
                                + "\"includeArrayIndex\" : \"array_index_lvl_0\", "
                                + "\"preserveNullAndEmptyArrays\": true }}"),
                result.getAggregateOperations().get(1));
        Assertions.assertEquals(
                BsonDocument.parse(
                        "{\"$group\": {\"_id\": {}, \"EXPR$0\": {\"$sum\": {\"$cond\": [{\"$ifNull\": [\"$array.field1\", false]}, 1, 0]}}}}"),
                result.getAggregateOperations().get(2));

        final String queryWithDistinctCount =
                String.format(
                        "SELECT COUNT(DISTINCT \"%s\") FROM \"%s\".\"%s\"",
                        "field1", DATABASE_NAME, COLLECTION_NAME + "_array");
        result = queryMapper.get(queryWithDistinctCount);
        Assertions.assertNotNull(result);
        Assertions.assertEquals(COLLECTION_NAME, result.getCollectionName());
        Assertions.assertEquals(1, result.getColumnMetaData().size());
        Assertions.assertEquals(4, result.getAggregateOperations().size());
        Assertions.assertEquals(
                BsonDocument.parse(
                        "{\"$match\": {\"$or\": ["
                                + "{\"array.field\": {\"$exists\": true}}, "
                                + "{\"array.field1\": {\"$exists\": true}}, "
                                + "{\"array.field2\": {\"$exists\": true}}]}}"),
                result.getAggregateOperations().get(0));
        Assertions.assertEquals(
                BsonDocument.parse(
                        "{ \"$unwind\": {"
                                + "\"path\": \"$array\", "
                                + "\"includeArrayIndex\" : \"array_index_lvl_0\", "
                                + "\"preserveNullAndEmptyArrays\": true }}"),
                result.getAggregateOperations().get(1));
        Assertions.assertEquals(
                BsonDocument.parse(
                        "{\"$group\": {\"_id\": {}, \"EXPR$0\": {\"$addToSet\": \"$array.field1\"}}}"),
                result.getAggregateOperations().get(2));
        Assertions.assertEquals(
                BsonDocument.parse("{\"$project\": {\"_id\": 0, \"EXPR$0\": {\"$size\": \"$EXPR$0\"}}}"),
                result.getAggregateOperations().get(3));

        final String queryWithAverage =
                String.format(
                        "SELECT AVG(\"%s\") FROM \"%s\".\"%s\"",
                        "field", DATABASE_NAME, COLLECTION_NAME + "_array");
        result = queryMapper.get(queryWithAverage);
        Assertions.assertNotNull(result);
        Assertions.assertEquals(COLLECTION_NAME, result.getCollectionName());
        Assertions.assertEquals(1, result.getColumnMetaData().size());
        Assertions.assertEquals(3, result.getAggregateOperations().size());
        Assertions.assertEquals(
                BsonDocument.parse(
                        "{\"$match\": {\"$or\": ["
                                + "{\"array.field\": {\"$exists\": true}}, "
                                + "{\"array.field1\": {\"$exists\": true}}, "
                                + "{\"array.field2\": {\"$exists\": true}}]}}"),
                result.getAggregateOperations().get(0));
        Assertions.assertEquals(
                BsonDocument.parse(
                        "{ \"$unwind\": {"
                                + "\"path\": \"$array\", "
                                + "\"includeArrayIndex\" : \"array_index_lvl_0\", "
                                + "\"preserveNullAndEmptyArrays\": true }}"),
                result.getAggregateOperations().get(1));
        Assertions.assertEquals(
                BsonDocument.parse("{\"$group\": {\"_id\": {}, \"EXPR$0\": {\"$avg\": \"$array.field\"}}}"),
                result.getAggregateOperations().get(2));

        final String queryWithAverageDistinct =
                String.format(
                        "SELECT AVG(DISTINCT \"%s\") FROM \"%s\".\"%s\"",
                        "field", DATABASE_NAME, COLLECTION_NAME + "_array");
        result = queryMapper.get(queryWithAverageDistinct);
        Assertions.assertNotNull(result);
        Assertions.assertEquals(COLLECTION_NAME, result.getCollectionName());
        Assertions.assertEquals(1, result.getColumnMetaData().size());
        Assertions.assertEquals(4, result.getAggregateOperations().size());
        Assertions.assertEquals(
                BsonDocument.parse(
                        "{\"$match\": {\"$or\": ["
                                + "{\"array.field\": {\"$exists\": true}}, "
                                + "{\"array.field1\": {\"$exists\": true}}, "
                                + "{\"array.field2\": {\"$exists\": true}}]}}"),
                result.getAggregateOperations().get(0));
        Assertions.assertEquals(
                BsonDocument.parse(
                        "{ \"$unwind\": {"
                                + "\"path\": \"$array\", "
                                + "\"includeArrayIndex\" : \"array_index_lvl_0\", "
                                + "\"preserveNullAndEmptyArrays\": true }}"),
                result.getAggregateOperations().get(1));
        Assertions.assertEquals(
                BsonDocument.parse(
                        "{\"$group\": {\"_id\": {}, \"EXPR$0\": {\"$addToSet\": \"$array.field\"}}}"),
                result.getAggregateOperations().get(2));
        Assertions.assertEquals(
                BsonDocument.parse("{\"$project\": {\"_id\": 0, \"EXPR$0\": {\"$avg\": \"$EXPR$0\"}}}"),
                result.getAggregateOperations().get(3));

        final String queryWithSum =
                String.format(
                        "SELECT SUM(\"%s\") FROM \"%s\".\"%s\"",
                        "field", DATABASE_NAME, COLLECTION_NAME + "_array");
        result = queryMapper.get(queryWithSum);
        Assertions.assertNotNull(result);
        Assertions.assertEquals(COLLECTION_NAME, result.getCollectionName());
        Assertions.assertEquals(1, result.getColumnMetaData().size());
        Assertions.assertEquals(3, result.getAggregateOperations().size());
        Assertions.assertEquals(
                BsonDocument.parse(
                        "{\"$match\": {\"$or\": ["
                                + "{\"array.field\": {\"$exists\": true}}, "
                                + "{\"array.field1\": {\"$exists\": true}}, "
                                + "{\"array.field2\": {\"$exists\": true}}]}}"),
                result.getAggregateOperations().get(0));
        Assertions.assertEquals(
                BsonDocument.parse(
                        "{ \"$unwind\": {"
                                + "\"path\": \"$array\", "
                                + "\"includeArrayIndex\" : \"array_index_lvl_0\", "
                                + "\"preserveNullAndEmptyArrays\": true }}"),
                result.getAggregateOperations().get(1));
        Assertions.assertEquals(
                BsonDocument.parse("{\"$group\": {\"_id\": {}, \"EXPR$0\": {\"$sum\": \"$array.field\"}}}"),
                result.getAggregateOperations().get(2));

        final String queryWithSumDistinct =
                String.format(
                        "SELECT SUM(DISTINCT \"%s\") FROM \"%s\".\"%s\"",
                        "field", DATABASE_NAME, COLLECTION_NAME + "_array");
        result = queryMapper.get(queryWithSumDistinct);
        Assertions.assertNotNull(result);
        Assertions.assertEquals(COLLECTION_NAME, result.getCollectionName());
        Assertions.assertEquals(1, result.getColumnMetaData().size());
        Assertions.assertEquals(4, result.getAggregateOperations().size());
        Assertions.assertEquals(
                BsonDocument.parse(
                        "{\"$match\": {\"$or\": ["
                                + "{\"array.field\": {\"$exists\": true}}, "
                                + "{\"array.field1\": {\"$exists\": true}}, "
                                + "{\"array.field2\": {\"$exists\": true}}]}}"),
                result.getAggregateOperations().get(0));
        Assertions.assertEquals(
                BsonDocument.parse(
                        "{ \"$unwind\": {"
                                + "\"path\": \"$array\", "
                                + "\"includeArrayIndex\" : \"array_index_lvl_0\", "
                                + "\"preserveNullAndEmptyArrays\": true }}"),
                result.getAggregateOperations().get(1));
        Assertions.assertEquals(
                BsonDocument.parse(
                        "{\"$group\": {\"_id\": {}, \"EXPR$0\": {\"$addToSet\": \"$array.field\"}}}"),
                result.getAggregateOperations().get(2));
        Assertions.assertEquals(
                BsonDocument.parse("{\"$project\": {\"_id\": 0, \"EXPR$0\": {\"$sum\": \"$EXPR$0\"}}}"),
                result.getAggregateOperations().get(3));


        final String queryWithMin =
                String.format(
                        "SELECT MIN(\"%s\") FROM \"%s\".\"%s\"",
                        "field", DATABASE_NAME, COLLECTION_NAME + "_array");
        result = queryMapper.get(queryWithMin);
        Assertions.assertNotNull(result);
        Assertions.assertEquals(COLLECTION_NAME, result.getCollectionName());
        Assertions.assertEquals(1, result.getColumnMetaData().size());
        Assertions.assertEquals(3, result.getAggregateOperations().size());
        Assertions.assertEquals(
                BsonDocument.parse(
                        "{\"$match\": {\"$or\": ["
                                + "{\"array.field\": {\"$exists\": true}}, "
                                + "{\"array.field1\": {\"$exists\": true}}, "
                                + "{\"array.field2\": {\"$exists\": true}}]}}"),
                result.getAggregateOperations().get(0));
        Assertions.assertEquals(
                BsonDocument.parse(
                        "{ \"$unwind\": {"
                                + "\"path\": \"$array\", "
                                + "\"includeArrayIndex\" : \"array_index_lvl_0\", "
                                + "\"preserveNullAndEmptyArrays\": true }}"),
                result.getAggregateOperations().get(1));
        Assertions.assertEquals(
                BsonDocument.parse("{\"$group\": {\"_id\": {}, \"EXPR$0\": {\"$min\": \"$array.field\"}}}"),
                result.getAggregateOperations().get(2));

        final String queryWithMax =
                String.format(
                        "SELECT MAX(\"%s\") FROM \"%s\".\"%s\"",
                        "field", DATABASE_NAME, COLLECTION_NAME + "_array");
        result = queryMapper.get(queryWithMax);
        Assertions.assertNotNull(result);
        Assertions.assertEquals(COLLECTION_NAME, result.getCollectionName());
        Assertions.assertEquals(1, result.getColumnMetaData().size());
        Assertions.assertEquals(3, result.getAggregateOperations().size());
        Assertions.assertEquals(
                BsonDocument.parse(
                        "{\"$match\": {\"$or\": ["
                                + "{\"array.field\": {\"$exists\": true}}, "
                                + "{\"array.field1\": {\"$exists\": true}}, "
                                + "{\"array.field2\": {\"$exists\": true}}]}}"),
                result.getAggregateOperations().get(0));
        Assertions.assertEquals(
                BsonDocument.parse(
                        "{ \"$unwind\": {"
                                + "\"path\": \"$array\", "
                                + "\"includeArrayIndex\" : \"array_index_lvl_0\", "
                                + "\"preserveNullAndEmptyArrays\": true }}"),
                result.getAggregateOperations().get(1));
        Assertions.assertEquals(
                BsonDocument.parse("{\"$group\": {\"_id\": {}, \"EXPR$0\": {\"$max\": \"$array.field\"}}}"),
                result.getAggregateOperations().get(2));
    }

    @Test
    @DisplayName("Tests that arithmetic operators work when querying a single table.")
    void testQueryWithArithmeticOperators() throws SQLException {
        final String queryWithSum =
                String.format(
                        "SELECT SUM(\"%s\") / COUNT(\"%s\") FROM \"%s\".\"%s\"",
                        "field", "field", DATABASE_NAME, COLLECTION_NAME + "_array");
        final DocumentDbMqlQueryContext result = queryMapper.get(queryWithSum);
        Assertions.assertNotNull(result);
        Assertions.assertEquals(COLLECTION_NAME, result.getCollectionName());
        Assertions.assertEquals(1, result.getColumnMetaData().size());
        Assertions.assertEquals(4, result.getAggregateOperations().size());
        Assertions.assertEquals(
                BsonDocument.parse(
                        "{\"$match\": {\"$or\": ["
                                + "{\"array.field\": {\"$exists\": true}}, "
                                + "{\"array.field1\": {\"$exists\": true}}, "
                                + "{\"array.field2\": {\"$exists\": true}}]}}"),
                result.getAggregateOperations().get(0));
        Assertions.assertEquals(
                BsonDocument.parse(
                        "{ \"$unwind\": {"
                                + "\"path\": \"$array\", "
                                + "\"includeArrayIndex\" : \"array_index_lvl_0\", "
                                + "\"preserveNullAndEmptyArrays\": true }}"),
                result.getAggregateOperations().get(1));
        Assertions.assertEquals(
                BsonDocument.parse(
                        "{\"$group\": {\"_id\": {}, \"_f0\": {\"$sum\": \"$array.field\"}, \"_f1\": {\"$sum\": {\"$cond\": [{\"$ifNull\": [\"$array.field\", false]}, 1, 0]}}}}"),
                result.getAggregateOperations().get(2));
        Assertions.assertEquals(
                BsonDocument.parse(
                        "{\"$addFields\": {\"EXPR$0\": {\"$divide\": [{\"$cond\": [{\"$eq\": [\"$_f1\", 0]}, null, \"$_f0\"]}, \"$_f1\"]}}}"),
                result.getAggregateOperations().get(3));
    }

    @Test
    @DisplayName("Tests that having works when querying a single table.")
    void testQueryWithHaving() throws SQLException {
        final String queryWithHaving =
                String.format(
                        "SELECT \"%s\", \"%s\", \"%s\" FROM \"%s\".\"%s\""
                                + "GROUP BY \"%s\", \"%s\", \"%s\" HAVING COUNT(*) > 1",
                        COLLECTION_NAME + "__id",
                        "field",
                        "field1",
                        DATABASE_NAME,
                        COLLECTION_NAME + "_array",
                        COLLECTION_NAME + "__id",
                        "field",
                        "field1");
        final DocumentDbMqlQueryContext result = queryMapper.get(queryWithHaving);
        Assertions.assertNotNull(result);
        Assertions.assertEquals(COLLECTION_NAME, result.getCollectionName());
        Assertions.assertEquals(3, result.getColumnMetaData().size());
        Assertions.assertEquals(7, result.getAggregateOperations().size());
        Assertions.assertEquals(
                BsonDocument.parse(
                        "{\"$match\": {\"$or\": ["
                                + "{\"array.field\": {\"$exists\": true}}, "
                                + "{\"array.field1\": {\"$exists\": true}}, "
                                + "{\"array.field2\": {\"$exists\": true}}]}}"),
                result.getAggregateOperations().get(0));
        Assertions.assertEquals(
                BsonDocument.parse(
                        "{ \"$unwind\": {"
                                + "\"path\": \"$array\", "
                                + "\"includeArrayIndex\" : \"array_index_lvl_0\", "
                                + "\"preserveNullAndEmptyArrays\": true }}"),
                result.getAggregateOperations().get(1));
        Assertions.assertEquals(
                BsonDocument.parse(
                        "{\"$group\": {\"_id\": {\"_id\": \"$_id\", \"array_field\": \"$array.field\", \"array_field1\": \"$array.field1\"}, \"_f3\": {\"$sum\": 1}}}"),
                result.getAggregateOperations().get(2));
        Assertions.assertEquals(
                BsonDocument.parse(
                        "{\"$project\": {\"_id\": \"$_id._id\", \"array.field\": \"$_id.array_field\", \"array.field1\": \"$_id.array_field1\", \"_f3\": \"$_f3\"}}"),
                result.getAggregateOperations().get(3));
        Assertions.assertEquals(
                BsonDocument.parse("{\"$addFields\": {" + DocumentDbFilter.BOOLEAN_FLAG_FIELD + ": " +
                        "{\"$and\": [{\"$gt\": [\"$_f3\", 1]}, {\"$gt\": [\"$_f3\", null]}, " +
                        "{\"$gt\": [1, null]}]}}}"),
                result.getAggregateOperations().get(4));
        Assertions.assertEquals(
                BsonDocument.parse(
                        "{\"$match\": {" + DocumentDbFilter.BOOLEAN_FLAG_FIELD + ": {\"$eq\": true}}}"),
                result.getAggregateOperations().get(5));
        Assertions.assertEquals(
                BsonDocument.parse(
                        "{\"$project\": {" + DocumentDbFilter.BOOLEAN_FLAG_FIELD + ": 0}}"),
                result.getAggregateOperations().get(6));
    }

    @Test
    @DisplayName("Tests that a statement with project, where, group by, having, order, and limit works for a single table.")
    void testComplexQuery() throws SQLException {
        final String complexQuery =
                String.format(
                        "SELECT \"%s\", \"%s\" AS \"renamed\", COUNT(*) AS \"Total\" FROM \"%s\".\"%s\""
                                + "WHERE \"%s\" = 'key' GROUP BY \"%s\", \"%s\", \"%s\""
                                + "HAVING COUNT(*) > 1 ORDER BY \"renamed\" LIMIT 1",
                        COLLECTION_NAME + "__id",
                        "field",
                        DATABASE_NAME,
                        COLLECTION_NAME + "_array",
                        COLLECTION_NAME + "__id",
                        COLLECTION_NAME + "__id",
                        "field",
                        "field1");
        final DocumentDbMqlQueryContext result = queryMapper.get(complexQuery);
        Assertions.assertNotNull(result);
        Assertions.assertEquals(COLLECTION_NAME, result.getCollectionName());
        Assertions.assertEquals(3, result.getColumnMetaData().size());
        Assertions.assertEquals(12, result.getAggregateOperations().size());
        Assertions.assertEquals(
                BsonDocument.parse("{\"$match\": {\"$or\": ["
                        + "{\"array.field1\": {\"$exists\": true}}, "
                        + "{\"array.field2\": {\"$exists\": true}}, "
                        + "{\"array.field\": {\"$exists\": true}}]}}"),
                result.getAggregateOperations().get(0));
        Assertions.assertEquals(
                BsonDocument.parse(
                        "{ \"$unwind\": {"
                                + "\"path\": \"$array\", "
                                + "\"includeArrayIndex\" : \"array_index_lvl_0\", "
                                + "\"preserveNullAndEmptyArrays\": true }}"),
                result.getAggregateOperations().get(1));
        Assertions.assertEquals(
                BsonDocument.parse("{\"$addFields\": {" + DocumentDbFilter.BOOLEAN_FLAG_FIELD + ": {\"$eq\": [\"$_id\", \"key\"]}}}"),
                result.getAggregateOperations().get(2));
        Assertions.assertEquals(
                BsonDocument.parse(
                        "{\"$match\": {" + DocumentDbFilter.BOOLEAN_FLAG_FIELD + ": {\"$eq\": true}}}"),
                result.getAggregateOperations().get(3));
        Assertions.assertEquals(
                BsonDocument.parse(
                        "{\"$project\": {" + DocumentDbFilter.BOOLEAN_FLAG_FIELD + ": 0}}"),
                result.getAggregateOperations().get(4));
        Assertions.assertEquals(
                BsonDocument.parse(
                        "{\"$group\": " +
                                "{\"_id\": {\"_id\": \"$_id\", " +
                                "\"array_field\": \"$array.field\", \"array_field1\": \"$array.field1\"}, " +
                                "\"Total\": {\"$sum\": 1}}}"),
                result.getAggregateOperations().get(5));
        Assertions.assertEquals(
                BsonDocument.parse("{\"$project\": {\"_id\": \"$_id._id\", " +
                        "\"array.field\": \"$_id.array_field\", \"array.field1\": \"$_id.array_field1\", \"Total\": \"$Total\"}}"),
                result.getAggregateOperations().get(6));
        Assertions.assertEquals(
                BsonDocument.parse("{\"$addFields\": {" + DocumentDbFilter.BOOLEAN_FLAG_FIELD + ": " +
                        "{\"$and\": [{\"$gt\": [\"$Total\", 1]}, {\"$gt\": [\"$Total\", null]}, {\"$gt\": [1, null]}]}}}"),
                result.getAggregateOperations().get(7));
        Assertions.assertEquals(
                BsonDocument.parse("{\"$match\": {" + DocumentDbFilter.BOOLEAN_FLAG_FIELD + ": {\"$eq\": true}}}"),
                result.getAggregateOperations().get(8));
        Assertions.assertEquals(
                BsonDocument.parse("{\"$project\": {" + DocumentDbFilter.BOOLEAN_FLAG_FIELD + ": 0}}"),
                result.getAggregateOperations().get(9));
        Assertions.assertEquals(
                BsonDocument.parse("{\"$sort\": {\"array.field\": 1}}"),
                result.getAggregateOperations().get(10));
        Assertions.assertEquals(
                BsonDocument.parse("{\"$limit\": 1}}"),
                result.getAggregateOperations().get(11));
    }

    @Test
    @DisplayName("Tests that a statement with join works for two tables from the same collection.")
    void testSameCollectionJoin() throws SQLException {
        final String innerJoin =
                String.format(
                        "SELECT * FROM \"%s\".\"%s\""
                                + "INNER JOIN \"%s\".\"%s\""
                                + "ON \"%s\".\"%s\" = \"%s\".\"%s\"",
                        DATABASE_NAME,
                        COLLECTION_NAME,
                        DATABASE_NAME,
                        COLLECTION_NAME + "_array",
                        COLLECTION_NAME,
                        COLLECTION_NAME + "__id",
                        COLLECTION_NAME + "_array",
                        COLLECTION_NAME + "__id");
        final DocumentDbMqlQueryContext innerJoinResult = queryMapper.get(innerJoin);
        Assertions.assertNotNull(innerJoinResult);
        Assertions.assertEquals(COLLECTION_NAME, innerJoinResult.getCollectionName());
        Assertions.assertEquals(6, innerJoinResult.getColumnMetaData().size());
        Assertions.assertEquals(3, innerJoinResult.getAggregateOperations().size());
        Assertions.assertEquals(
                BsonDocument.parse(
                        "{ \"$unwind\": {"
                                + "\"path\": \"$array\", "
                                + "\"includeArrayIndex\" : \"array_index_lvl_0\", "
                                + "\"preserveNullAndEmptyArrays\": true }}"),
                innerJoinResult.getAggregateOperations().get(0));
        Assertions.assertEquals(
                BsonDocument.parse("{\"$match\": {\"$or\": ["
                        + "{\"array.field\": {\"$exists\": true}}, "
                        + "{\"array.field1\": {\"$exists\": true}}, "
                        + "{\"array.field2\": {\"$exists\": true}}]}}"),
                innerJoinResult.getAggregateOperations().get(1));
        Assertions.assertEquals(
                BsonDocument.parse(
                        "{\"$addFields\": {\"testCollection__id0\": {\"$cond\": [{\"$or\": [{\"$ifNull\": [\"$array.field\", false]}, {\"$ifNull\": [\"$array.field1\", false]}, {\"$ifNull\": [\"$array.field2\", false]}]}, \"$_id\", null]}, \"_id\": \"$_id\"}}"),
                innerJoinResult.getAggregateOperations().get(2));

        final String leftJoin =
                String.format(
                        "SELECT * FROM \"%s\".\"%s\""
                                + "LEFT JOIN \"%s\".\"%s\""
                                + "ON \"%s\".\"%s\" = \"%s\".\"%s\"",
                        DATABASE_NAME,
                        COLLECTION_NAME,
                        DATABASE_NAME,
                        COLLECTION_NAME + "_array",
                        COLLECTION_NAME,
                        COLLECTION_NAME + "__id",
                        COLLECTION_NAME + "_array",
                        COLLECTION_NAME + "__id");
        final DocumentDbMqlQueryContext leftJoinResult = queryMapper.get(leftJoin);
        Assertions.assertNotNull(leftJoinResult);
        Assertions.assertEquals(COLLECTION_NAME, leftJoinResult.getCollectionName());
        Assertions.assertEquals(6, leftJoinResult.getColumnMetaData().size());
        Assertions.assertEquals(2, leftJoinResult.getAggregateOperations().size());
        Assertions.assertEquals(
                BsonDocument.parse(
                        "{ \"$unwind\": {"
                                + "\"path\": \"$array\", "
                                + "\"includeArrayIndex\" : \"array_index_lvl_0\", "
                                + "\"preserveNullAndEmptyArrays\": true }}"),
                leftJoinResult.getAggregateOperations().get(0));
        Assertions.assertEquals(
                BsonDocument.parse(
                        "{\"$addFields\": {\"testCollection__id0\": {\"$cond\": [{\"$or\": [{\"$ifNull\": [\"$array.field\", false]}, {\"$ifNull\": [\"$array.field1\", false]}, {\"$ifNull\": [\"$array.field2\", false]}]}, \"$_id\", null]}, \"_id\": \"$_id\"}}"),
                leftJoinResult.getAggregateOperations().get(1));
    }

    @Test
    @DisplayName("Tests that a statement with project, where, group by, having, order, and limit "
            + "works for tables from the same collection.")
    void testComplexQueryWithSameCollectionJoin() throws SQLException {
        final String complexQuery =
                String.format(
                        "SELECT \"%s\" AS \"renamed\", COUNT(*) AS \"Total\" FROM \"%s\".\"%s\""
                                + "INNER JOIN \"%s\".\"%s\""
                                + "ON \"%s\".\"%s\" = \"%s\".\"%s\""
                                + "WHERE \"%s\" > 1 GROUP BY \"%s\".\"%s\", \"%s\", \"%s\""
                                + "HAVING COUNT(*) > 1 ORDER BY \"renamed\" LIMIT 1",
                        "field",
                        DATABASE_NAME,
                        COLLECTION_NAME,
                        DATABASE_NAME,
                        COLLECTION_NAME + "_array",
                        COLLECTION_NAME,
                        COLLECTION_NAME + "__id",
                        COLLECTION_NAME + "_array",
                        COLLECTION_NAME + "__id",
                        "field",
                        COLLECTION_NAME,
                        COLLECTION_NAME + "__id",
                        "field",
                        "field1");
        final DocumentDbMqlQueryContext result = queryMapper.get(complexQuery);
        Assertions.assertNotNull(result);
        Assertions.assertEquals(COLLECTION_NAME, result.getCollectionName());
        Assertions.assertEquals(2, result.getColumnMetaData().size());
        Assertions.assertEquals(13, result.getAggregateOperations().size());
        Assertions.assertEquals(
                BsonDocument.parse(
                        "{ \"$unwind\": {"
                                + "\"path\": \"$array\", "
                                + "\"includeArrayIndex\" : \"array_index_lvl_0\", "
                                + "\"preserveNullAndEmptyArrays\": true }}"),
                result.getAggregateOperations().get(0));
        Assertions.assertEquals(
                BsonDocument.parse("{\"$addFields\": {" + DocumentDbFilter.BOOLEAN_FLAG_FIELD + ": " +
                        "{\"$and\": [{\"$gt\": [\"$array.field\", 1]}, " +
                        "{\"$gt\": [\"$array.field\", null]}, " +
                        "{\"$gt\": [1, null]}]}}}"),
                result.getAggregateOperations().get(1));
        Assertions.assertEquals(
                BsonDocument.parse("{\"$match\": {" + DocumentDbFilter.BOOLEAN_FLAG_FIELD + ": {\"$eq\": true}}}"),
                result.getAggregateOperations().get(2));
        Assertions.assertEquals(
                BsonDocument.parse("{\"$project\": {" + DocumentDbFilter.BOOLEAN_FLAG_FIELD + ": 0}}"),
                result.getAggregateOperations().get(3));
        Assertions.assertEquals(
                BsonDocument.parse(
                        "{\"$match\": " +
                                "{\"$or\": [{\"array.field\": {\"$exists\": true}}, " +
                                "{\"array.field1\": {\"$exists\": true}}, " +
                                "{\"array.field2\": {\"$exists\": true}}]}}"),
                result.getAggregateOperations().get(4));
        Assertions.assertEquals(
                BsonDocument.parse(
                        "{\"$addFields\": " +
                                "{\"testCollection__id0\": " +
                                "{\"$cond\": [{\"$or\": [{\"$ifNull\": [\"$array.field\", false]}, " +
                                "{\"$ifNull\": [\"$array.field1\", false]}, " +
                                "{\"$ifNull\": [\"$array.field2\", false]}]}, \"$_id\", null]}, \"_id\": \"$_id\"}}"),
                result.getAggregateOperations().get(5));
        Assertions.assertEquals(
                BsonDocument.parse(
                        "{\"$group\": " +
                                "{\"_id\": {\"_id\": \"$_id\", \"array_field\": \"$array.field\", \"array_field1\": \"$array.field1\"}, " +
                                "\"Total\": {\"$sum\": 1}}}"),
                result.getAggregateOperations().get(6));
        Assertions.assertEquals(
                BsonDocument.parse(
                        "{\"$project\": " +
                                "{\"_id\": \"$_id._id\", \"array.field\": \"$_id.array_field\", " +
                                "\"array.field1\": \"$_id.array_field1\", \"Total\": \"$Total\"}}"),
                result.getAggregateOperations().get(7));
        Assertions.assertEquals(
                BsonDocument.parse(
                        "{\"$addFields\": {" + DocumentDbFilter.BOOLEAN_FLAG_FIELD + ": " +
                                "{\"$and\": [{\"$gt\": [\"$Total\", 1]}, " +
                                "{\"$gt\": [\"$Total\", null]}, {\"$gt\": [1, null]}]}}}"),
                result.getAggregateOperations().get(8));
        Assertions.assertEquals(
                BsonDocument.parse("{\"$match\": {" + DocumentDbFilter.BOOLEAN_FLAG_FIELD + ": {\"$eq\": true}}}}"),
                result.getAggregateOperations().get(9));
        Assertions.assertEquals(
                BsonDocument.parse("{\"$project\": {" + DocumentDbFilter.BOOLEAN_FLAG_FIELD + ": 0}}"),
                result.getAggregateOperations().get(10));
        Assertions.assertEquals(
                BsonDocument.parse("{\"$sort\": {\"array.field\": 1}}"),
                result.getAggregateOperations().get(11));
        Assertions.assertEquals(
                BsonDocument.parse("{\"$limit\": 1}"),
                result.getAggregateOperations().get(12));
    }

    @Test
    @DisplayName("Tests that a valid query that cannot be executed purely with aggregate throws an exception.")
    void testUnsupportedQuery() {
        // Union requires 2 separate calls.
        final String query =
                String.format("SELECT * FROM \"%s\".\"%s\" UNION SELECT \"%s\" FROM \"%s\".\"%s\"",
                        DATABASE_NAME, COLLECTION_NAME, COLLECTION_NAME + "__id", DATABASE_NAME, COLLECTION_NAME + "_array");
        Assertions.assertEquals(String.format("Unsupported SQL syntax '%s'.", query),
                Assertions.assertThrows(SQLException.class, () -> queryMapper.get(query))
                        .getMessage());
    }

    @Test
    @DisplayName("Tests that an invalid query throws an exception.")
    void testInvalidQuery() {
        // Column counts here are mismatched so this is invalid sql.
        final String query =
                String.format("SELECT * FROM \"%s\".\"%s\" UNION SELECT * FROM \"%s\".\"%s\"",
                        DATABASE_NAME, COLLECTION_NAME, DATABASE_NAME, COLLECTION_NAME + "_array");
        Assertions.assertEquals(String.format("Unable to parse SQL"
                        + " 'SELECT * FROM \"database\".\"testCollection\" UNION SELECT * FROM \"database\".\"testCollection_array\"'.%n"
                        + " Reason: 'At line 1, column 56: Column count mismatch in UNION'"),
                Assertions.assertThrows(SQLException.class, () -> queryMapper.get(query))
                        .getMessage());
    }

    @Test
    @DisplayName("Tests a simple query with a join between 2 different collections.")
    void testDifferentCollectionJoin() throws SQLException {
        final String innerJoin =
                String.format(
                        "SELECT * FROM \"%s\".\"%s\""
                                + "INNER JOIN \"%s\".\"%s\""
                                + "ON \"%s\".\"%s\" = \"%s\".\"%s\"",
                        DATABASE_NAME,
                        COLLECTION_NAME + "_array",
                        DATABASE_NAME,
                        OTHER_COLLECTION_NAME + "_otherArray",
                        COLLECTION_NAME + "_array",
                        COLLECTION_NAME + "__id",
                        OTHER_COLLECTION_NAME + "_otherArray",
                        OTHER_COLLECTION_NAME + "__id");
        DocumentDbMqlQueryContext result = queryMapper.get(innerJoin);
        Assertions.assertNotNull(result);
        Assertions.assertEquals(9, result.getColumnMetaData().size());
        Assertions.assertEquals(4, result.getAggregateOperations().size());
        Assertions.assertEquals(
                BsonDocument.parse(
                        "{\"$match\": {\"$or\": "
                                + "[{\"array.field\": {\"$exists\": true}}, "
                                + "{\"array.field1\": {\"$exists\": true}}, "
                                + "{\"array.field2\": {\"$exists\": true}}] }}"),
                result.getAggregateOperations().get(0));
        Assertions.assertEquals(
                BsonDocument.parse(
                        "{ \"$unwind\": {"
                                + "\"path\": \"$array\", "
                                + "\"includeArrayIndex\" : \"array_index_lvl_0\", "
                                + "\"preserveNullAndEmptyArrays\": true }}"),
                result.getAggregateOperations().get(1));
        Assertions.assertEquals(
                BsonDocument.parse(
                        "{\"$lookup\": "
                                + "{\"from\": \"otherTestCollection\", "
                                + "\"let\": "
                                + "{\"field1\": \"$array.field1\", \"field\": \"$array.field\", "
                                + "\"array_index_lvl_0\": \"$array_index_lvl_0\", \"field2\": \"$array.field2\", \"testCollection__id\": \"$_id\"}, "
                                + "\"pipeline\": ["
                                + "{\"$match\": {\"$or\": ["
                                + "{\"otherArray.field\": {\"$exists\": true}}, "
                                + "{\"otherArray.field3\": {\"$exists\": true}}]}}, "
                                + "{\"$unwind\": {\"path\": \"$otherArray\", \"preserveNullAndEmptyArrays\": true, \"includeArrayIndex\": \"otherArray_index_lvl_0\"}}, "
                                + "{\"$match\": {\"$expr\": {\"$eq\": [\"$$testCollection__id\", \"$_id\"]}}}], "
                                + "\"as\": \"otherTestCollection_otherArray\"}}"),
                result.getAggregateOperations().get(2));
        Assertions.assertEquals(
                BsonDocument.parse(
                        "{\"$unwind\": {\"path\": \"$otherTestCollection_otherArray\", \"preserveNullAndEmptyArrays\": false}}"),
                result.getAggregateOperations().get(3));

        final String leftJoin =
                String.format(
                        "SELECT * FROM \"%s\".\"%s\""
                                + "LEFT JOIN \"%s\".\"%s\""
                                + "ON \"%s\".\"%s\" = \"%s\".\"%s\"",
                        DATABASE_NAME,
                        COLLECTION_NAME + "_array",
                        DATABASE_NAME,
                        OTHER_COLLECTION_NAME + "_otherArray",
                        COLLECTION_NAME + "_array",
                        COLLECTION_NAME + "__id",
                        OTHER_COLLECTION_NAME + "_otherArray",
                        OTHER_COLLECTION_NAME + "__id");
        result = queryMapper.get(leftJoin);
        Assertions.assertNotNull(result);
        Assertions.assertEquals(9, result.getColumnMetaData().size());
        Assertions.assertEquals(4, result.getAggregateOperations().size());
        Assertions.assertEquals(
                BsonDocument.parse(
                        "{\"$match\": {\"$or\": "
                                + "[{\"array.field\": {\"$exists\": true}}, "
                                + "{\"array.field1\": {\"$exists\": true}}, "
                                + "{\"array.field2\": {\"$exists\": true}}] }}"),
                result.getAggregateOperations().get(0));
        Assertions.assertEquals(
                BsonDocument.parse(
                        "{ \"$unwind\": {"
                                + "\"path\": \"$array\", "
                                + "\"includeArrayIndex\" : \"array_index_lvl_0\", "
                                + "\"preserveNullAndEmptyArrays\": true }}"),
                result.getAggregateOperations().get(1));
        Assertions.assertEquals(
                BsonDocument.parse(
                        "{\"$lookup\": "
                                + "{\"from\": \"otherTestCollection\", "
                                + "\"let\": "
                                + "{\"field1\": \"$array.field1\", \"field\": \"$array.field\", "
                                + "\"array_index_lvl_0\": \"$array_index_lvl_0\", \"field2\": \"$array.field2\", \"testCollection__id\": \"$_id\"}, "
                                + "\"pipeline\": ["
                                + "{\"$match\": {\"$or\": ["
                                + "{\"otherArray.field\": {\"$exists\": true}}, "
                                + "{\"otherArray.field3\": {\"$exists\": true}}]}}, "
                                + "{\"$unwind\": {\"path\": \"$otherArray\", \"preserveNullAndEmptyArrays\": true, \"includeArrayIndex\": \"otherArray_index_lvl_0\"}}, "
                                + "{\"$match\": {\"$expr\": {\"$eq\": [\"$$testCollection__id\", \"$_id\"]}}}], "
                                + "\"as\": \"otherTestCollection_otherArray\"}}"),
                result.getAggregateOperations().get(2));
        Assertions.assertEquals(
                BsonDocument.parse(
                        "{\"$unwind\": {\"path\": \"$otherTestCollection_otherArray\", \"preserveNullAndEmptyArrays\": true}}"),
                result.getAggregateOperations().get(3));
    }

    @Test
    @DisplayName("Tests that a statement with project, where, group by, having, order, and limit "
            + "works for tables from different collections.")
    void testComplexQueryWithDifferentCollectionJoin() throws SQLException {
        final String complexQuery =
                String.format(
                        "SELECT \"%s\" AS \"renamed\", COUNT(*) AS \"Total\" FROM \"%s\".\"%s\""
                                + "INNER JOIN \"%s\".\"%s\""
                                + "ON \"%s\".\"%s\" = \"%s\".\"%s\""
                                + "WHERE \"%s\" > 1 GROUP BY \"%s\".\"%s\", \"%s\", \"%s\""
                                + "HAVING COUNT(*) > 1 ORDER BY \"renamed\" LIMIT 1",
                        "field",
                        DATABASE_NAME,
                        OTHER_COLLECTION_NAME,
                        DATABASE_NAME,
                        COLLECTION_NAME + "_array",
                        OTHER_COLLECTION_NAME,
                        OTHER_COLLECTION_NAME + "__id",
                        COLLECTION_NAME + "_array",
                        COLLECTION_NAME + "__id",
                        "field",
                        OTHER_COLLECTION_NAME,
                        OTHER_COLLECTION_NAME + "__id",
                        "field",
                        "field1");
        final DocumentDbMqlQueryContext result = queryMapper.get(complexQuery);
        Assertions.assertNotNull(result);
        Assertions.assertEquals(OTHER_COLLECTION_NAME, result.getCollectionName());
        Assertions.assertEquals(2, result.getColumnMetaData().size());
        Assertions.assertEquals(9, result.getAggregateOperations().size());
        Assertions.assertEquals(
                BsonDocument.parse(
                        "{\"$lookup\": {\"from\": \"testCollection\", \"let\": {\"otherTestCollection__id\": \"$_id\"}, \"pipeline\": [" +
                                "{\"$match\": {\"$or\": [{\"array.field\": {\"$exists\": true}}, {\"array.field1\": {\"$exists\": true}}," +
                                " {\"array.field2\": {\"$exists\": true}}]}}, " +
                                "{\"$unwind\": {\"path\": \"$array\", \"preserveNullAndEmptyArrays\": true, \"includeArrayIndex\": \"array_index_lvl_0\"}}, " +
                                "{\"$addFields\": {" + DocumentDbFilter.BOOLEAN_FLAG_FIELD + ": " +
                                "{\"$and\": [{\"$gt\": [\"$array.field\", 1]}, " +
                                "{\"$gt\": [\"$array.field\", null]}, {\"$gt\": [1, null]}]}}}, " +
                                "{\"$match\": {" + DocumentDbFilter.BOOLEAN_FLAG_FIELD + ": {\"$eq\": true}}}, " +
                                "{\"$project\": {" + DocumentDbFilter.BOOLEAN_FLAG_FIELD + ": 0}}, " +
                                "{\"$match\": {\"$expr\": {\"$eq\": [\"$$otherTestCollection__id\", \"$_id\"]}}}], \"as\": \"testCollection_array\"}}\n"),
                result.getAggregateOperations().get(0));
        Assertions.assertEquals(
                BsonDocument.parse("{\"$unwind\": {\"path\": \"$testCollection_array\", \"preserveNullAndEmptyArrays\": false}}"),
                result.getAggregateOperations().get(1));
        Assertions.assertEquals(
                BsonDocument.parse(
                        "{\"$group\": {\"_id\": {\"_id\": \"$_id\", "
                                + "\"testCollection_array_array_field\": \"$testCollection_array.array.field\", "
                                + "\"testCollection_array_array_field1\": \"$testCollection_array.array.field1\"}, "
                                + "\"Total\": {\"$sum\": 1}}}"),
                result.getAggregateOperations().get(2));
        Assertions.assertEquals(
                BsonDocument.parse(
                        "{\"$project\": {\"_id\": \"$_id._id\", "
                                + "\"testCollection_array.array.field\": \"$_id.testCollection_array_array_field\", "
                                + "\"testCollection_array.array.field1\": \"$_id.testCollection_array_array_field1\", \"Total\": \"$Total\"}}"),
                result.getAggregateOperations().get(3));
        Assertions.assertEquals(
                BsonDocument.parse(
                        "{\"$addFields\": {" + DocumentDbFilter.BOOLEAN_FLAG_FIELD + ": " +
                                "{\"$and\": [{\"$gt\": [\"$Total\", 1]}, " +
                                "{\"$gt\": [\"$Total\", null]}, " +
                                "{\"$gt\": [1, null]}]}}}"),
                result.getAggregateOperations().get(4));
        Assertions.assertEquals(
                BsonDocument.parse("{\"$match\": {\"placeholderField1F84EB1G3K47\": {\"$eq\": true}}}"),
                result.getAggregateOperations().get(5));
        Assertions.assertEquals(
                BsonDocument.parse("{\"$project\": {\"placeholderField1F84EB1G3K47\": 0}}"),
                result.getAggregateOperations().get(6)
        );
        Assertions.assertEquals(
                BsonDocument.parse("{\"$match\": {" + DocumentDbFilter.BOOLEAN_FLAG_FIELD + ": {\"$eq\": true}}}"),
                result.getAggregateOperations().get(5));
        Assertions.assertEquals(
                BsonDocument.parse("{\"$project\": {" + DocumentDbFilter.BOOLEAN_FLAG_FIELD + ": 0}}"),
                result.getAggregateOperations().get(6)
        );
        Assertions.assertEquals(
                BsonDocument.parse("{\"$sort\": {\"testCollection_array.array.field\": 1}}"),
                result.getAggregateOperations().get(7)
        );
        Assertions.assertEquals(
                BsonDocument.parse("{\"$limit\": 1}"), result.getAggregateOperations().get(8));
    }

    @Test
    @DisplayName("Tests that unsupported join conditions or types throw an exception.")
    void testUnsupportedJoins() {
        // Cannot do right join on tables from different collections.
        final String rightJoinQuery =
                String.format(
                        "SELECT * FROM \"%s\".\"%s\""
                                + " RIGHT JOIN \"%s\".\"%s\""
                                + " ON \"%s\" = \"%s\"",
                        DATABASE_NAME,
                        COLLECTION_NAME + "_array",
                        DATABASE_NAME,
                        OTHER_COLLECTION_NAME + "_otherArray",
                        COLLECTION_NAME + "__id",
                        OTHER_COLLECTION_NAME + "__id");

        String message = Assertions
                        .assertThrows(SQLException.class, () -> queryMapper.get(rightJoinQuery))
                        .getMessage();
        Assertions.assertTrue(message.contains("Unable to parse SQL"));
        Assertions.assertTrue(message.contains("'Unsupported join type: RIGHT.'"));


        // Cannot do a full outer join on tables from different collections.
        final String fullJoinQuery =
                String.format(
                        "SELECT * FROM \"%s\".\"%s\""
                                + "FULL JOIN \"%s\".\"%s\""
                                + "ON \"%s\" = \"%s\"",
                        DATABASE_NAME,
                        COLLECTION_NAME + "_array",
                        DATABASE_NAME,
                        OTHER_COLLECTION_NAME + "_otherArray",
                        COLLECTION_NAME + "__id",
                        OTHER_COLLECTION_NAME + "__id");
        message = Assertions.assertThrows(SQLException.class, () -> queryMapper.get(fullJoinQuery))
                .getMessage();
        Assertions.assertTrue(message.contains("Unable to parse SQL"));
        Assertions.assertTrue(message.contains("'Unsupported join type: FULL.'"));

        // Can only have a single equi-condition for a join between tables from same collection.
        final String multipleConditionsQuery =
                String.format(
                        "SELECT * FROM \"%s\".\"%s\""
                                + "INNER JOIN \"%s\".\"%s\""
                                + "ON \"%s\" = \"%s\""
                                + "OR \"%s\" > \"%s\"",
                        DATABASE_NAME,
                        COLLECTION_NAME + "_array",
                        DATABASE_NAME,
                        OTHER_COLLECTION_NAME + "_otherArray",
                        COLLECTION_NAME + "__id",
                        OTHER_COLLECTION_NAME + "__id",
                        COLLECTION_NAME + "__id",
                        OTHER_COLLECTION_NAME + "__id");
        message = Assertions.assertThrows(SQLException.class, () -> queryMapper.get(multipleConditionsQuery))
                .getMessage();
        Assertions.assertTrue(message.contains("Unable to parse SQL"));
        Assertions.assertTrue(message.contains("'Only a single equality condition is supported for joining tables from different collections.'"));

        // Can only join tables from same collection on foreign keys.
        final String nonForeignKeyQuery =
                String.format(
                        "SELECT * FROM \"%s\".\"%s\""
                                + "INNER JOIN \"%s\".\"%s\""
                                + "ON \"%s\".\"%s\" = \"%s\".\"%s\"",
                        DATABASE_NAME,
                        COLLECTION_NAME,
                        DATABASE_NAME,
                        COLLECTION_NAME + "_array",
                        COLLECTION_NAME,
                        COLLECTION_NAME + "__id",
                        COLLECTION_NAME + "_array",
                        "field");
        message = Assertions.assertThrows(SQLException.class, () -> queryMapper.get(nonForeignKeyQuery))
                .getMessage();
        Assertions.assertTrue(message.contains("Unable to parse SQL"));
        Assertions.assertTrue(message.contains("'Only equi-joins on foreign keys is supported for tables from same collection.'"));

        // Can only join tables from same collection on foreign keys.
        final String nonEqualityQuery =
                String.format(
                        "SELECT * FROM \"%s\".\"%s\""
                                + "INNER JOIN \"%s\".\"%s\""
                                + "ON \"%s\".\"%s\" > \"%s\".\"%s\"",
                        DATABASE_NAME,
                        COLLECTION_NAME,
                        DATABASE_NAME,
                        COLLECTION_NAME + "_array",
                        COLLECTION_NAME,
                        COLLECTION_NAME + "__id",
                        COLLECTION_NAME + "_array",
                        "field");
        message = Assertions.assertThrows(SQLException.class, () -> queryMapper.get(nonEqualityQuery))
                .getMessage();
        Assertions.assertTrue(message.contains("Unable to parse SQL"));
        Assertions.assertTrue(message.contains("'Only equi-joins on foreign keys is supported for tables from same collection.'"));
    }

    @Test
    @DisplayName("Tests SUM(1), and that field names generated by Calcite have $ symbols removed.")
    void testQueryWithSumOne() throws SQLException {
        final String query =
                String.format(
                        "SELECT SUM(1) FROM \"%s\".\"%s\"", DATABASE_NAME, COLLECTION_NAME);
        final DocumentDbMqlQueryContext result = queryMapper.get(query);
        Assertions.assertNotNull(result);
        Assertions.assertEquals(COLLECTION_NAME, result.getCollectionName());
        Assertions.assertEquals(1, result.getColumnMetaData().size());
        Assertions.assertEquals(2, result.getAggregateOperations().size());
        Assertions.assertEquals(
                BsonDocument.parse(
                        "{\"$addFields\": {\"_f0\": 1}}"),
                result.getAggregateOperations().get(0));
        Assertions.assertEquals(
                BsonDocument.parse(
                        "{\"$group\": {\"_id\": {}, \"EXPR$0\": {\"$sum\": \"$_f0\"}}}"),
                result.getAggregateOperations().get(1));
    }

    @Test
    @DisplayName("Tests CASE with one field, and three sections.")
    void testQueryWithCASE() throws SQLException {
        final String query =
                String.format(
                        "SELECT CASE " +
                                "WHEN \"field\" > 10 THEN 'A' " +
                                "WHEN \"field\" > 5 THEN 'B' " +
                                "ELSE 'C' END FROM \"%s\".\"%s\"", DATABASE_NAME, COLLECTION_NAME + "_array");
        final DocumentDbMqlQueryContext result = queryMapper.get(query);
        Assertions.assertNotNull(result);
        Assertions.assertEquals(COLLECTION_NAME, result.getCollectionName());
        Assertions.assertEquals(1, result.getColumnMetaData().size());
        Assertions.assertEquals(3, result.getAggregateOperations().size());
        Assertions.assertEquals(
                BsonDocument.parse(
                        "{\"$match\": " +
                                "{\"$or\": " +
                                "[{\"array.field\": {\"$exists\": true}}, {\"array.field1\": {\"$exists\": true}}, " +
                                "{\"array.field2\": {\"$exists\": true}}]}}"),
                result.getAggregateOperations().get(0));
        Assertions.assertEquals(
                BsonDocument.parse(
                        "{\"$unwind\": " +
                                "{\"path\": \"$array\", " +
                                "\"preserveNullAndEmptyArrays\": true, " +
                                "\"includeArrayIndex\": \"array_index_lvl_0\"}}"),
                result.getAggregateOperations().get(1));
        Assertions.assertEquals(
                BsonDocument.parse(
                        "{\"$addFields\": {\"EXPR$0\": " +
                                "{\"$cond\": [{\"$and\": [" +
                                "{\"$gt\": [\"$array.field\", 10]}, " +
                                "{\"$gt\": [\"$array.field\", null]}, " +
                                "{\"$gt\": [10, null]}]}, \"A\", " +
                                "{\"$cond\": [{\"$and\": [" +
                                "{\"$gt\": [\"$array.field\", 5]}, " +
                                "{\"$gt\": [\"$array.field\", null]}, " +
                                "{\"$gt\": [5, null]}]}, " +
                                "\"B\", \"C\"]}]}}}\n"),
                result.getAggregateOperations().get(2));
    }

    @Test
    @DisplayName("Tests a query with a where clause comparing two literals.")
    void testWhereTwoLiterals() throws SQLException {
        final String query =
                String.format(
                        "SELECT * FROM \"%s\".\"%s\" WHERE 2 > 1", DATABASE_NAME, COLLECTION_NAME);
        final DocumentDbMqlQueryContext result = queryMapper.get(query);
        Assertions.assertNotNull(result);
        Assertions.assertEquals(COLLECTION_NAME, result.getCollectionName());
        Assertions.assertEquals(1, result.getColumnMetaData().size());
        Assertions.assertEquals(0, result.getAggregateOperations().size());
    }

    @Test
    @DisplayName("Test queries with WHERE f1 IN (c1, c2...)")
    void testQueryWithIn() throws SQLException {
        final String query =
                String.format(
                        "SELECT * FROM \"%s\".\"%s\" WHERE \"field\" IN (2, 3)" , DATABASE_NAME, COLLECTION_NAME + "_array");
        final DocumentDbMqlQueryContext result = queryMapper.get(query);
        Assertions.assertNotNull(result);
        Assertions.assertEquals(COLLECTION_NAME, result.getCollectionName());
        Assertions.assertEquals(5, result.getColumnMetaData().size());
        Assertions.assertEquals(5, result.getAggregateOperations().size());
        Assertions.assertEquals(
                BsonDocument.parse(
                        "{\"$match\": {\"$or\": [{\"array.field\": {\"$exists\": true}}, {\"array.field1\": {\"$exists\": true}}, {\"array.field2\": {\"$exists\": true}}]}}"),
                result.getAggregateOperations().get(0));
        Assertions.assertEquals(
                BsonDocument.parse(
                        "{\"$unwind\": {\"path\": \"$array\", \"preserveNullAndEmptyArrays\": true, \"includeArrayIndex\": \"array_index_lvl_0\"}}"),
                result.getAggregateOperations().get(1));
        Assertions.assertEquals(
                BsonDocument.parse(
                        "{\"$addFields\": {" + DocumentDbFilter.BOOLEAN_FLAG_FIELD + ": {\"$or\": [{\"$eq\": [\"$array.field\", 2]}, {\"$eq\": [\"$array.field\", 3]}]}}}"),
                result.getAggregateOperations().get(2));
        Assertions.assertEquals(
                BsonDocument.parse(
                        "{\"$match\": {" + DocumentDbFilter.BOOLEAN_FLAG_FIELD + ": {\"$eq\": true}}}"),
                result.getAggregateOperations().get(3));
        Assertions.assertEquals(
                BsonDocument.parse(
                        "{\"$project\": {" + DocumentDbFilter.BOOLEAN_FLAG_FIELD + ": 0}}"),
                result.getAggregateOperations().get(4));
    }

    @Test
    @DisplayName("Test queries with WHERE f1 NOT IN (c1, c2...)")
    void testQueryWithNotIn() throws SQLException {
        final String query =
                String.format(
                        "SELECT * FROM \"%s\".\"%s\" WHERE \"field\" NOT IN (2, 3)" , DATABASE_NAME, COLLECTION_NAME + "_array");
        final DocumentDbMqlQueryContext result = queryMapper.get(query);
        Assertions.assertNotNull(result);
        Assertions.assertEquals(COLLECTION_NAME, result.getCollectionName());
        Assertions.assertEquals(5, result.getColumnMetaData().size());
        Assertions.assertEquals(5, result.getAggregateOperations().size());
        Assertions.assertEquals(
                BsonDocument.parse(
                        "{\"$match\": {\"$or\": [{\"array.field\": {\"$exists\": true}}, {\"array.field1\": {\"$exists\": true}}, {\"array.field2\": {\"$exists\": true}}]}}"),
                result.getAggregateOperations().get(0));
        Assertions.assertEquals(
                BsonDocument.parse(
                        "{\"$unwind\": {\"path\": \"$array\", \"preserveNullAndEmptyArrays\": true, \"includeArrayIndex\": \"array_index_lvl_0\"}}"),
                result.getAggregateOperations().get(1));
        Assertions.assertEquals(
                BsonDocument.parse(
                        "{\"$addFields\": {" + DocumentDbFilter.BOOLEAN_FLAG_FIELD + ": " +
                                "{\"$and\": [{\"$and\": [{\"$ne\": [\"$array.field\", 2]}, {\"$gt\": [\"$array.field\", null]}, {\"$gt\": [2, null]}]}, " +
                                "{\"$and\": [{\"$ne\": [\"$array.field\", 3]}, {\"$gt\": [\"$array.field\", null]}, {\"$gt\": [3, null]}]}]}}}"),
                result.getAggregateOperations().get(2));
        Assertions.assertEquals(
                BsonDocument.parse(
                        "{\"$match\": {" + DocumentDbFilter.BOOLEAN_FLAG_FIELD + ": {\"$eq\": true}}}"),
                result.getAggregateOperations().get(3));
        Assertions.assertEquals(
                BsonDocument.parse(
                        "{\"$project\": {" + DocumentDbFilter.BOOLEAN_FLAG_FIELD + ": 0}}"),
                result.getAggregateOperations().get(4));
    }

    @Test
    @DisplayName("Tests queries with IS [NOT] NULL")
    void testQueryIsNull() throws SQLException {
        final String query =
                String.format(
                        "SELECT * FROM \"%s\".\"%s\" WHERE \"field\" IS NULL OR \"field1\" IS NOT NULL" , DATABASE_NAME, COLLECTION_NAME + "_array");
        final DocumentDbMqlQueryContext result = queryMapper.get(query);
        Assertions.assertNotNull(result);
        Assertions.assertEquals(COLLECTION_NAME, result.getCollectionName());
        Assertions.assertEquals(5, result.getColumnMetaData().size());
        Assertions.assertEquals(5, result.getAggregateOperations().size());
        Assertions.assertEquals(
                BsonDocument.parse(
                        "{\"$match\": {\"$or\": [{\"array.field\": {\"$exists\": true}}, {\"array.field1\": {\"$exists\": true}}, {\"array.field2\": {\"$exists\": true}}]}}"),
                result.getAggregateOperations().get(0));
        Assertions.assertEquals(
                BsonDocument.parse(
                        "{\"$unwind\": {\"path\": \"$array\", \"preserveNullAndEmptyArrays\": true, \"includeArrayIndex\": \"array_index_lvl_0\"}}"),
                result.getAggregateOperations().get(1));
        Assertions.assertEquals(
                BsonDocument.parse(
                        "{\"$addFields\": {" + DocumentDbFilter.BOOLEAN_FLAG_FIELD + ": " +
                                "{\"$or\": [{\"$lte\": [\"$array.field\", null]}, {\"$gt\": [\"$array.field1\", null]}]}}}"),
                result.getAggregateOperations().get(2));
        Assertions.assertEquals(
                BsonDocument.parse(
                        "{\"$match\": {" + DocumentDbFilter.BOOLEAN_FLAG_FIELD + ": {\"$eq\": true}}}"),
                result.getAggregateOperations().get(3));
        Assertions.assertEquals(
                BsonDocument.parse(
                        "{\"$project\": {" + DocumentDbFilter.BOOLEAN_FLAG_FIELD + ": 0}}"),
                result.getAggregateOperations().get(4));
    }

    @Test
    @DisplayName("Tests queries with SUBSTRING")
    void testQuerySubstring() throws SQLException {
        final String query =
                String.format(
                        "SELECT SUBSTRING(\"field\", 4, 2) FROM \"%s\".\"%s\" WHERE SUBSTRING(\"field\", 2, 3) = 'abc'" , DATABASE_NAME, COLLECTION_NAME + "_array");
        final DocumentDbMqlQueryContext result = queryMapper.get(query);
        Assertions.assertNotNull(result);
        Assertions.assertEquals(COLLECTION_NAME, result.getCollectionName());
        Assertions.assertEquals(1, result.getColumnMetaData().size());
        Assertions.assertEquals(6, result.getAggregateOperations().size());
        Assertions.assertEquals(
                BsonDocument.parse(
                        "{\"$match\": {\"$or\": [{\"array.field\": {\"$exists\": true}}, {\"array.field1\": {\"$exists\": true}}, {\"array.field2\": {\"$exists\": true}}]}}"),
                result.getAggregateOperations().get(0));
        Assertions.assertEquals(
                BsonDocument.parse(
                        "{\"$unwind\": {\"path\": \"$array\", \"preserveNullAndEmptyArrays\": true, \"includeArrayIndex\": \"array_index_lvl_0\"}}"),
                result.getAggregateOperations().get(1));
        Assertions.assertEquals(
                BsonDocument.parse(
                        "{\"$addFields\": {" + DocumentDbFilter.BOOLEAN_FLAG_FIELD + ": " +
                                "{\"$eq\": [{\"$substrCP\": [\"$array.field\", {\"$subtract\": [2, 1]}, 3]}, \"abc\"]}}}"),
                result.getAggregateOperations().get(2));
        Assertions.assertEquals(
                BsonDocument.parse(
                        "{\"$match\": {" + DocumentDbFilter.BOOLEAN_FLAG_FIELD + ": {\"$eq\": true}}}"),
                result.getAggregateOperations().get(3));
        Assertions.assertEquals(
                BsonDocument.parse(
                        "{\"$project\": {" + DocumentDbFilter.BOOLEAN_FLAG_FIELD + ": 0}}"),
                result.getAggregateOperations().get(4));
        Assertions.assertEquals(
                BsonDocument.parse(
                        "{\"$addFields\": {\"EXPR$0\": {\"$substrCP\": [\"$array.field\", {\"$subtract\": [4, 1]}, 2]}}}"),
                result.getAggregateOperations().get(5));
    }

    @Test
    @DisplayName("Tests queries with substring containing expressions works.")
    void testQuerySubstringExpr() throws SQLException {
        final String query =
                String.format(
                        "SELECT SUBSTRING(\"field\", \"field2\", \"field1\" - \"field2\") " +
                                "FROM \"%s\".\"%s\" WHERE SUBSTRING(\"field\", \"field2\", \"field1\" + \"field2\") = 'abcd'",
                        DATABASE_NAME, COLLECTION_NAME + "_array");
        final DocumentDbMqlQueryContext result = queryMapper.get(query);
        Assertions.assertNotNull(result);
        Assertions.assertEquals(COLLECTION_NAME, result.getCollectionName());
        Assertions.assertEquals(1, result.getColumnMetaData().size());
        Assertions.assertEquals(6, result.getAggregateOperations().size());
        Assertions.assertEquals(
                BsonDocument.parse(
                        "{\"$match\": {\"$or\": [{\"array.field\": {\"$exists\": true}}, {\"array.field1\": {\"$exists\": true}}, {\"array.field2\": {\"$exists\": true}}]}}"),
                result.getAggregateOperations().get(0));
        Assertions.assertEquals(
                BsonDocument.parse(
                        "{\"$unwind\": {\"path\": \"$array\", \"preserveNullAndEmptyArrays\": true, \"includeArrayIndex\": \"array_index_lvl_0\"}}"),
                result.getAggregateOperations().get(1));
        Assertions.assertEquals(
                BsonDocument.parse(
                        "{\"$addFields\": {" + DocumentDbFilter.BOOLEAN_FLAG_FIELD + ": " +
                                "{\"$eq\": [{\"$substrCP\": [\"$array.field\", {\"$subtract\": [\"$array.field2\", 1]}, {\"$add\": [\"$array.field1\", \"$array.field2\"]}]}, \"abcd\"]}}}"),
                result.getAggregateOperations().get(2));
        Assertions.assertEquals(
                BsonDocument.parse(
                        "{\"$match\": {" + DocumentDbFilter.BOOLEAN_FLAG_FIELD + ": {\"$eq\": true}}}"),
                result.getAggregateOperations().get(3));
        Assertions.assertEquals(
                BsonDocument.parse(
                        "{\"$project\": {" + DocumentDbFilter.BOOLEAN_FLAG_FIELD + ": 0}}"),
                result.getAggregateOperations().get(4));
        Assertions.assertEquals(
                BsonDocument.parse(
                        "{\"$addFields\": {\"EXPR$0\": {\"$substrCP\": [\"$array.field\", {\"$subtract\": [\"$array.field2\", 1]}, {\"$subtract\": [\"$array.field1\", \"$array.field2\"]}]}}}"),
                result.getAggregateOperations().get(5));
    }

    @Test
<<<<<<< HEAD
    @DisplayName("Tests that unquoted identifiers retain their casing but are evaluated case-sensitively.")
    void testQueryWithUnquotedIdentifiers() throws SQLException {
        final String correctCasing =
                String.format("SELECT * FROM %s.%s", DATABASE_NAME, COLLECTION_NAME);
        final DocumentDbMqlQueryContext result = queryMapper.get(correctCasing);
        Assertions.assertNotNull(result);
        Assertions.assertEquals(COLLECTION_NAME, result.getCollectionName());
        Assertions.assertEquals(1, result.getColumnMetaData().size());
        Assertions.assertEquals(0, result.getAggregateOperations().size());

        final String incorrectCasing =
                String.format("SELECT * FROM %s.%s", DATABASE_NAME, COLLECTION_NAME.toUpperCase());
        Assertions.assertEquals(
                "Unable to parse SQL 'SELECT * FROM database.TESTCOLLECTION'.\n"
                        + " Reason: 'From line 1, column 15 to line 1, column 37:"
                        + " Object 'TESTCOLLECTION' not found within 'database'; did you mean 'testCollection'?'",
                Assertions.assertThrows(SQLException.class, () -> queryMapper.get(incorrectCasing))
                        .getMessage());
    }

}
=======
    @DisplayName("Tests queries with where clause containing arithmetic.")
    void testQueryArithmeticWhere() throws SQLException {
        final String query =
                String.format(
                        "SELECT * FROM \"%s\".\"%s\" " +
                                "WHERE \"field\" * \"field1\" / \"field2\" + \"field1\" - \"field2\" = 7",
                        DATABASE_NAME, COLLECTION_NAME + "_array");
        final DocumentDbMqlQueryContext result = queryMapper.get(query);
        Assertions.assertNotNull(result);
        Assertions.assertEquals(COLLECTION_NAME, result.getCollectionName());
        Assertions.assertEquals(5, result.getColumnMetaData().size());
        Assertions.assertEquals(5, result.getAggregateOperations().size());
        Assertions.assertEquals(
                BsonDocument.parse(
                        "{\"$match\": {\"$or\": [{\"array.field\": {\"$exists\": true}}, {\"array.field1\": {\"$exists\": true}}, {\"array.field2\": {\"$exists\": true}}]}}"),
                result.getAggregateOperations().get(0));
        Assertions.assertEquals(
                BsonDocument.parse(
                        "{\"$unwind\": {\"path\": \"$array\", \"preserveNullAndEmptyArrays\": true, \"includeArrayIndex\": \"array_index_lvl_0\"}}"),
                result.getAggregateOperations().get(1));
        Assertions.assertEquals(
                BsonDocument.parse(
                        "{\"$addFields\": {" + DocumentDbFilter.BOOLEAN_FLAG_FIELD + ": " +
                                "{\"$eq\": [{\"$subtract\": [{\"$add\": [{\"$divide\": [{\"$multiply\": [\"$array.field\", \"$array.field1\"]}, \"$array.field2\"]}, \"$array.field1\"]}, \"$array.field2\"]}, 7]}}}"),
                result.getAggregateOperations().get(2));
        Assertions.assertEquals(
                BsonDocument.parse(
                        "{\"$match\": {" + DocumentDbFilter.BOOLEAN_FLAG_FIELD + ": {\"$eq\": true}}}"),
                result.getAggregateOperations().get(3));
        Assertions.assertEquals(
                BsonDocument.parse(
                        "{\"$project\": {" + DocumentDbFilter.BOOLEAN_FLAG_FIELD + ": 0}}"),
                result.getAggregateOperations().get(4));
    }

    @Test
    @DisplayName("Tests queries with where clause containing modulo.")
    void testQueryModuloWhere() throws SQLException {
        final String query =
                String.format(
                        "SELECT * FROM \"%s\".\"%s\" " +
                                "WHERE MOD(\"field\", 3) = 2" +
                                "OR MOD(8, \"field\") = 2" +
                                "OR MOD(3, 2) = \"field\"",
                        DATABASE_NAME, COLLECTION_NAME + "_array");
        final DocumentDbMqlQueryContext result = queryMapper.get(query);
        Assertions.assertNotNull(result);
        Assertions.assertEquals(COLLECTION_NAME, result.getCollectionName());
        Assertions.assertEquals(5, result.getColumnMetaData().size());
        Assertions.assertEquals(5, result.getAggregateOperations().size());
        Assertions.assertEquals(
                BsonDocument.parse(
                        "{\"$match\": {\"$or\": [{\"array.field\": {\"$exists\": true}}, {\"array.field1\": {\"$exists\": true}}, {\"array.field2\": {\"$exists\": true}}]}}"),
                result.getAggregateOperations().get(0));
        Assertions.assertEquals(
                BsonDocument.parse(
                        "{\"$unwind\": {\"path\": \"$array\", \"preserveNullAndEmptyArrays\": true, \"includeArrayIndex\": \"array_index_lvl_0\"}}"),
                result.getAggregateOperations().get(1));
        Assertions.assertEquals(
                BsonDocument.parse(
                        "{\"$addFields\": {" + DocumentDbFilter.BOOLEAN_FLAG_FIELD + ": " +
                                "{\"$or\": [{\"$eq\": [{\"$mod\": [\"$array.field\", 3]}, 2]}, {\"$eq\": [{\"$mod\": [8, \"$array.field\"]}, 2]}, {\"$eq\": [1, \"$array.field\"]}]}}}"),
                result.getAggregateOperations().get(2));
        Assertions.assertEquals(
                BsonDocument.parse(
                        "{\"$match\": {" + DocumentDbFilter.BOOLEAN_FLAG_FIELD + ": {\"$eq\": true}}}"),
                result.getAggregateOperations().get(3));
        Assertions.assertEquals(
                BsonDocument.parse(
                        "{\"$project\": {" + DocumentDbFilter.BOOLEAN_FLAG_FIELD + ": 0}}"),
                result.getAggregateOperations().get(4));
    }

    @Test
    @DisplayName("Tests queries with where clause containing nested OR.")
    void testQueryWhereNestedOr() throws SQLException {
        final String query =
                String.format(
                        "SELECT * FROM \"%s\".\"%s\" " +
                                "WHERE \"field\" > 0 OR (\"field1\" > 0OR \"field2\" > 6)",
                        DATABASE_NAME, COLLECTION_NAME + "_array");
        final DocumentDbMqlQueryContext result = queryMapper.get(query);
        Assertions.assertNotNull(result);
        Assertions.assertEquals(COLLECTION_NAME, result.getCollectionName());
        Assertions.assertEquals(5, result.getColumnMetaData().size());
        Assertions.assertEquals(5, result.getAggregateOperations().size());
        Assertions.assertEquals(
                BsonDocument.parse(
                        "{\"$match\": {\"$or\": [{\"array.field\": {\"$exists\": true}}, {\"array.field1\": {\"$exists\": true}}, {\"array.field2\": {\"$exists\": true}}]}}"),
                result.getAggregateOperations().get(0));
        Assertions.assertEquals(
                BsonDocument.parse(
                        "{\"$unwind\": {\"path\": \"$array\", \"preserveNullAndEmptyArrays\": true, \"includeArrayIndex\": \"array_index_lvl_0\"}}"),
                result.getAggregateOperations().get(1));
        Assertions.assertEquals(
                BsonDocument.parse(
                        "{\"$addFields\": {" + DocumentDbFilter.BOOLEAN_FLAG_FIELD + ": " +
                                "{\"$or\": [" +
                                "{\"$and\": [{\"$gt\": [\"$array.field\", 0]}, {\"$gt\": [\"$array.field\", null]}, {\"$gt\": [0, null]}]}, " +
                                "{\"$and\": [{\"$gt\": [\"$array.field1\", 0]}, {\"$gt\": [\"$array.field1\", null]}, {\"$gt\": [0, null]}]}, " +
                                "{\"$and\": [{\"$gt\": [\"$array.field2\", 6]}, {\"$gt\": [\"$array.field2\", null]}, {\"$gt\": [6, null]}]}]}}}"),
                result.getAggregateOperations().get(2));
        Assertions.assertEquals(
                BsonDocument.parse(
                        "{\"$match\": {" + DocumentDbFilter.BOOLEAN_FLAG_FIELD + ": {\"$eq\": true}}}"),
                result.getAggregateOperations().get(3));
        Assertions.assertEquals(
                BsonDocument.parse(
                        "{\"$project\": {" + DocumentDbFilter.BOOLEAN_FLAG_FIELD + ": 0}}"),
                result.getAggregateOperations().get(4));
    }

    @Test
    @DisplayName("Tests queries with where clause containing nested AND.")
    void testQueryWhereNestedAnd() throws SQLException {
        final String query =
                String.format(
                        "SELECT * FROM \"%s\".\"%s\" " +
                                "WHERE \"field\" > 0 AND (\"field1\" > 0 AND \"field2\" > 6)",
                        DATABASE_NAME, COLLECTION_NAME + "_array");
        final DocumentDbMqlQueryContext result = queryMapper.get(query);
        Assertions.assertNotNull(result);
        Assertions.assertEquals(COLLECTION_NAME, result.getCollectionName());
        Assertions.assertEquals(5, result.getColumnMetaData().size());
        Assertions.assertEquals(5, result.getAggregateOperations().size());
        Assertions.assertEquals(
                BsonDocument.parse(
                        "{\"$match\": {\"$or\": [{\"array.field\": {\"$exists\": true}}, {\"array.field1\": {\"$exists\": true}}, {\"array.field2\": {\"$exists\": true}}]}}"),
                result.getAggregateOperations().get(0));
        Assertions.assertEquals(
                BsonDocument.parse(
                        "{\"$unwind\": {\"path\": \"$array\", \"preserveNullAndEmptyArrays\": true, \"includeArrayIndex\": \"array_index_lvl_0\"}}"),
                result.getAggregateOperations().get(1));
        Assertions.assertEquals(
                BsonDocument.parse(
                        "{\"$addFields\": {" + DocumentDbFilter.BOOLEAN_FLAG_FIELD + ": " +
                                "{\"$and\": [" +
                                "{\"$and\": [{\"$gt\": [\"$array.field\", 0]}, {\"$gt\": [\"$array.field\", null]}, {\"$gt\": [0, null]}]}, " +
                                "{\"$and\": [{\"$gt\": [\"$array.field1\", 0]}, {\"$gt\": [\"$array.field1\", null]}, {\"$gt\": [0, null]}]}, " +
                                "{\"$and\": [{\"$gt\": [\"$array.field2\", 6]}, {\"$gt\": [\"$array.field2\", null]}, {\"$gt\": [6, null]}]}]}}}"),
                result.getAggregateOperations().get(2));
        Assertions.assertEquals(
                BsonDocument.parse(
                        "{\"$match\": {" + DocumentDbFilter.BOOLEAN_FLAG_FIELD + ": {\"$eq\": true}}}"),
                result.getAggregateOperations().get(3));
        Assertions.assertEquals(
                BsonDocument.parse(
                        "{\"$project\": {" + DocumentDbFilter.BOOLEAN_FLAG_FIELD + ": 0}}"),
                result.getAggregateOperations().get(4));
    }

    @Test
    @DisplayName("Tests queries with where clause containing nested combined OR and AND.")
    void testQueryWhereNestedAndOr() throws SQLException {
        final String query =
                String.format(
                        "SELECT * FROM \"%s\".\"%s\" " +
                                "WHERE ((\"field\" > 0 AND \"field2\" < 10) AND (\"field1\" > 0 OR \"field2\" > 6)) OR \"field2\" > 0",
                        DATABASE_NAME, COLLECTION_NAME + "_array");
        final DocumentDbMqlQueryContext result = queryMapper.get(query);
        Assertions.assertNotNull(result);
        Assertions.assertEquals(COLLECTION_NAME, result.getCollectionName());
        Assertions.assertEquals(5, result.getColumnMetaData().size());
        Assertions.assertEquals(5, result.getAggregateOperations().size());
        Assertions.assertEquals(
                BsonDocument.parse(
                        "{\"$match\": {\"$or\": [{\"array.field\": {\"$exists\": true}}, {\"array.field1\": {\"$exists\": true}}, {\"array.field2\": {\"$exists\": true}}]}}"),
                result.getAggregateOperations().get(0));
        Assertions.assertEquals(
                BsonDocument.parse(
                        "{\"$unwind\": {\"path\": \"$array\", \"preserveNullAndEmptyArrays\": true, \"includeArrayIndex\": \"array_index_lvl_0\"}}"),
                result.getAggregateOperations().get(1));
        Assertions.assertEquals(
                BsonDocument.parse(
                        "{\"$addFields\": {" + DocumentDbFilter.BOOLEAN_FLAG_FIELD + ": " +
                                "{\"$or\": [{\"$and\": [" +
                                "{\"$and\": [{\"$gt\": [\"$array.field\", 0]}, {\"$gt\": [\"$array.field\", null]}, {\"$gt\": [0, null]}]}, " +
                                "{\"$and\": [{\"$lt\": [\"$array.field2\", 10]}, {\"$gt\": [\"$array.field2\", null]}, {\"$gt\": [10, null]}]}, " +
                                "{\"$or\": [{\"$and\": [{\"$gt\": [\"$array.field1\", 0]}, {\"$gt\": [\"$array.field1\", null]}, {\"$gt\": [0, null]}]}, " +
                                "{\"$and\": [{\"$gt\": [\"$array.field2\", 6]}, {\"$gt\": [\"$array.field2\", null]}, {\"$gt\": [6, null]}]}]}]}, " +
                                "{\"$and\": [{\"$gt\": [\"$array.field2\", 0]}, {\"$gt\": [\"$array.field2\", null]}, {\"$gt\": [0, null]}]}]}}}"),
                result.getAggregateOperations().get(2));
        Assertions.assertEquals(
                BsonDocument.parse(
                        "{\"$match\": {" + DocumentDbFilter.BOOLEAN_FLAG_FIELD + ": {\"$eq\": true}}}"),
                result.getAggregateOperations().get(3));
        Assertions.assertEquals(
                BsonDocument.parse(
                        "{\"$project\": {" + DocumentDbFilter.BOOLEAN_FLAG_FIELD + ": 0}}"),
                result.getAggregateOperations().get(4));
    }

    @Test
    @DisplayName("Tests queries with where clause containing nested combined NOT, OR, and AND.")
    void testQueryWhereNotAndOr() throws SQLException {
        final String query =
                String.format(
                        "SELECT * FROM \"%s\".\"%s\" " +
                                "WHERE ((NOT \"field\" > 0 AND \"field2\" < 10) AND (NOT \"field1\" > 0 OR \"field2\" > 6)) OR \"field2\" > 0",
                        DATABASE_NAME, COLLECTION_NAME + "_array");
        final DocumentDbMqlQueryContext result = queryMapper.get(query);
        Assertions.assertNotNull(result);
        Assertions.assertEquals(COLLECTION_NAME, result.getCollectionName());
        Assertions.assertEquals(5, result.getColumnMetaData().size());
        Assertions.assertEquals(5, result.getAggregateOperations().size());
        Assertions.assertEquals(
                BsonDocument.parse(
                        "{\"$match\": {\"$or\": [{\"array.field\": {\"$exists\": true}}, {\"array.field1\": {\"$exists\": true}}, {\"array.field2\": {\"$exists\": true}}]}}"),
                result.getAggregateOperations().get(0));
        Assertions.assertEquals(
                BsonDocument.parse(
                        "{\"$unwind\": {\"path\": \"$array\", \"preserveNullAndEmptyArrays\": true, \"includeArrayIndex\": \"array_index_lvl_0\"}}"),
                result.getAggregateOperations().get(1));
        Assertions.assertEquals(
                BsonDocument.parse(
                        "{\"$addFields\": {" + DocumentDbFilter.BOOLEAN_FLAG_FIELD + ": " +
                                "{\"$or\": [{\"$and\": [" +
                                "{\"$and\": [{\"$lte\": [\"$array.field\", 0]}, {\"$gt\": [\"$array.field\", null]}, {\"$gt\": [0, null]}]}, " +
                                "{\"$and\": [{\"$lt\": [\"$array.field2\", 10]}, {\"$gt\": [\"$array.field2\", null]}, {\"$gt\": [10, null]}]}, " +
                                "{\"$or\": [{\"$and\": [{\"$lte\": [\"$array.field1\", 0]}, {\"$gt\": [\"$array.field1\", null]}, {\"$gt\": [0, null]}]}, " +
                                "{\"$and\": [{\"$gt\": [\"$array.field2\", 6]}, {\"$gt\": [\"$array.field2\", null]}, {\"$gt\": [6, null]}]}]}]}, " +
                                "{\"$and\": [{\"$gt\": [\"$array.field2\", 0]}, {\"$gt\": [\"$array.field2\", null]}, {\"$gt\": [0, null]}]}]}}}"),
                result.getAggregateOperations().get(2));
        Assertions.assertEquals(
                BsonDocument.parse(
                        "{\"$match\": {" + DocumentDbFilter.BOOLEAN_FLAG_FIELD + ": {\"$eq\": true}}}"),
                result.getAggregateOperations().get(3));
        Assertions.assertEquals(
                BsonDocument.parse(
                        "{\"$project\": {" + DocumentDbFilter.BOOLEAN_FLAG_FIELD + ": 0}}"),
                result.getAggregateOperations().get(4));
    }

    }
>>>>>>> 224f8263
<|MERGE_RESOLUTION|>--- conflicted
+++ resolved
@@ -1589,29 +1589,6 @@
     }
 
     @Test
-<<<<<<< HEAD
-    @DisplayName("Tests that unquoted identifiers retain their casing but are evaluated case-sensitively.")
-    void testQueryWithUnquotedIdentifiers() throws SQLException {
-        final String correctCasing =
-                String.format("SELECT * FROM %s.%s", DATABASE_NAME, COLLECTION_NAME);
-        final DocumentDbMqlQueryContext result = queryMapper.get(correctCasing);
-        Assertions.assertNotNull(result);
-        Assertions.assertEquals(COLLECTION_NAME, result.getCollectionName());
-        Assertions.assertEquals(1, result.getColumnMetaData().size());
-        Assertions.assertEquals(0, result.getAggregateOperations().size());
-
-        final String incorrectCasing =
-                String.format("SELECT * FROM %s.%s", DATABASE_NAME, COLLECTION_NAME.toUpperCase());
-        Assertions.assertEquals(
-                "Unable to parse SQL 'SELECT * FROM database.TESTCOLLECTION'.\n"
-                        + " Reason: 'From line 1, column 15 to line 1, column 37:"
-                        + " Object 'TESTCOLLECTION' not found within 'database'; did you mean 'testCollection'?'",
-                Assertions.assertThrows(SQLException.class, () -> queryMapper.get(incorrectCasing))
-                        .getMessage());
-    }
-
-}
-=======
     @DisplayName("Tests queries with where clause containing arithmetic.")
     void testQueryArithmeticWhere() throws SQLException {
         final String query =
@@ -1845,5 +1822,25 @@
                 result.getAggregateOperations().get(4));
     }
 
-    }
->>>>>>> 224f8263
+    @Test
+    @DisplayName("Tests that unquoted identifiers retain their casing but are evaluated case-sensitively.")
+    void testQueryWithUnquotedIdentifiers() throws SQLException {
+        final String correctCasing =
+                String.format("SELECT * FROM %s.%s", DATABASE_NAME, COLLECTION_NAME);
+        final DocumentDbMqlQueryContext result = queryMapper.get(correctCasing);
+        Assertions.assertNotNull(result);
+        Assertions.assertEquals(COLLECTION_NAME, result.getCollectionName());
+        Assertions.assertEquals(1, result.getColumnMetaData().size());
+        Assertions.assertEquals(0, result.getAggregateOperations().size());
+
+        final String incorrectCasing =
+                String.format("SELECT * FROM %s.%s", DATABASE_NAME, COLLECTION_NAME.toUpperCase());
+        Assertions.assertEquals(
+                "Unable to parse SQL 'SELECT * FROM database.TESTCOLLECTION'.\n"
+                        + " Reason: 'From line 1, column 15 to line 1, column 37:"
+                        + " Object 'TESTCOLLECTION' not found within 'database'; did you mean 'testCollection'?'",
+                Assertions.assertThrows(SQLException.class, () -> queryMapper.get(incorrectCasing))
+                        .getMessage());
+    }
+
+}