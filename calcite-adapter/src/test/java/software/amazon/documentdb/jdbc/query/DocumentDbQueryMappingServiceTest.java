--- conflicted
+++ resolved
@@ -1392,8 +1392,6 @@
                                 "{\"$gt\": [\"$array.field\", null]}, " +
                                 "{\"$gt\": [5, null]}]}, " +
                                 "\"B\", \"C\"]}]}}}\n"),
-<<<<<<< HEAD
-=======
                 result.getAggregateOperations().get(2));
     }
 
@@ -1772,7 +1770,6 @@
                                 "{\"$or\": [{\"$and\": [{\"$gt\": [\"$array.field1\", 0]}, {\"$gt\": [\"$array.field1\", null]}, {\"$gt\": [0, null]}]}, " +
                                 "{\"$and\": [{\"$gt\": [\"$array.field2\", 6]}, {\"$gt\": [\"$array.field2\", null]}, {\"$gt\": [6, null]}]}]}]}, " +
                                 "{\"$and\": [{\"$gt\": [\"$array.field2\", 0]}, {\"$gt\": [\"$array.field2\", null]}, {\"$gt\": [0, null]}]}]}}}"),
->>>>>>> 55af8a4f
                 result.getAggregateOperations().get(2));
         Assertions.assertEquals(
                 BsonDocument.parse(
@@ -1785,94 +1782,6 @@
     }
 
     @Test
-<<<<<<< HEAD
-    @DisplayName("Tests a query with a where clause comparing two literals.")
-    void testWhereTwoLiterals() throws SQLException {
-        final String query =
-                String.format(
-                        "SELECT * FROM \"%s\".\"%s\" WHERE 2 > 1", DATABASE_NAME, COLLECTION_NAME);
-        final DocumentDbMqlQueryContext result = queryMapper.get(query);
-        Assertions.assertNotNull(result);
-        Assertions.assertEquals(COLLECTION_NAME, result.getCollectionName());
-        Assertions.assertEquals(1, result.getColumnMetaData().size());
-        Assertions.assertEquals(0, result.getAggregateOperations().size());
-    }
-
-    @Test
-    @DisplayName("Test queries with WHERE f1 IN (c1, c2...)")
-    void testQueryWithIn() throws SQLException {
-        final String query =
-                String.format(
-                        "SELECT * FROM \"%s\".\"%s\" WHERE \"field\" IN (2, 3)" , DATABASE_NAME, COLLECTION_NAME + "_array");
-        final DocumentDbMqlQueryContext result = queryMapper.get(query);
-        Assertions.assertNotNull(result);
-        Assertions.assertEquals(COLLECTION_NAME, result.getCollectionName());
-        Assertions.assertEquals(5, result.getColumnMetaData().size());
-        Assertions.assertEquals(5, result.getAggregateOperations().size());
-        Assertions.assertEquals(
-                BsonDocument.parse(
-                        "{\"$match\": {\"$or\": [{\"array.field\": {\"$exists\": true}}, {\"array.field1\": {\"$exists\": true}}, {\"array.field2\": {\"$exists\": true}}]}}"),
-                result.getAggregateOperations().get(0));
-        Assertions.assertEquals(
-                BsonDocument.parse(
-                        "{\"$unwind\": {\"path\": \"$array\", \"preserveNullAndEmptyArrays\": true, \"includeArrayIndex\": \"array_index_lvl_0\"}}"),
-                result.getAggregateOperations().get(1));
-        Assertions.assertEquals(
-                BsonDocument.parse(
-                        "{\"$addFields\": {" + DocumentDbFilter.BOOLEAN_FLAG_FIELD + ": {\"$or\": [{\"$eq\": [\"$array.field\", 2]}, {\"$eq\": [\"$array.field\", 3]}]}}}"),
-                result.getAggregateOperations().get(2));
-        Assertions.assertEquals(
-                BsonDocument.parse(
-                        "{\"$match\": {" + DocumentDbFilter.BOOLEAN_FLAG_FIELD + ": {\"$eq\": true}}}"),
-                result.getAggregateOperations().get(3));
-        Assertions.assertEquals(
-                BsonDocument.parse(
-                        "{\"$project\": {" + DocumentDbFilter.BOOLEAN_FLAG_FIELD + ": 0}}"),
-                result.getAggregateOperations().get(4));
-    }
-
-    @Test
-    @DisplayName("Test queries with WHERE f1 NOT IN (c1, c2...)")
-    void testQueryWithNotIn() throws SQLException {
-        final String query =
-                String.format(
-                        "SELECT * FROM \"%s\".\"%s\" WHERE \"field\" NOT IN (2, 3)" , DATABASE_NAME, COLLECTION_NAME + "_array");
-        final DocumentDbMqlQueryContext result = queryMapper.get(query);
-        Assertions.assertNotNull(result);
-        Assertions.assertEquals(COLLECTION_NAME, result.getCollectionName());
-        Assertions.assertEquals(5, result.getColumnMetaData().size());
-        Assertions.assertEquals(5, result.getAggregateOperations().size());
-        Assertions.assertEquals(
-                BsonDocument.parse(
-                        "{\"$match\": {\"$or\": [{\"array.field\": {\"$exists\": true}}, {\"array.field1\": {\"$exists\": true}}, {\"array.field2\": {\"$exists\": true}}]}}"),
-                result.getAggregateOperations().get(0));
-        Assertions.assertEquals(
-                BsonDocument.parse(
-                        "{\"$unwind\": {\"path\": \"$array\", \"preserveNullAndEmptyArrays\": true, \"includeArrayIndex\": \"array_index_lvl_0\"}}"),
-                result.getAggregateOperations().get(1));
-        Assertions.assertEquals(
-                BsonDocument.parse(
-                        "{\"$addFields\": {" + DocumentDbFilter.BOOLEAN_FLAG_FIELD + ": " +
-                                "{\"$and\": [{\"$and\": [{\"$ne\": [\"$array.field\", 2]}, {\"$gt\": [\"$array.field\", null]}, {\"$gt\": [2, null]}]}, " +
-                                "{\"$and\": [{\"$ne\": [\"$array.field\", 3]}, {\"$gt\": [\"$array.field\", null]}, {\"$gt\": [3, null]}]}]}}}"),
-                result.getAggregateOperations().get(2));
-        Assertions.assertEquals(
-                BsonDocument.parse(
-                        "{\"$match\": {" + DocumentDbFilter.BOOLEAN_FLAG_FIELD + ": {\"$eq\": true}}}"),
-                result.getAggregateOperations().get(3));
-        Assertions.assertEquals(
-                BsonDocument.parse(
-                        "{\"$project\": {" + DocumentDbFilter.BOOLEAN_FLAG_FIELD + ": 0}}"),
-                result.getAggregateOperations().get(4));
-    }
-
-    @Test
-    @DisplayName("Tests queries with IS [NOT] NULL")
-    void testQueryIsNull() throws SQLException {
-        final String query =
-                String.format(
-                        "SELECT * FROM \"%s\".\"%s\" WHERE \"field\" IS NULL OR \"field1\" IS NOT NULL" , DATABASE_NAME, COLLECTION_NAME + "_array");
-=======
     @DisplayName("Tests queries with where clause containing nested combined NOT, OR, and AND.")
     void testQueryWhereNotAndOr() throws SQLException {
         final String query =
@@ -1880,7 +1789,6 @@
                         "SELECT * FROM \"%s\".\"%s\" " +
                                 "WHERE ((NOT \"field\" > 0 AND \"field2\" < 10) AND (NOT \"field1\" > 0 OR \"field2\" > 6)) OR \"field2\" > 0",
                         DATABASE_NAME, COLLECTION_NAME + "_array");
->>>>>>> 55af8a4f
         final DocumentDbMqlQueryContext result = queryMapper.get(query);
         Assertions.assertNotNull(result);
         Assertions.assertEquals(COLLECTION_NAME, result.getCollectionName());
@@ -1897,16 +1805,12 @@
         Assertions.assertEquals(
                 BsonDocument.parse(
                         "{\"$addFields\": {" + DocumentDbFilter.BOOLEAN_FLAG_FIELD + ": " +
-<<<<<<< HEAD
-                                "{\"$or\": [{\"$lte\": [\"$array.field\", null]}, {\"$gt\": [\"$array.field1\", null]}]}}}"),
-=======
                                 "{\"$or\": [{\"$and\": [" +
                                 "{\"$and\": [{\"$lte\": [\"$array.field\", 0]}, {\"$gt\": [\"$array.field\", null]}, {\"$gt\": [0, null]}]}, " +
                                 "{\"$and\": [{\"$lt\": [\"$array.field2\", 10]}, {\"$gt\": [\"$array.field2\", null]}, {\"$gt\": [10, null]}]}, " +
                                 "{\"$or\": [{\"$and\": [{\"$lte\": [\"$array.field1\", 0]}, {\"$gt\": [\"$array.field1\", null]}, {\"$gt\": [0, null]}]}, " +
                                 "{\"$and\": [{\"$gt\": [\"$array.field2\", 6]}, {\"$gt\": [\"$array.field2\", null]}, {\"$gt\": [6, null]}]}]}]}, " +
                                 "{\"$and\": [{\"$gt\": [\"$array.field2\", 0]}, {\"$gt\": [\"$array.field2\", null]}, {\"$gt\": [0, null]}]}]}}}"),
->>>>>>> 55af8a4f
                 result.getAggregateOperations().get(2));
         Assertions.assertEquals(
                 BsonDocument.parse(
@@ -1919,84 +1823,6 @@
     }
 
     @Test
-<<<<<<< HEAD
-    @DisplayName("Tests queries with SUBSTRING")
-    void testQuerySubstring() throws SQLException {
-        final String query =
-                String.format(
-                        "SELECT SUBSTRING(\"field\", 4, 2) FROM \"%s\".\"%s\" WHERE SUBSTRING(\"field\", 2, 3) = 'abc'" , DATABASE_NAME, COLLECTION_NAME + "_array");
-        final DocumentDbMqlQueryContext result = queryMapper.get(query);
-        Assertions.assertNotNull(result);
-        Assertions.assertEquals(COLLECTION_NAME, result.getCollectionName());
-        Assertions.assertEquals(1, result.getColumnMetaData().size());
-        Assertions.assertEquals(6, result.getAggregateOperations().size());
-        Assertions.assertEquals(
-                BsonDocument.parse(
-                        "{\"$match\": {\"$or\": [{\"array.field\": {\"$exists\": true}}, {\"array.field1\": {\"$exists\": true}}, {\"array.field2\": {\"$exists\": true}}]}}"),
-                result.getAggregateOperations().get(0));
-        Assertions.assertEquals(
-                BsonDocument.parse(
-                        "{\"$unwind\": {\"path\": \"$array\", \"preserveNullAndEmptyArrays\": true, \"includeArrayIndex\": \"array_index_lvl_0\"}}"),
-                result.getAggregateOperations().get(1));
-        Assertions.assertEquals(
-                BsonDocument.parse(
-                        "{\"$addFields\": {" + DocumentDbFilter.BOOLEAN_FLAG_FIELD + ": " +
-                                "{\"$eq\": [{\"$substrCP\": [\"$array.field\", {\"$subtract\": [2, 1]}, 3]}, \"abc\"]}}}"),
-                result.getAggregateOperations().get(2));
-        Assertions.assertEquals(
-                BsonDocument.parse(
-                        "{\"$match\": {" + DocumentDbFilter.BOOLEAN_FLAG_FIELD + ": {\"$eq\": true}}}"),
-                result.getAggregateOperations().get(3));
-        Assertions.assertEquals(
-                BsonDocument.parse(
-                        "{\"$project\": {" + DocumentDbFilter.BOOLEAN_FLAG_FIELD + ": 0}}"),
-                result.getAggregateOperations().get(4));
-        Assertions.assertEquals(
-                BsonDocument.parse(
-                        "{\"$addFields\": {\"EXPR$0\": {\"$substrCP\": [\"$array.field\", {\"$subtract\": [4, 1]}, 2]}}}"),
-                result.getAggregateOperations().get(5));
-    }
-
-    @Test
-    @DisplayName("Tests queries with containing expressions works.")
-    void testQuerySubstringExpr() throws SQLException {
-        final String query =
-                String.format(
-                        "SELECT SUBSTRING(\"field\", \"field2\", \"field1\" - \"field2\") " +
-                                "FROM \"%s\".\"%s\" WHERE SUBSTRING(\"field\", \"field2\", \"field1\" + \"field2\") = 'abcd'",
-                        DATABASE_NAME, COLLECTION_NAME + "_array");
-        final DocumentDbMqlQueryContext result = queryMapper.get(query);
-        Assertions.assertNotNull(result);
-        Assertions.assertEquals(COLLECTION_NAME, result.getCollectionName());
-        Assertions.assertEquals(1, result.getColumnMetaData().size());
-        Assertions.assertEquals(6, result.getAggregateOperations().size());
-        Assertions.assertEquals(
-                BsonDocument.parse(
-                        "{\"$match\": {\"$or\": [{\"array.field\": {\"$exists\": true}}, {\"array.field1\": {\"$exists\": true}}, {\"array.field2\": {\"$exists\": true}}]}}"),
-                result.getAggregateOperations().get(0));
-        Assertions.assertEquals(
-                BsonDocument.parse(
-                        "{\"$unwind\": {\"path\": \"$array\", \"preserveNullAndEmptyArrays\": true, \"includeArrayIndex\": \"array_index_lvl_0\"}}"),
-                result.getAggregateOperations().get(1));
-        Assertions.assertEquals(
-                BsonDocument.parse(
-                        "{\"$addFields\": {" + DocumentDbFilter.BOOLEAN_FLAG_FIELD + ": " +
-                                "{\"$eq\": [{\"$substrCP\": [\"$array.field\", {\"$subtract\": [\"$array.field2\", 1]}, {\"$add\": [\"$array.field1\", \"$array.field2\"]}]}, \"abcd\"]}}}"),
-                result.getAggregateOperations().get(2));
-        Assertions.assertEquals(
-                BsonDocument.parse(
-                        "{\"$match\": {" + DocumentDbFilter.BOOLEAN_FLAG_FIELD + ": {\"$eq\": true}}}"),
-                result.getAggregateOperations().get(3));
-        Assertions.assertEquals(
-                BsonDocument.parse(
-                        "{\"$project\": {" + DocumentDbFilter.BOOLEAN_FLAG_FIELD + ": 0}}"),
-                result.getAggregateOperations().get(4));
-        Assertions.assertEquals(
-                BsonDocument.parse(
-                        "{\"$addFields\": {\"EXPR$0\": {\"$substrCP\": [\"$array.field\", {\"$subtract\": [\"$array.field2\", 1]}, {\"$subtract\": [\"$array.field1\", \"$array.field2\"]}]}}}"),
-                result.getAggregateOperations().get(5));
-    }
-=======
     @DisplayName("Tests that unquoted identifiers retain their casing but are evaluated case-sensitively.")
     void testQueryWithUnquotedIdentifiers() throws SQLException {
         final String correctCasing =
@@ -2017,5 +1843,4 @@
                         .getMessage());
     }
 
->>>>>>> 55af8a4f
 }