--- conflicted
+++ resolved
@@ -80,22 +80,14 @@
 
         // Even though we've added data, we're not refreshing, so expecting 0.
         final DocumentDbDatabaseSchemaMetadata databaseMetadata00 = DocumentDbDatabaseSchemaMetadata
-<<<<<<< HEAD
-                .get(properties, schemaName, VERSION_LATEST_OR_NEW);
-=======
                 .get(properties, schemaName, VERSION_LATEST_OR_NEW, client);
->>>>>>> 4bd60a94
         Assertions.assertEquals(0, databaseMetadata00.getTableSchemaMap().size());
         Assertions.assertEquals(1, databaseMetadata0.getSchemaVersion());
         Assertions.assertEquals(0, databaseMetadata0.getTableSchemaMap().size());
 
         // Now use the "refreshAll=true" flag to re-read the collection(s).
         final DocumentDbDatabaseSchemaMetadata databaseMetadata1 = DocumentDbDatabaseSchemaMetadata
-<<<<<<< HEAD
-                .get(properties, schemaName, VERSION_NEW);
-=======
-                .get(properties, schemaName, VERSION_NEW, client);
->>>>>>> 4bd60a94
+                .get(properties, schemaName, VERSION_NEW, client);
 
         Assertions.assertEquals(1,
                 databaseMetadata1.getTableSchemaMap().size());
@@ -141,11 +133,7 @@
 
         // Now use the "refreshAll=true" flag to re-read the collection(s).
         final DocumentDbDatabaseSchemaMetadata databaseMetadata1 = DocumentDbDatabaseSchemaMetadata
-<<<<<<< HEAD
-                .get(properties, schemaName, VERSION_NEW);
-=======
-                .get(properties, schemaName, VERSION_NEW, client);
->>>>>>> 4bd60a94
+                .get(properties, schemaName, VERSION_NEW, client);
 
         Assertions.assertEquals(1,
                 databaseMetadata1.getTableSchemaMap().size());
@@ -193,11 +181,7 @@
 
         // Now use the "refreshAll=true" flag to re-read the collection(s).
         final DocumentDbDatabaseSchemaMetadata databaseMetadata1 = DocumentDbDatabaseSchemaMetadata
-<<<<<<< HEAD
-                .get(properties, schemaName, VERSION_NEW);
-=======
-                .get(properties, schemaName, VERSION_NEW, client);
->>>>>>> 4bd60a94
+                .get(properties, schemaName, VERSION_NEW, client);
 
         Assertions.assertEquals(1,
                 databaseMetadata1.getTableSchemaMap().size());
@@ -237,11 +221,7 @@
 
         // Now use the "refreshAll=true" flag to re-read the collection(s).
         final DocumentDbDatabaseSchemaMetadata databaseMetadata1 = DocumentDbDatabaseSchemaMetadata
-<<<<<<< HEAD
-                .get(properties, schemaName, VERSION_NEW);
-=======
-                .get(properties, schemaName, VERSION_NEW, client);
->>>>>>> 4bd60a94
+                .get(properties, schemaName, VERSION_NEW, client);
 
         Assertions.assertEquals(1,
                 databaseMetadata1.getTableSchemaMap().size());
