--- conflicted
+++ resolved
@@ -46,13 +46,9 @@
       <Source name="Statement.java"/>
       <Source name="Connection.java"/>
       <Source name="DocumentDbStatementTest.java"/>
-<<<<<<< HEAD
-      <Source name="DocumentDbStatementBasicTest.java"/>
-=======
       <Source name="DocumentDbStatementBasicDateTimeTest.java"/>
       <Source name="DocumentDbStatementBasicTest.java"/>
       <Source name="DocumentDbStatementDateTimeTest.java"/>
->>>>>>> 4bd60a94
       <Source name="DocumentDbStatementFilterTest.java"/>
       <Source name="DocumentDbStatementJoinTest.java"/>
       <Source name="DocumentDbConnection.java"/>
@@ -105,13 +101,9 @@
   </Match>
   <Match>
     <Or>
-<<<<<<< HEAD
-      <Source name="DocumentDbStatementBasicTest.java"/>
-=======
       <Source name="DocumentDbStatementBasicDateTimeTest.java"/>
       <Source name="DocumentDbStatementBasicTest.java"/>
       <Source name="DocumentDbStatementDateTimeTest.java"/>
->>>>>>> 4bd60a94
     </Or>
     <Bug pattern="RV_RETURN_VALUE_IGNORED"/>
   </Match>
