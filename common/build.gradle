--- conflicted
+++ resolved
@@ -190,13 +190,8 @@
 }
 
 dependencies {
-<<<<<<< HEAD
-    implementation group: 'com.fasterxml.jackson.core', name: 'jackson-core', version: '2.13.1'
+    implementation group: 'com.fasterxml.jackson.core', name: 'jackson-core', version: '2.13.2'
     implementation group: 'com.google.guava', name: 'guava', version: '31.1-jre'
-=======
-    implementation group: 'com.fasterxml.jackson.core', name: 'jackson-core', version: '2.13.2'
-    implementation group: 'com.google.guava', name: 'guava', version: '29.0-jre'
->>>>>>> 8e48efa7
     implementation group: 'org.slf4j', name: 'slf4j-log4j12', version: '1.7.36'
     implementation group: 'commons-beanutils', name: 'commons-beanutils', version: '1.9.4'
     implementation 'io.github.hakky54:sslcontext-kickstart:7.3.0'
