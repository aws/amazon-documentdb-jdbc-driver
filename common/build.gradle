plugins {
    id 'java'
    id 'com.github.spotbugs' // version '4.5.1'
    id 'checkstyle'
    id 'jacoco'
    id 'com.github.hierynomus.license' // version version '0.15.0'
    id 'java-test-fixtures'
}

group 'software.amazon.documentdb.jdbc'
version '1.0-SNAPSHOT'

java {
    sourceCompatibility = JavaVersion.VERSION_1_8
    targetCompatibility = JavaVersion.VERSION_1_8
}

tasks.withType(JavaCompile) {
    options.compilerArgs << '-Xlint:unchecked'
    options.deprecation = true
    options.encoding 'UTF-8'
}
// Silently agree to build scan terms.
if (hasProperty('buildScan')) {
    buildScan {
        termsOfServiceUrl = 'https://gradle.com/terms-of-service'
        termsOfServiceAgree = 'yes'
    }
}

jar {
    manifest {
        attributes 'Implementation-Version': archiveVersion.get()
    }
}

/**
 * CheckStyle Plugin
 */
apply plugin: 'checkstyle'
checkstyle {
    toolVersion '8.37'
    configFile file("../config/checkstyle/checkstyle-rules.xml")
    ignoreFailures = false
}
checkstyleMain {
    source = 'src/main/java'
}
checkstyleTest {
    source = 'src/test/java'
}

/**
 * SpotBugs Plugin
 */
spotbugs {
    showStackTraces = false
    reportsDir = file("$buildDir/reports/spotbugs")
    ignoreFailures = false
    excludeFilter = file("../config/spotbugs/spotbugs-exclude.xml")
}
spotbugsMain {
    // Configure HTML report
    reports {
        xml {
            enabled = true
            destination = file("$buildDir/reports/spotbugs/main.xml")
        }
    }
}
spotbugsTest {
    // Configure HTML report
    reports {
        xml {
            enabled = true
            destination = file("$buildDir/reports/spotbugs/test.xml")
        }
    }
}

task checkSpotBugsMainReport {
    doLast {
        def xmlReport = spotbugsMain.reports.getByName("XML")
        def slurped = new XmlSlurper().parse(xmlReport.destination)
        def bugsFound = slurped.BugInstance.size()
        slurped.BugInstance.each {
            println "SpotBugs Error"
            println "\tShort Message:\t\t${it.ShortMessage}"
            println "\tLong Message:\t\t${it.LongMessage}"
            println "\tSource of Error:\t${it.SourceLine.Message}"
        }
        if (bugsFound > 0) {
            throw new Exception("Encountered SpotBugs errors, see above.")
        }
    }
}

task checkSpotBugsTestReport {
    doLast {
        def xmlReport = spotbugsTest.reports.getByName("XML")
        def slurped = new XmlSlurper().parse(xmlReport.destination)
        def bugsFound = slurped.BugInstance.size()
        slurped.BugInstance.each {
            println "SpotBugs Error"
            println "\tShort Message:\t\t${it.ShortMessage}"
            println "\tLong Message:\t\t${it.LongMessage}"
            println "\tSource of Error:\t${it.SourceLine.Message}"
        }
        if (bugsFound > 0) {
            throw new Exception("Encountered SpotBugs errors, see above.")
        }
    }
}

spotbugsMain.finalizedBy checkSpotBugsMainReport
spotbugsTest.finalizedBy checkSpotBugsTestReport

/**
 * JaCoCo Plugin
 */
test {
    jacoco {
        excludes = ['org/codehaus/**', 'org.codehaus.*']
    }
}

jacoco {
    toolVersion = "0.8.5"
}
jacocoTestReport {
    reports {
        html.enabled true
        csv.enabled true
    }
    afterEvaluate {
        classDirectories.setFrom(files(classDirectories.files.collect {
            fileTree(dir: it,
                    exclude: ['**/resources/**', '**janino**', '**commons**'])
        }))
    }
}
test.finalizedBy(project.tasks.jacocoTestReport)
jacocoTestCoverageVerification {
    violationRules {
        rule {
            element = 'CLASS'
            excludes = ['org.codehaus.*']
            limit {
                counter = 'LINE'
                minimum = 0.00
            }
            limit {
                counter = 'BRANCH'
                minimum = 0.00
            }
        }
    }
    afterEvaluate {
        classDirectories.setFrom(files(classDirectories.files.collect {
            fileTree(dir: it,
                     exclude: ['org/codehaus/**'])
        }))
    }
}
check.dependsOn jacocoTestCoverageVerification
jacocoTestCoverageVerification.dependsOn jacocoTestReport

/**
 * License Plugin
 */
license {
    header =  project.parent.file('license-header.txt')
<<<<<<< HEAD
=======
    exclude "**/log4j.properties"
>>>>>>> 4bd60a94
    headerDefinitions {
        slash_star_with_space {
            firstLine = '/*'
            endLine   = ' *\n */\n'
            beforeEachLine = ' * '
            firstLineDetectionPattern = '/\\*'
            lastLineDetectionPattern  = ' \\*\n \\*/\n'
        }
    }
    mapping {
        java = 'slash_star_with_space'
    }
}

repositories {
    mavenCentral()
}

dependencies {
    implementation group: 'com.fasterxml.jackson.core', name: 'jackson-core', version: '2.12.1'
    implementation group: 'com.google.guava', name: 'guava', version: '29.0-jre'
<<<<<<< HEAD
    implementation group: 'org.slf4j', name: 'slf4j-log4j12', version: '1.7.29'
=======
    implementation group: 'org.slf4j', name: 'slf4j-log4j12', version: '1.7.32'
>>>>>>> 4bd60a94
    implementation group: 'commons-beanutils', name: 'commons-beanutils', version: '1.9.4'
    implementation 'io.github.hakky54:sslcontext-kickstart:6.6.1'

    implementation group: 'org.mongodb', name: 'mongodb-driver-sync', version: '4.1.1'

    compileOnly         'org.projectlombok:lombok:1.18.16'
    annotationProcessor 'org.projectlombok:lombok:1.18.16'

    testImplementation 'org.junit.jupiter:junit-jupiter-api:5.7.2'
    testRuntimeOnly 'org.junit.jupiter:junit-jupiter-engine'
    testCompileOnly    group: 'com.google.code.findbugs', name: 'annotations', version: '3.0.1'

    testFixturesImplementation group: 'com.google.guava', name: 'guava', version: '29.0-jre'
    testFixturesImplementation group: 'de.flapdoodle.embed', name: 'de.flapdoodle.embed.mongo', version: '3.0.0'
    testFixturesImplementation 'org.junit.jupiter:junit-jupiter-api:5.6.0'
    testFixturesImplementation group: 'org.mongodb', name: 'mongodb-driver-sync', version: '4.1.1'
    testFixturesImplementation group: 'org.apache.logging.log4j', name: 'log4j-api', version: '2.13.3'
    testFixturesImplementation group: 'org.apache.logging.log4j', name: 'log4j-core', version: '2.13.3'

    spotbugsPlugins 'com.h3xstream.findsecbugs:findsecbugs-plugin:1.11.0'
}

test {
    useJUnitPlatform()
}<|MERGE_RESOLUTION|>--- conflicted
+++ resolved
@@ -170,10 +170,7 @@
  */
 license {
     header =  project.parent.file('license-header.txt')
-<<<<<<< HEAD
-=======
     exclude "**/log4j.properties"
->>>>>>> 4bd60a94
     headerDefinitions {
         slash_star_with_space {
             firstLine = '/*'
@@ -195,11 +192,7 @@
 dependencies {
     implementation group: 'com.fasterxml.jackson.core', name: 'jackson-core', version: '2.12.1'
     implementation group: 'com.google.guava', name: 'guava', version: '29.0-jre'
-<<<<<<< HEAD
-    implementation group: 'org.slf4j', name: 'slf4j-log4j12', version: '1.7.29'
-=======
     implementation group: 'org.slf4j', name: 'slf4j-log4j12', version: '1.7.32'
->>>>>>> 4bd60a94
     implementation group: 'commons-beanutils', name: 'commons-beanutils', version: '1.9.4'
     implementation 'io.github.hakky54:sslcontext-kickstart:6.6.1'
 
