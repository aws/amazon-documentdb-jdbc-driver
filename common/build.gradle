plugins {
    id 'java'
    id 'com.github.spotbugs' // version '4.5.1'
    id 'checkstyle'
    id 'jacoco'
    id 'com.github.hierynomus.license' // version version '0.15.0'
    id 'java-test-fixtures'
}

group 'software.amazon.documentdb.jdbc'
version '1.0-SNAPSHOT'

java {
    sourceCompatibility = JavaVersion.VERSION_1_8
    targetCompatibility = JavaVersion.VERSION_1_8
}

tasks.withType(JavaCompile) {
    options.compilerArgs << '-Xlint:unchecked'
    options.deprecation = true
    options.encoding 'UTF-8'
}
// Silently agree to build scan terms.
if (hasProperty('buildScan')) {
    buildScan {
        termsOfServiceUrl = 'https://gradle.com/terms-of-service'
        termsOfServiceAgree = 'yes'
    }
}

jar {
    manifest {
        attributes 'Implementation-Version': archiveVersion.get()
    }
}

/**
 * CheckStyle Plugin
 */
apply plugin: 'checkstyle'
checkstyle {
    toolVersion '8.37'
    configFile file("../config/checkstyle/checkstyle-rules.xml")
    ignoreFailures = false
}
checkstyleMain {
    source = 'src/main/java'
}
checkstyleTest {
    source = 'src/test/java'
}

/**
 * SpotBugs Plugin
 */
spotbugs {
    showStackTraces = false
    reportsDir = file("$buildDir/reports/spotbugs")
    ignoreFailures = false
    excludeFilter = file("../config/spotbugs/spotbugs-exclude.xml")
}
spotbugsMain {
    // Configure HTML report
    reports {
        xml {
            enabled = true
            destination = file("$buildDir/reports/spotbugs/main.xml")
        }
    }
}
spotbugsTest {
    // Configure HTML report
    reports {
        xml {
            enabled = true
            destination = file("$buildDir/reports/spotbugs/test.xml")
        }
    }
}

task checkSpotBugsMainReport {
    doLast {
        def xmlReport = spotbugsMain.reports.getByName("XML")
        def slurped = new XmlSlurper().parse(xmlReport.destination)
        def bugsFound = slurped.BugInstance.size()
        slurped.BugInstance.each {
            println "SpotBugs Error"
            println "\tShort Message:\t\t${it.ShortMessage}"
            println "\tLong Message:\t\t${it.LongMessage}"
            println "\tSource of Error:\t${it.SourceLine.Message}"
        }
        if (bugsFound > 0) {
            throw new Exception("Encountered SpotBugs errors, see above.")
        }
    }
}

task checkSpotBugsTestReport {
    doLast {
        def xmlReport = spotbugsTest.reports.getByName("XML")
        def slurped = new XmlSlurper().parse(xmlReport.destination)
        def bugsFound = slurped.BugInstance.size()
        slurped.BugInstance.each {
            println "SpotBugs Error"
            println "\tShort Message:\t\t${it.ShortMessage}"
            println "\tLong Message:\t\t${it.LongMessage}"
            println "\tSource of Error:\t${it.SourceLine.Message}"
        }
        if (bugsFound > 0) {
            throw new Exception("Encountered SpotBugs errors, see above.")
        }
    }
}

spotbugsMain.finalizedBy checkSpotBugsMainReport
spotbugsTest.finalizedBy checkSpotBugsTestReport

/**
 * JaCoCo Plugin
 */
test {
    jacoco {
        excludes = ['org/codehaus/**', 'org.codehaus.*']
    }
}

jacoco {
    toolVersion = "0.8.5"
}
jacocoTestReport {
    reports {
        html.enabled true
        csv.enabled true
    }
    afterEvaluate {
        classDirectories.setFrom(files(classDirectories.files.collect {
            fileTree(dir: it,
                    exclude: ['**/resources/**', '**janino**', '**commons**'])
        }))
    }
}
test.finalizedBy(project.tasks.jacocoTestReport)
jacocoTestCoverageVerification {
    violationRules {
        rule {
            element = 'CLASS'
            excludes = ['org.codehaus.*']
            limit {
                counter = 'LINE'
                minimum = 0.00
            }
            limit {
                counter = 'BRANCH'
                minimum = 0.00
            }
        }
    }
    afterEvaluate {
        classDirectories.setFrom(files(classDirectories.files.collect {
            fileTree(dir: it,
                     exclude: ['org/codehaus/**'])
        }))
    }
}
check.dependsOn jacocoTestCoverageVerification
jacocoTestCoverageVerification.dependsOn jacocoTestReport

/**
 * License Plugin
 */
license {
    header =  project.parent.file('license-header.txt')
    headerDefinitions {
        slash_star_with_space {
            firstLine = '/*'
            endLine   = ' *\n */\n'
            beforeEachLine = ' * '
            firstLineDetectionPattern = '/\\*'
            lastLineDetectionPattern  = ' \\*\n \\*/\n'
        }
    }
    mapping {
        java = 'slash_star_with_space'
    }
}

repositories {
    mavenCentral()
}

dependencies {
    implementation group: 'com.fasterxml.jackson.core', name: 'jackson-core', version: '2.12.1'
    implementation group: 'com.google.guava', name: 'guava', version: '29.0-jre'
<<<<<<< HEAD
    implementation group: 'org.slf4j', name: 'slf4j-log4j12', version: '1.7.29'
=======
    implementation group: 'org.slf4j', name: 'slf4j-log4j12', version: '1.7.32'
>>>>>>> 55af8a4f
    implementation group: 'commons-beanutils', name: 'commons-beanutils', version: '1.9.4'
    implementation 'io.github.hakky54:sslcontext-kickstart:6.6.1'

    implementation group: 'org.mongodb', name: 'mongodb-driver-sync', version: '4.1.1'

    compileOnly         'org.projectlombok:lombok:1.18.16'
    annotationProcessor 'org.projectlombok:lombok:1.18.16'

    testImplementation 'org.junit.jupiter:junit-jupiter-api:5.7.2'
    testRuntimeOnly 'org.junit.jupiter:junit-jupiter-engine'
    testCompileOnly    group: 'com.google.code.findbugs', name: 'annotations', version: '3.0.1'

    testFixturesImplementation group: 'com.google.guava', name: 'guava', version: '29.0-jre'
    testFixturesImplementation group: 'de.flapdoodle.embed', name: 'de.flapdoodle.embed.mongo', version: '3.0.0'
    testFixturesImplementation 'org.junit.jupiter:junit-jupiter-api:5.6.0'
    testFixturesImplementation group: 'org.mongodb', name: 'mongodb-driver-sync', version: '4.1.1'
    testFixturesImplementation group: 'org.apache.logging.log4j', name: 'log4j-api', version: '2.13.3'
    testFixturesImplementation group: 'org.apache.logging.log4j', name: 'log4j-core', version: '2.13.3'

    spotbugsPlugins 'com.h3xstream.findsecbugs:findsecbugs-plugin:1.11.0'
}

test {
    useJUnitPlatform()
}<|MERGE_RESOLUTION|>--- conflicted
+++ resolved
@@ -191,11 +191,7 @@
 dependencies {
     implementation group: 'com.fasterxml.jackson.core', name: 'jackson-core', version: '2.12.1'
     implementation group: 'com.google.guava', name: 'guava', version: '29.0-jre'
-<<<<<<< HEAD
-    implementation group: 'org.slf4j', name: 'slf4j-log4j12', version: '1.7.29'
-=======
     implementation group: 'org.slf4j', name: 'slf4j-log4j12', version: '1.7.32'
->>>>>>> 55af8a4f
     implementation group: 'commons-beanutils', name: 'commons-beanutils', version: '1.9.4'
     implementation 'io.github.hakky54:sslcontext-kickstart:6.6.1'
 
