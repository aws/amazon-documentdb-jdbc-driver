/*
 * Copyright <2021> Amazon.com, Inc. or its affiliates. All Rights Reserved.
 *
 * Licensed under the Apache License, Version 2.0 (the "License").
 * You may not use this file except in compliance with the License.
 * A copy of the License is located at
 *
 *     http://www.apache.org/licenses/LICENSE-2.0
 *
 * or in the "license" file accompanying this file. This file is distributed
 * on an "AS IS" BASIS, WITHOUT WARRANTIES OR CONDITIONS OF ANY KIND, either
 * express or implied. See the License for the specific language governing
 * permissions and limitations under the License.
 *
 */

package software.amazon.documentdb.jdbc;

import com.google.common.base.Strings;
import com.mongodb.MongoClientSettings;
import com.mongodb.MongoCredential;
import com.mongodb.ReadPreference;
import com.mongodb.ServerAddress;
import com.mongodb.connection.SslSettings;
import com.mongodb.event.ServerMonitorListener;
import lombok.SneakyThrows;
import nl.altindag.ssl.SSLFactory;
import org.checkerframework.checker.nullness.qual.NonNull;
import org.checkerframework.checker.nullness.qual.Nullable;
import org.slf4j.Logger;
import org.slf4j.LoggerFactory;
import software.amazon.documentdb.jdbc.common.utilities.SqlError;
import software.amazon.documentdb.jdbc.common.utilities.SqlState;

import javax.net.ssl.SSLContext;
import java.io.FileInputStream;
import java.io.FileNotFoundException;
import java.io.InputStream;
import java.io.UnsupportedEncodingException;
import java.net.URI;
import java.net.URISyntaxException;
import java.nio.file.Files;
import java.nio.file.Path;
import java.nio.file.Paths;
import java.security.cert.CertificateFactory;
import java.security.cert.X509Certificate;
import java.sql.SQLException;
import java.util.Collections;
import java.util.Properties;
import java.util.concurrent.TimeUnit;
import java.util.regex.Matcher;
import java.util.regex.Pattern;

public class DocumentDbConnectionProperties extends Properties {

    public static final String DOCUMENT_DB_SCHEME = "jdbc:documentdb:";
    public static final String USER_HOME_PROPERTY = "user.home";

    private static final String AUTHENTICATION_DATABASE = "admin";
    private static final Logger LOGGER =
            LoggerFactory.getLogger(DocumentDbConnectionProperties.class.getName());
    private static final Pattern WHITE_SPACE_PATTERN = Pattern.compile("^\\s*$");
    private static final String ROOT_PEM_RESOURCE_FILE_NAME = "/rds-ca-2019-root.pem";
    public static final String HOME_PATH_PREFIX_REG_EXPR = "^~[/\\\\].*$";

    /**
     * Constructor for DocumentDbConnectionProperties, initializes with given properties.
     *
     * @param properties Properties to initialize with.
     */
    public DocumentDbConnectionProperties(final Properties properties) {
        // Copy properties.
        this.putAll(properties);
    }

    /**
     * Constructor for DocumentDbConnectionProperties. Initialized with empty properties.
     */
    public DocumentDbConnectionProperties() {
        super();
    }

    /**
     * Gets the hostname.
     *
     * @return The hostname to connect to.
     */
    public String getHostname() {
        return getProperty(DocumentDbConnectionProperty.HOSTNAME.getName());
    }

    /**
     * Sets the hostname.
     *
     * @param hostname The hostname to connect to.
     */
    public void setHostname(final String hostname) {
        setProperty(DocumentDbConnectionProperty.HOSTNAME.getName(), hostname);
    }

    /**
     * Gets the username.
     *
     * @return The username to authenticate with.
     */
    public String getUser() {
        return getProperty(DocumentDbConnectionProperty.USER.getName());
    }

    /**
     * Sets the user.
     *
     * @param user The username to authenticate with.
     */
    public void setUser(final String user) {
        setProperty(DocumentDbConnectionProperty.USER.getName(), user);
    }

    /**
     * Gets the password.
     *
     * @return The password to authenticate with.
     */
    public String getPassword() {
        return getProperty(DocumentDbConnectionProperty.PASSWORD.getName());
    }

    /**
     * Sets the password.
     *
     * @param password The password to authenticate with.
     */
    public void setPassword(final String password) {
        setProperty(DocumentDbConnectionProperty.PASSWORD.getName(), password);
    }

    /**
     * Gets the database name.
     *
     * @return The database to connect to.
     */
    public String getDatabase() {
        return getProperty(DocumentDbConnectionProperty.DATABASE.getName());
    }

    /**
     * Sets the database name.
     *
     * @param database The database to connect to.
     */
    public void setDatabase(final String database) {
        setProperty(DocumentDbConnectionProperty.DATABASE.getName(), database);
    }

    /**
     * Gets the application name.
     *
     * @return The name of the application.
     */
    public String getApplicationName() {
        return getProperty(DocumentDbConnectionProperty.APPLICATION_NAME.getName());
    }

    /**
     * Sets the application name.
     *
     * @param applicationName The name of the application.
     */
    public void setApplicationName(final String applicationName) {
        setProperty(DocumentDbConnectionProperty.APPLICATION_NAME.getName(), applicationName);
    }

    /**
     * Gets the replica set name.
     *
     * @return The name of the replica set to connect to.
     */
    public String getReplicaSet() {
        return getProperty(DocumentDbConnectionProperty.REPLICA_SET.getName());
    }

    /**
     * Sets the replica set name.
     *
     * @param replicaSet The name of the replica set to connect to.
     */
    public void setReplicaSet(final String replicaSet) {
        setProperty(DocumentDbConnectionProperty.REPLICA_SET.getName(), replicaSet);
    }

    /**
     * Gets TLS enabled flag.
     *
     * @return tlsEnabled {@code true} if TLS/SSL is enabled; {@code false} otherwise.
     */
    public boolean getTlsEnabled() {
        return Boolean.parseBoolean(
                getProperty(
                        DocumentDbConnectionProperty.TLS_ENABLED.getName(),
                        DocumentDbConnectionProperty.TLS_ENABLED.getDefaultValue()));
    }

    /**
     * Sets TLS enabled flag.
     *
     * @param tlsEnabled {@code true} if TLS/SSL is enabled; {@code false} otherwise.
     */
    public void setTlsEnabled(final String tlsEnabled) {
        setProperty(DocumentDbConnectionProperty.TLS_ENABLED.getName(), tlsEnabled);
    }

    /**
     * Gets allow invalid hostnames flag for TLS connections.
     *
     * @return {@code true} if invalid host names are allowed; {@code false} otherwise.
     */
    public boolean getTlsAllowInvalidHostnames() {
        return Boolean.parseBoolean(
                getProperty(
                        DocumentDbConnectionProperty.TLS_ALLOW_INVALID_HOSTNAMES.getName(),
                        DocumentDbConnectionProperty.TLS_ALLOW_INVALID_HOSTNAMES
                                .getDefaultValue()));
    }

    /**
     * Sets allow invalid hostnames flag for TLS connections.
     *
     * @param allowInvalidHostnames Whether invalid hostnames are allowed when connecting with
     *     TLS/SSL.
     */
    public void setTlsAllowInvalidHostnames(final String allowInvalidHostnames) {
        setProperty(
                DocumentDbConnectionProperty.TLS_ALLOW_INVALID_HOSTNAMES.getName(),
                allowInvalidHostnames);
    }

    /**
     * Gets retry reads flag.
     *
     * @return {@code true} if the driver should retry read operations if they fail due to a network
     * error; {@code false} otherwise.
     */
    public Boolean getRetryReadsEnabled() {
        return Boolean.parseBoolean(
                getProperty(
                        DocumentDbConnectionProperty.RETRY_READS_ENABLED.getName(),
                        DocumentDbConnectionProperty.RETRY_READS_ENABLED.getDefaultValue()));

    }

    /**
     * Sets retry reads flag.
     *
     * @param retryReadsEnabled Whether the driver should retry read operations if they fail due to
     *                          a network error
     */
    public void setRetryReadsEnabled(final String retryReadsEnabled) {
        setProperty(DocumentDbConnectionProperty.RETRY_READS_ENABLED.getName(), retryReadsEnabled);
    }

    /**
     * Get the timeout for opening a connection.
     *
     * @return The connect timeout in seconds.
     */
    public Integer getLoginTimeout() {
        return getPropertyAsInteger(DocumentDbConnectionProperty.LOGIN_TIMEOUT_SEC.getName());
    }

    /**
     * Sets the timeout for opening a connection.
     *
     * @param timeout The connect timeout in seconds.
     */
    public void setLoginTimeout(final String timeout) {
        setProperty(DocumentDbConnectionProperty.LOGIN_TIMEOUT_SEC.getName(), timeout);
    }

    /**
     * Gets the read preference when connecting as a replica set.
     *
     * @return The read preference as a ReadPreference object.
     */
    public DocumentDbReadPreference getReadPreference() {
        return getPropertyAsReadPreference(DocumentDbConnectionProperty.READ_PREFERENCE.getName());
    }

    /**
     * Sets the read preference when connecting as a replica set.
     *
     * @param readPreference The name of the read preference.
     */
    public void setReadPreference(final String readPreference) {
        setProperty(DocumentDbConnectionProperty.READ_PREFERENCE.getName(), readPreference);
    }

    /**
     * Gets the method of scanning for metadata.
     *
     * @return The method of scanning for metadata.
     */
    public DocumentDbMetadataScanMethod getMetadataScanMethod() {
        return getPropertyAsScanMethod(DocumentDbConnectionProperty.METADATA_SCAN_METHOD.getName());
    }

    /**
     * Sets the method of scanning for metadata.
     *
     * @param method The name of the scan method.
     */
    public void setMetadataScanMethod(final String method) {
        setProperty(DocumentDbConnectionProperty.METADATA_SCAN_METHOD.getName(), method);
    }

    /**
     * Gets the number of records to scan while determining schema.
     *
     * @return Integer representing the number of records to scan.
     */
    public int getMetadataScanLimit() {
        return getPropertyAsInteger(DocumentDbConnectionProperty.METADATA_SCAN_LIMIT.getName());
    }

    /**
     * Sets the number of records to scan while determining schema.
     *
     * @param limit The name of the read preference.
     */
    public void setMetadataScanLimit(final String limit) {
        setProperty(DocumentDbConnectionProperty.METADATA_SCAN_LIMIT.getName(), limit);
    }

    /**
     * Gets the schema persisted storage type.
     *
     * @return the schema persisted storage type.
     */
    public DocumentDbSchemaStoreType getPersistedSchemaStore() {
        return getPropertyAsSchemaStoreType(
                DocumentDbConnectionProperty.SCHEMA_PERSISTENCE_STORE.getName());
    }

    /**
     * Sets the schema persisted storage type.
     *
     * @param persistedStore the schema persisted storage type.
     */
    public void setPersistedSchemaStore(final DocumentDbSchemaStoreType persistedStore) {
        setProperty(
                DocumentDbConnectionProperty.SCHEMA_PERSISTENCE_STORE.getName(),
                persistedStore.getName());
    }

    /**
     * Gets the schema name for persisted schema.
     *
     * @return the name of the schema.
     */
    public String getSchemaName() {
        return getProperty(DocumentDbConnectionProperty.SCHEMA_NAME.getName(),
                DocumentDbConnectionProperty.SCHEMA_NAME.getDefaultValue());
    }

    /**
     * Sets the schema name for persisted schema.
     *
     * @param schemaName the name of the schema.
     */
    public void setSchemaName(final String schemaName) {
        setProperty(DocumentDbConnectionProperty.SCHEMA_NAME.getName(), schemaName);
    }

    /**
     * Sets the TLS CA file path.
     *
     * @param tlsCAFilePath the TLS CA file path.
     */
    public void setTlsCAFilePath(final String tlsCAFilePath) {
        setProperty(DocumentDbConnectionProperty.TLS_CA_FILE.getName(), tlsCAFilePath);
    }

    /**
     * Gets the TLS CA file path.
     *
     * @return a String representing the TLS CA file path, if set, null otherwise.
     */
    public String getTlsCAFilePath() {
        return getProperty(DocumentDbConnectionProperty.TLS_CA_FILE.getName());
    }

    /**
     * Sets the SSH tunnel user.
     *
     * @param sshUser the SSH tunnel user.
     */
    public void setSshUser(final String sshUser) {
        setProperty(DocumentDbConnectionProperty.SSH_USER.getName(), sshUser);
    }

    /**
     * Gets the SSH tunnel user.
     *
     * @return the SSH tunnel user.
     */
    public String getSshUser() {
        return getProperty(DocumentDbConnectionProperty.SSH_USER.getName());
    }

    /**
     * Sets the SSH tunnel host name. Can optionally contain the port number using `host-name:port'
     * syntax. If port is not provided, port 22 is assumed.
     *
     * @param sshHostname the SSH tunnel host name and optional port number.
     */
    public void setSshHostname(final String sshHostname) {
        setProperty(DocumentDbConnectionProperty.SSH_HOSTNAME.getName(), sshHostname);
    }

    /**
     * Gets the SSH tunnel host name and optional port number.
     *
     * @return the SSH tunnel host name and optional port number.
     */
    public String getSshHostname() {
        return getProperty(DocumentDbConnectionProperty.SSH_HOSTNAME.getName());
    }

    /**
     * Sets the file path of the private key file. Can be prefixed with '~' to indicate the
     * current user's home directory.
     *
     * @param sshPrivateKeyFile the file path of the private key file.
     */
    public void setSshPrivateKeyFile(final String sshPrivateKeyFile) {
        setProperty(DocumentDbConnectionProperty.SSH_PRIVATE_KEY_FILE.getName(), sshPrivateKeyFile);
    }

    /**
     * Gets the file path of the private key file.
     *
     * @return the file path of the private key file.
     */
    public String getSshPrivateKeyFile() {
        return getProperty(DocumentDbConnectionProperty.SSH_PRIVATE_KEY_FILE.getName());
    }

    /**
     * Sets the passphrase of the private key file. If not set, no passphrase will be used.
     *
     * @param sshPrivateKeyPassphrase the passphrase of the private key file
     */
    public void setSshPrivateKeyPassphrase(final String sshPrivateKeyPassphrase) {
        setProperty(
                DocumentDbConnectionProperty.SSH_PRIVATE_KEY_PASSPHRASE.getName(),
                sshPrivateKeyPassphrase);
    }

    /**
     * Gets the passphrase of the private key file.
     *
     * @return the passphrase of the private key file
     */
    public String getSshPrivateKeyPassphrase() {
        return getProperty(DocumentDbConnectionProperty.SSH_PRIVATE_KEY_PASSPHRASE.getName());
    }

    /**
     * Sets the indicator for whether the SSH tunnel will perform strict host key checking. When
     * {@code true}, the 'known_hosts' file is checked to ensure the hashed host key is the same
     * as the target host.
     *
     * @param sshStrictHostKeyChecking the indicator for whether the SSH tunnel will perform strict
     *                                 host key checking.
     */
    public void setSshStrictHostKeyChecking(final String sshStrictHostKeyChecking) {
        setProperty(
                DocumentDbConnectionProperty.SSH_STRICT_HOST_KEY_CHECKING.getName(),
                String.valueOf(Boolean.parseBoolean(sshStrictHostKeyChecking)));
    }

    /**
     * Gets the indicator for whether the SSH tunnel will perform strict host key checking.
     *
     * @return the indicator for whether the SSH tunnel will perform strict host key checking.
     */
    public boolean getSshStrictHostKeyChecking() {
        return Boolean.parseBoolean(getProperty(
                DocumentDbConnectionProperty.SSH_STRICT_HOST_KEY_CHECKING.getName(),
                DocumentDbConnectionProperty.SSH_STRICT_HOST_KEY_CHECKING.getDefaultValue()));
    }

    /**
     * Gets the file path to the 'known_hosts' file. If not set, '~/.ssh/known_hosts' is assumed.
     *
     * @param sshKnownHostsFile the file path to the 'known_hosts' file.
     */
    public void setSshKnownHostsFile(final String sshKnownHostsFile) {
        setProperty(DocumentDbConnectionProperty.SSH_KNOWN_HOSTS_FILE.getName(), sshKnownHostsFile);
    }

    /**
     * Gets the file path to the 'known_hosts' file.
     *
     * @return the file path to the 'known_hosts' file.
     */
    public String getSshKnownHostsFile() {
        return getProperty(DocumentDbConnectionProperty.SSH_KNOWN_HOSTS_FILE.getName());
    }

    /**
     * Builds the MongoClientSettings from properties.
     *
     * @return a {@link MongoClientSettings} object.
     */
    public MongoClientSettings buildMongoClientSettings() {
        return buildMongoClientSettings(null);
    }

    /**
     * Builds the MongoClientSettings from properties.
     *
     * @param sshLocalPort the local port number for an internal SSH tunnel. A port number of zero
     *                     indicates there is no valid internal SSH tunnel started.
     * @return a {@link MongoClientSettings} object.
     */
    public MongoClientSettings buildMongoClientSettings(final int sshLocalPort) {
        return buildMongoClientSettings(null, sshLocalPort);
    }

    /**
     * Builds the MongoClientSettings from properties.
     *
     * @param serverMonitorListener the server monitor listener
     * @return a {@link MongoClientSettings} object.
     */
    public MongoClientSettings buildMongoClientSettings(
            final ServerMonitorListener serverMonitorListener) {
        return buildMongoClientSettings(serverMonitorListener, 0);
    }

    /**
     * Builds the MongoClientSettings from properties.
     *
     * @param serverMonitorListener the server monitor listener
     * @param sshLocalPort the local port number for an internal SSH tunnel. A port number of zero
     *                     indicates there is no valid internal SSH tunnel started.
     * @return a {@link MongoClientSettings} object.
     */
    public MongoClientSettings buildMongoClientSettings(
            final ServerMonitorListener serverMonitorListener,
            final int sshLocalPort) {

        final MongoClientSettings.Builder clientSettingsBuilder = MongoClientSettings.builder();

        // Create credential for admin database (only authentication database in DocumentDB).
        final String user = getUser();
        final String password = getPassword();
        if (user != null && password != null) {
            final MongoCredential credential =
                    MongoCredential.createCredential(user, AUTHENTICATION_DATABASE, password.toCharArray());
            clientSettingsBuilder.credential(credential);
        }

        // Set the server configuration.
        applyServerSettings(clientSettingsBuilder, serverMonitorListener);

        // Set the cluster configuration.
        applyClusterSettings(clientSettingsBuilder, sshLocalPort);

        // Set the socket configuration.
        applySocketSettings(clientSettingsBuilder);

        // Set the SSL/TLS configuration.
        applyTlsSettings(clientSettingsBuilder);

        // Set the read preference.
        final DocumentDbReadPreference readPreference = getReadPreference();
        if (readPreference != null) {
            clientSettingsBuilder.readPreference(ReadPreference.valueOf(
                    readPreference.getName()));
        }

        // Get retry reads.
        final boolean retryReads = getRetryReadsEnabled();
        clientSettingsBuilder
                .applicationName(getApplicationName())
                .retryReads(retryReads)
                // NOTE: DocumentDB does not support retryWrites option. (2020-05-13)
                // https://docs.aws.amazon.com/documentdb/latest/developerguide/functional-differences.html#functional-differences.retryable-writes
                .retryWrites(false)
                .build();

        return clientSettingsBuilder.build();
    }

    /**
     * Builds the sanitized connection string from properties.
     *
     * @return a {@link String} with the sanitized connection properties.
     */
    public String buildSanitizedConnectionString() {
        final String connectionStringTemplate = "//%s%s/%s%s";
        final String loginInfo = isNullOrWhitespace(getUser()) ? "" : getUser() + "@";
        final String hostInfo = isNullOrWhitespace(getHostname()) ? "" : getHostname();
        final String databaseInfo = isNullOrWhitespace(getDatabase()) ? "" : getDatabase();
        final StringBuilder optionalInfo = new StringBuilder();
        if (getApplicationName() != null) {
            appendOption(optionalInfo, DocumentDbConnectionProperty.APPLICATION_NAME, getApplicationName());
        }
        if (getLoginTimeout() != Integer.parseInt(DocumentDbConnectionProperty.LOGIN_TIMEOUT_SEC.getDefaultValue())) {
            appendOption(optionalInfo, DocumentDbConnectionProperty.LOGIN_TIMEOUT_SEC, getLoginTimeout());
        }
        if (getMetadataScanLimit() != Integer.parseInt(DocumentDbConnectionProperty.METADATA_SCAN_LIMIT.getDefaultValue())) {
            appendOption(optionalInfo, DocumentDbConnectionProperty.METADATA_SCAN_LIMIT, getMetadataScanLimit());
        }
        if (getMetadataScanMethod() != DocumentDbMetadataScanMethod.fromString(DocumentDbConnectionProperty.METADATA_SCAN_METHOD.getDefaultValue())) {
            appendOption(optionalInfo, DocumentDbConnectionProperty.METADATA_SCAN_METHOD, getMetadataScanMethod().getName());
        }
        if (getRetryReadsEnabled() != Boolean.parseBoolean(DocumentDbConnectionProperty.RETRY_READS_ENABLED.getDefaultValue())) {
            appendOption(optionalInfo, DocumentDbConnectionProperty.RETRY_READS_ENABLED, getRetryReadsEnabled());
        }
        if (getReadPreference() != null) {
            appendOption(optionalInfo, DocumentDbConnectionProperty.READ_PREFERENCE, getReadPreference().getName());
        }
        if (getReplicaSet() != null) {
            appendOption(optionalInfo, DocumentDbConnectionProperty.REPLICA_SET, getReplicaSet());
        }
        if (getTlsEnabled() != Boolean.parseBoolean(DocumentDbConnectionProperty.TLS_ENABLED.getDefaultValue())) {
            appendOption(optionalInfo, DocumentDbConnectionProperty.TLS_ENABLED, getTlsEnabled());
        }
        if (getTlsAllowInvalidHostnames() != Boolean.parseBoolean(DocumentDbConnectionProperty.TLS_ALLOW_INVALID_HOSTNAMES.getDefaultValue())) {
            appendOption(optionalInfo, DocumentDbConnectionProperty.TLS_ALLOW_INVALID_HOSTNAMES, getTlsAllowInvalidHostnames());
        }
        if (getTlsCAFilePath() != null) {
            appendOption(optionalInfo, DocumentDbConnectionProperty.TLS_CA_FILE, getTlsCAFilePath());
        }
        if (!DocumentDbConnectionProperty.SCHEMA_NAME.getDefaultValue().equals(getSchemaName())) {
            appendOption(optionalInfo, DocumentDbConnectionProperty.SCHEMA_NAME, getSchemaName());
        }
        if (getSshUser() != null) {
            appendOption(optionalInfo, DocumentDbConnectionProperty.SSH_USER, getSshUser());
        }
        if (getSshHostname() != null) {
            appendOption(optionalInfo, DocumentDbConnectionProperty.SSH_HOSTNAME, getSshHostname());
        }
        if (getSshPrivateKeyFile() != null) {
            appendOption(optionalInfo, DocumentDbConnectionProperty.SSH_PRIVATE_KEY_FILE, getSshPrivateKeyFile());
        }
        if (getSshStrictHostKeyChecking() != Boolean.parseBoolean(DocumentDbConnectionProperty.SSH_STRICT_HOST_KEY_CHECKING.getDefaultValue())) {
            appendOption(optionalInfo, DocumentDbConnectionProperty.SSH_STRICT_HOST_KEY_CHECKING, getSshStrictHostKeyChecking());
        }
        if (getSshKnownHostsFile() != null && !DocumentDbConnectionProperty.SSH_KNOWN_HOSTS_FILE.getDefaultValue().equals(getSshKnownHostsFile())) {
            appendOption(optionalInfo, DocumentDbConnectionProperty.SSH_KNOWN_HOSTS_FILE, getSshKnownHostsFile());
        }
        return String.format(connectionStringTemplate,
                loginInfo,
                hostInfo,
                databaseInfo,
                optionalInfo);
    }

    private void appendOption(final StringBuilder optionInfo,
            final DocumentDbConnectionProperty option,
            final Object optionValue) {
        optionInfo.append(optionInfo.length() == 0 ? "?" : "&");
        optionInfo.append(option.getName()).append("=").append(optionValue);
    }

    /**
     * Validates the existing properties.
     * @throws SQLException if the required properties are not correctly set.
     */
    public void validateRequiredProperties() throws SQLException {
        if (isNullOrWhitespace(getUser())
                || isNullOrWhitespace(getPassword())) {
            throw SqlError.createSQLException(
                    LOGGER,
                    SqlState.CONNECTION_FAILURE,
                    SqlError.MISSING_USER_PASSWORD
            );
        }
        if (isNullOrWhitespace(getDatabase())) {
            throw SqlError.createSQLException(
                    LOGGER,
                    SqlState.CONNECTION_FAILURE,
                    SqlError.MISSING_DATABASE
            );
        }
        if (isNullOrWhitespace(getHostname())) {
            throw SqlError.createSQLException(
                    LOGGER,
                    SqlState.CONNECTION_FAILURE,
                    SqlError.MISSING_HOSTNAME
            );
        }
    }

    /**
     * Gets the connection properties from the connection string.
     *
     * @param documentDbUrl the given properties.
     * @return a {@link DocumentDbConnectionProperties} with the properties set.
     * @throws SQLException if connection string is invalid.
     */
    public static DocumentDbConnectionProperties getPropertiesFromConnectionString(final String documentDbUrl)
            throws SQLException {
        return getPropertiesFromConnectionString(new Properties(), documentDbUrl, DOCUMENT_DB_SCHEME);
    }


    /**
     * Gets the connection properties from the connection string.
     *
     * @param info the given properties.
     * @param documentDbUrl the connection string.
     * @return a {@link DocumentDbConnectionProperties} with the properties set.
     * @throws SQLException if connection string is invalid.
     */
    public static DocumentDbConnectionProperties getPropertiesFromConnectionString(
            final Properties info, final String documentDbUrl, final String connectionStringPrefix)
            throws SQLException {

        final DocumentDbConnectionProperties properties = new DocumentDbConnectionProperties(info);
        final String postSchemeSuffix = documentDbUrl.substring(connectionStringPrefix.length());
        if (!isNullOrWhitespace(postSchemeSuffix)) {
            try {
                final URI uri = new URI(postSchemeSuffix);

                setHostName(properties, uri);

                setUserPassword(properties, uri);

                setDatabase(properties, uri);

                setOptionalProperties(properties, uri);

            } catch (URISyntaxException e) {
                throw SqlError.createSQLException(
                        LOGGER,
                        SqlState.CONNECTION_FAILURE,
                        SqlError.INVALID_CONNECTION_PROPERTIES,
                        documentDbUrl
                );
            } catch (UnsupportedEncodingException e) {
                throw new SQLException(e.getMessage(), e);
            }
        }

        properties.validateRequiredProperties();
        return properties;
    }

    private static void setDatabase(final Properties properties, final URI mongoUri)
            throws SQLException {
        if (isNullOrWhitespace(mongoUri.getPath())) {
            if (properties.getProperty(
                    DocumentDbConnectionProperty.DATABASE.getName(), null) == null) {
                throw SqlError.createSQLException(
                        LOGGER,
                        SqlState.CONNECTION_FAILURE,
                        SqlError.MISSING_DATABASE);
            }
            return;
        }

        final String database = mongoUri.getPath().substring(1);
        addPropertyIfNotSet(properties, DocumentDbConnectionProperty.DATABASE.getName(), database);

    }

    private static void setOptionalProperties(final Properties properties, final URI mongoUri)
            throws UnsupportedEncodingException {
        final String query = mongoUri.getQuery();
        if (isNullOrWhitespace(query)) {
            return;
        }
        final String[] propertyPairs = query.split("&");
        for (String pair : propertyPairs) {
            final int splitIndex = pair.indexOf("=");
            final String key = pair.substring(0, splitIndex);
            final String value = pair.substring(1 + splitIndex);

            addPropertyIfValid(properties, key, value);
        }
    }

    private static void setUserPassword(final Properties properties, final URI mongoUri)
            throws UnsupportedEncodingException, SQLException {
        if (mongoUri.getUserInfo() == null) {
            if (properties.getProperty(
                    DocumentDbConnectionProperty.USER.getName(), null) == null
                    || properties.getProperty(
                    DocumentDbConnectionProperty.PASSWORD.getName(), null) == null) {
                throw SqlError.createSQLException(
                        LOGGER,
                        SqlState.CONNECTION_FAILURE,
                        SqlError.MISSING_USER_PASSWORD);
            }
            return;
        }

        final String userPassword = mongoUri.getUserInfo();

        // Password is optional
        final int userPasswordSeparatorIndex = userPassword.indexOf(":");
        if (userPasswordSeparatorIndex >= 0) {
            addPropertyIfNotSet(properties, DocumentDbConnectionProperty.USER.getName(),
                    userPassword.substring(0, userPasswordSeparatorIndex));
            addPropertyIfNotSet(properties, DocumentDbConnectionProperty.PASSWORD.getName(),
                    userPassword.substring(userPasswordSeparatorIndex + 1));
        } else {
            addPropertyIfNotSet(properties, DocumentDbConnectionProperty.USER.getName(),
                    userPassword);
        }
    }

    private static void setHostName(final Properties properties, final URI mongoUri) throws SQLException {
        String hostName = mongoUri.getHost();
        if (hostName == null) {
            if (properties.getProperty(
                    DocumentDbConnectionProperty.HOSTNAME.getName(), null) == null) {
                throw SqlError.createSQLException(
                        LOGGER,
                        SqlState.CONNECTION_FAILURE,
                        SqlError.MISSING_HOSTNAME);
            }
            return;
        }

        if (mongoUri.getPort() > 0) {
            hostName += ":" + mongoUri.getPort();
        }
        addPropertyIfNotSet(properties, DocumentDbConnectionProperty.HOSTNAME.getName(),
                hostName);
    }

    private static void addPropertyIfValid(
            final Properties info, final String propertyKey, final String propertyValue) {
        if (DocumentDbConnectionProperty.isSupportedProperty(propertyKey)) {
            addPropertyIfNotSet(info, propertyKey, propertyValue);
        } else if (DocumentDbConnectionProperty.isUnsupportedMongoDBProperty(propertyKey)) {
            LOGGER.warn(
                    "Ignored MongoDB property: {{}} as it not supported by the driver.",
                    propertyKey);
        } else {
            LOGGER.warn("Ignored invalid property: {{}}", propertyKey);
        }
    }

    private static void addPropertyIfNotSet(
            @NonNull final Properties info,
            @NonNull final String key,
            @Nullable final String value) {
        if (!isNullOrWhitespace(value)) {
            info.putIfAbsent(key, value);
        }
    }

    /**
     * Applies the server-related connection properties to the given client settings builder.
     *
     * @param clientSettingsBuilder The client settings builder to apply the properties to.
     * @param serverMonitorListener The server monitor listener to add as an event listener.
     */
    private void applyServerSettings(
            final MongoClientSettings.Builder clientSettingsBuilder,
            final ServerMonitorListener serverMonitorListener) {
        clientSettingsBuilder.applyToServerSettings(
                b -> {
                    if (serverMonitorListener != null) {
                        b.addServerMonitorListener(serverMonitorListener);
                    }
                });
    }

    /**
     * Applies the cluster-related connection properties to the given client settings builder.
     * @param clientSettingsBuilder The client settings builder to apply the properties to.
     */
    private void applyClusterSettings(
            final MongoClientSettings.Builder clientSettingsBuilder,
            final int sshLocalPort) {
        final String host;
        if (enableSshTunnel() && sshLocalPort > 0) {
            host = String.format("localhost:%d", sshLocalPort);
        } else {
            host = getHostname();
        }
        final String replicaSetName = getReplicaSet();

        clientSettingsBuilder.applyToClusterSettings(
                b -> {
                    if (host != null) {
                        b.hosts(Collections.singletonList(new ServerAddress(host)));
                    }

                    if (replicaSetName != null) {
                        b.requiredReplicaSetName(replicaSetName);
                    }
                });
    }

    /**
     * Gets indicator of whether the options indicate the SSH port forwarding tunnel
     * should be enabled.
     *
     * @return {@code true} if the SSH port forwarding tunnel should be enabled,
     * otherwise {@code false}.
     */
    public boolean enableSshTunnel() {
        return !isNullOrWhitespace(getSshUser())
                && !isNullOrWhitespace(getSshHostname())
                && !isNullOrWhitespace(getSshPrivateKeyFile())
                && Files.exists(getPath(getSshPrivateKeyFile()));
    }

    /**
     * Applies the socket-related connection properties to the given client settings builder.
     * @param clientSettingsBuilder The client settings builder to apply the properties to.
     */
    private void applySocketSettings(
            final MongoClientSettings.Builder clientSettingsBuilder) {
        final Integer connectTimeout = getLoginTimeout();

        clientSettingsBuilder.applyToSocketSettings(
                b -> {
                    if (connectTimeout != null) {
                        b.connectTimeout(connectTimeout, TimeUnit.SECONDS);
                    }
                });
    }

    /**
     * Applies the TLS/SSL-related connection properties to the given client settings builder.
     * @param clientSettingsBuilder The client settings builder to apply the properties to.
     */
    private void applyTlsSettings(final MongoClientSettings.Builder clientSettingsBuilder) {
        clientSettingsBuilder.applyToSslSettings(this::applyToSslSettings);
    }

    @SneakyThrows
    private void applyToSslSettings(final SslSettings.Builder builder) {
        // Handle tls and tlsAllowInvalidHostnames options.
        final boolean tlsEnabled = getTlsEnabled();
        final boolean tlsAllowInvalidHostnames = getTlsAllowInvalidHostnames();
        builder
                .enabled(tlsEnabled)
                .invalidHostNameAllowed(tlsAllowInvalidHostnames);

        if (!tlsEnabled) {
            return;
        }

        // Handle the tlsCAFile option.
        try (InputStream inputStream = getTlsCAFileInputStream()) {
            if (inputStream != null) {
                final X509Certificate certificate = (X509Certificate) CertificateFactory
                        .getInstance("X.509")
                        .generateCertificate(inputStream);
                final SSLContext sslContext = SSLFactory.builder()
                        .withTrustMaterial(certificate)
                        .build()
                        .getSslContext();
                builder.context(sslContext);
            }
        }
    }

    private @Nullable InputStream getTlsCAFileInputStream() throws FileNotFoundException, SQLException {
        final InputStream inputStream;
        if (Strings.isNullOrEmpty(getTlsCAFilePath())) {
             inputStream = getClass().getResourceAsStream(ROOT_PEM_RESOURCE_FILE_NAME);
        } else {
            final String tlsCAFileName = getTlsCAFilePath();
            final Path tlsCAFileNamePath;
<<<<<<< HEAD
            if (tlsCAFileName.matches("^~[/\\\\].*$")) {
                final String userHomePath = System.getProperty(USER_HOME_PROPERTY);
                tlsCAFileNamePath = Paths
                        .get(tlsCAFileName.replaceFirst("~", Matcher
                                .quoteReplacement(userHomePath)))
                        .toAbsolutePath();
            } else {
                tlsCAFileNamePath = Paths.get(tlsCAFileName).toAbsolutePath();
            }
=======
            tlsCAFileNamePath = getPath(tlsCAFileName);
>>>>>>> 4bd60a94
            if (tlsCAFileNamePath.toFile().exists()) {
                inputStream = new FileInputStream(tlsCAFileNamePath.toFile());
            } else {
                throw SqlError.createSQLException(
                        LOGGER,
                        SqlState.CONNECTION_EXCEPTION,
                        SqlError.TLS_CA_FILE_NOT_FOUND,
                        tlsCAFileNamePath);
            }
        }
        return inputStream;
    }

    /**
     * Gets an absolute path from the given file path. It performs the substitution for a leading
     * '~' to be replaced by the user's home directory.
     *
     * @param filePath the given file path to process.
     * @return a {@link Path} for the absolution path for the given file path.
     */
    public static Path getPath(final String filePath) {
        if (filePath.matches(HOME_PATH_PREFIX_REG_EXPR)) {
            final String userHomePath = Matcher.quoteReplacement(
                    System.getProperty(USER_HOME_PROPERTY));
            return Paths.get(filePath.replaceFirst("~", userHomePath)).toAbsolutePath();
        }
        return Paths.get(filePath).toAbsolutePath();
    }

    /**
     * Attempts to retrieve a property as a ReadPreference.
     *
     * @param key The property to retrieve.
     * @return The retrieved property as a ReadPreference or null if it did not exist or was not a
     * valid ReadPreference.
     */
    private DocumentDbReadPreference getPropertyAsReadPreference(@NonNull final String key) {
        DocumentDbReadPreference property = null;
        try {
            if (getProperty(key) != null) {
                property = DocumentDbReadPreference.fromString(getProperty(key));
            }
        } catch (IllegalArgumentException e) {
            LOGGER.warn("Property {{}} was ignored as it was not a valid read preference.", key, e);
        }
        return property;
    }

    /**
     * Attempts to retrieve a property as a DocumentDbMetadataScanMethod.
     *
     * @param key The property to retrieve.
     * @return The retrieved property as a ReadPreference or null if it did not exist or was not a
     * valid ReadPreference.
     */
    private DocumentDbMetadataScanMethod getPropertyAsScanMethod(@NonNull final String key) {
        DocumentDbMetadataScanMethod property = null;
        try {
            if (getProperty(key) != null) {
                property = DocumentDbMetadataScanMethod.fromString(getProperty(key));
            } else if (DocumentDbConnectionProperty.getPropertyFromKey(key) != null) {
                property =  DocumentDbMetadataScanMethod.fromString(
                        DocumentDbConnectionProperty.getPropertyFromKey(key).getDefaultValue());
            }
        } catch (IllegalArgumentException e) {
            LOGGER.warn("Property {{}} was ignored as it was not a valid read preference.", key, e);
        }
        return property;
    }

    /**
     * Attempts to retrieve a property as a Long.
     *
     * @param key The property to retrieve.
     * @return The retrieved property as a Long or null if it did not exist or could not be parsed.
     */
    private Long getPropertyAsLong(@NonNull final String key) {
        Long property = null;
        try {
            if (getProperty(key) != null) {
                property = Long.parseLong(getProperty(key));
            }
        } catch (NumberFormatException e) {
            LOGGER.warn("Property {{}} was ignored as it was not of type long.", key, e);
        }
        return property;
    }

    /**
     * Attempts to retrieve a property as an Integer.
     *
     * @param key The property to retrieve.
     * @return The retrieved property as an Integer or null if it did not exist or could not be
     * parsed.
     */
    private Integer getPropertyAsInteger(@NonNull final String key) {
        Integer property = null;
        try {
            if (getProperty(key) != null) {
                property = Integer.parseInt(getProperty(key));
            } else if (DocumentDbConnectionProperty.getPropertyFromKey(key) != null) {
                property = Integer.parseInt(
                        DocumentDbConnectionProperty.getPropertyFromKey(key).getDefaultValue());
            }
        } catch (NumberFormatException e) {
            LOGGER.warn("Property {{}} was ignored as it was not of type integer.",  key, e);
        }
        return property;
    }

    /**
     * Attempts to retrieve a property as a DocumentDbSchemaStoreType.
     *
     * @param key the property to retrieve.
     * @return the retrieved property as a DocumentDbSchemaStoreType or null if it did not exist
     * or was not a valid ReadPreference.
     */
    private DocumentDbSchemaStoreType getPropertyAsSchemaStoreType(@NonNull final String key) {
        DocumentDbSchemaStoreType property = null;
        try {
            if (getProperty(key) != null) {
                property = DocumentDbSchemaStoreType.fromString(getProperty(key));
            } else if (DocumentDbConnectionProperty.getPropertyFromKey(key) != null) {
                property =  DocumentDbSchemaStoreType.fromString(
                        DocumentDbConnectionProperty.getPropertyFromKey(key).getDefaultValue());
            }
        } catch (IllegalArgumentException e) {
            LOGGER.warn("Property {{}} was ignored as it was not a valid schema storage type.", key, e);
        }
        return property;
    }

    /**
     * Checks whether the value is null or contains white space.
     * @param value the value to test.
     * @return returns {@code true} if the value is null or contains white space, or {@code false},
     * otherwise.
     */
    public static boolean isNullOrWhitespace(@Nullable final String value) {
        return value == null || WHITE_SPACE_PATTERN.matcher(value).matches();
    }
}<|MERGE_RESOLUTION|>--- conflicted
+++ resolved
@@ -973,19 +973,7 @@
         } else {
             final String tlsCAFileName = getTlsCAFilePath();
             final Path tlsCAFileNamePath;
-<<<<<<< HEAD
-            if (tlsCAFileName.matches("^~[/\\\\].*$")) {
-                final String userHomePath = System.getProperty(USER_HOME_PROPERTY);
-                tlsCAFileNamePath = Paths
-                        .get(tlsCAFileName.replaceFirst("~", Matcher
-                                .quoteReplacement(userHomePath)))
-                        .toAbsolutePath();
-            } else {
-                tlsCAFileNamePath = Paths.get(tlsCAFileName).toAbsolutePath();
-            }
-=======
             tlsCAFileNamePath = getPath(tlsCAFileName);
->>>>>>> 4bd60a94
             if (tlsCAFileNamePath.toFile().exists()) {
                 inputStream = new FileInputStream(tlsCAFileNamePath.toFile());
             } else {
