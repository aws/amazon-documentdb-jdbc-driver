#
# Copyright <2021> Amazon.com, Inc. or its affiliates. All Rights Reserved.
#
# Licensed under the Apache License, Version 2.0 (the "License").
# You may not use this file except in compliance with the License.
# A copy of the License is located at
#
#     http://www.apache.org/licenses/LICENSE-2.0
#
# or in the "license" file accompanying this file. This file is distributed
# on an "AS IS" BASIS, WITHOUT WARRANTIES OR CONDITIONS OF ANY KIND, either
# express or implied. See the License for the specific language governing
# permissions and limitations under the License.
#

### Error unlikely to occur in BI tools, however might occur if JDBC driver is used incorrectly in the application
AFTER_LAST=Result set current row index is after the last row.
BEFORE_FIRST=Result set current row index is before first row.
INVALID_FETCH_SIZE=Invalid fetch size specified: %d.
INVALID_LARGE_MAX_ROWS_SIZE=Invalid max row size specified: %d.
INVALID_MAX_FIELD_SIZE=Invalid max field size specified: %d.
INVALID_ROW_VALUE=The row value must be greater than 1.
INVALID_INDEX=Invalid index (%d), indexes must be between 1 and %d (inclusive).
INVALID_TIMEOUT=Timeout value (%d) must be greater than or equal to 0.
KNOWN_HOSTS_FILE_NOT_FOUND='Known hosts' file '%s' not found.
MAX_VALUE_TRUNCATED=Value (%d) has been truncated to (%d) because the original value does not fit within the representable range to the target type.
<<<<<<< HEAD
MISSING_DATABASE=Database is required to connect. Syntax: 'jdbc:documentdb://[<user>[:<password>]@]<hostname>/<database>[?options...]'
MISSING_HOSTNAME=Valid hostname is required to connect. Syntax: 'jdbc:documentdb://[<user>[:<password>]@]<hostname>/<database>[?options...]'
MISSING_REQUIRED_IDP_PARAMETER=The required idp property (%s) is missing.
MISSING_SCHEMA=The schema '%s' is not found.
MISSING_SERVICE_REGION=A signing region must be provided when using a specific endpoint.
MISSING_PASSWORD=Password must not be empty.
MISSING_USER_PASSWORD=User and password are required to connect. Syntax: 'jdbc:documentdb://[<user>[:<password>]@]<hostname>/<database>[?options...]'
MISMATCH_SCHEMA_NAME=Given schema name '%s' does not match stored schema name '%s'.
MISMATCH_SCHEMA_VERSION=Given schema version '%s' does not match stored schema version '%s'.
NULL_PROPERTY=Property should not be null.
NULL_URL=Url should not be null.
OKTA_SAML_ASSERTION_ERROR=Could not get the SAML Assertion from Okta.
OKTA_SAML_ASSERTION_REQUEST_FAILED=Request to Okta for SAML assertion failed.
OKTA_SESSION_TOKEN_REQUEST_FAILED=Request to Okta for session token failed.
OKTA_SESSION_TOKEN_ERROR=Could not get the session token from Okta.
PARAMETERS_NOT_SUPPORTED=Parameters are not supported.
PASSWORD_PROMPT=Password:
POOLING_NOT_SUPPORTED=Statement pooling is not supported.
QUERY_FAILED=Execute query has failed, error: %s.
QUERY_CANCELED=Query has been canceled.
QUERY_CANNOT_BE_CANCELED=Cannot cancel query: %s.
QUERY_IN_PROGRESS=Cannot execute query, another query is already in progress.
QUERY_NOT_STARTED_OR_COMPLETE=Cannot cancel query, it is either completed or has not started.
QUERY_TIMED_OUT=Execution for query ID: %s has timed out.
READ_ONLY=Driver is read-only.
RESULT_FORWARD_ONLY=Cannot retrieve previous rows.
RESULT_SET_CLOSED=ResultSet is closed.
SECURITY_ERROR=Security error detected: '%s'.
SINGLE_EQUIJOIN_ONLY=Only a single equality condition is supported for joining tables from different collections.
SQL_PARSE_ERROR=Unable to parse SQL '%s'.%n Reason: '%s'
=======
PARAMETERS_NOT_SUPPORTED=Parameters are not supported. Please refer to the list of the supported features.
POOLING_NOT_SUPPORTED=Statement pooling is not supported. Please refer to the list of the supported features.
READ_ONLY=Driver is read-only. Please refer to the list of the supported features.
RESULT_FORWARD_ONLY=Cannot retrieve previous rows. Please refer to the list of the supported features.
RESULT_SET_CLOSED=Result set is closed.
>>>>>>> 4bd60a94
STMT_CLOSED=Statement is closed.
TRANSACTIONS_NOT_SUPPORTED=Transactions are not supported.
VALUE_TRUNCATED=The value of type %s has been truncated while converting to the target type %s.
UNSUPPORTED_CONVERSION=Conversion between the source type (%s) and the target type (%s) is not supported.
UNSUPPORTED_CROSS_REFERENCE=Cross reference is not supported.
UNSUPPORTED_EXPORTED_KEYS=Exported keys are not supported.
UNSUPPORTED_FETCH_DIRECTION=Fetch direction %d is not supported, only ResultSet.FETCH_FORWARD is supported.
UNSUPPORTED_FUNCTIONS=Functions are not supported.
UNSUPPORTED_FUNCTION_COLUMNS=Function columns are not supported.
UNSUPPORTED_GENERATED_KEYS=Auto generated keys are not supported.
UNSUPPORTED_PREPARE_CALL=Prepare call is not supported.
UNSUPPORTED_PREPARE_STATEMENT=Prepare statement is not supported.
UNSUPPORTED_PROCEDURE_COLUMNS=Procedure columns are not supported.
UNSUPPORTED_PROPERTY=The property %s is not supported.
UNSUPPORTED_PSEUDO_COLUMNS=Pseudo columns are not supported.
UNSUPPORTED_REFRESH_ROW=Refresh row is not supported.
UNSUPPORTED_RESULT_SET_TYPE=Unsupported result set type or concurrency. Only TYPE_FORWARD_ONLY and CONCUR_READ_ONLY supported.
UNSUPPORTED_SUPER_TABLES=Super tables are not supported.
UNSUPPORTED_SUPER_TYPES=Super types are not supported.
UNSUPPORTED_TABLE_PRIVILEGES=Table privileges are not supported.
UNSUPPORTED_TYPE=Type is not supported: %s
UNSUPPORTED_USER_DEFINED_TYPES=User-defined types are not supported.
UNSUPPORTED_VERSION_COLUMNS=Version columns are not supported.

### Error is unlikely, however if it occurs it may indicate issue in JDBC driver
CANNOT_UNWRAP=Cannot unwrap class to '%s. Please report issue to Amazon DocumentDB.'
CANNOT_RETRIEVE_COLUMN=Cannot retrieve the value for column: %s. Metadata or query result may be malformed. Please report issue to Amazon DocumentDB.
DELETE_SCHEMA_FAILED=Failed to delete database schema '%s'. Please report issue to Amazon DocumentDB.
DELETE_TABLE_SCHEMA_FAILED=Failed to delete one or more table schema. Please report issue to Amazon DocumentDB.
INVALID_COLUMN_LABEL=Unknown column label: %s. Please report issue to Amazon DocumentDB.
INVALID_STATE_SET_TABLE_FUNCTION=This method must only be called once after loading schema. Please report issue to Amazon DocumentDB.
UPSERT_SCHEMA_FAILED=Failed to insert or update one or more records for schema '%s'. Please report issue to Amazon DocumentDB.

### Typical Error Messages (may occur in BI tools)
SQL_PARSE_ERROR=Unable to parse SQL '%s'.%n Reason: '%s'
QUERY_FAILED=Execute query has failed, error: %s.
CONN_CLOSED=Connection has been closed. Please reconnect.
CREATE_FOLDER_FAILED=Unable to create folder '%s'. Check file path and permissions.
EQUIJOINS_ON_FK_ONLY=Only equi-joins on foreign keys is supported for tables from same collection. Please refer to the list of the supported features.
# INCONSISTENT_SCHEMA may occur if user manually or through CLI deleted part of the schema
INCONSISTENT_SCHEMA=Inconsistent table schema. Missing schema for table '%s'. Please reconnect to refresh schema.
INVALID_CONNECTION_PROPERTIES=Invalid JDBC connection properties in url: '%s'. Connection properties must be valid key-value pairs.
INVALID_FORMAT=Value '%s' has invalid format. Expecting format '%s'. Please regenerate the schema.
MISSING_DATABASE=Database is required to connect. Syntax: 'jdbc:documentdb://[<user>[:<password>]@]<hostname>/<database>[?options...]'
MISSING_HOSTNAME=Valid hostname is required to connect. Syntax: 'jdbc:documentdb://[<user>[:<password>]@]<hostname>/<database>[?options...]'
MISSING_SCHEMA=The schema '%s' is not found.
MISSING_PASSWORD=Password must not be empty.
MISSING_USER_PASSWORD=User and password are required to connect. Syntax: 'jdbc:documentdb://[<user>[:<password>]@]<hostname>/<database>[?options...]'
MISMATCH_SCHEMA_NAME=Given schema name '%s' does not match stored schema name '%s'.
QUERY_CANNOT_BE_CANCELED=Cannot cancel query: %s.
QUERY_IN_PROGRESS=Cannot execute query, another query is already in progress.
QUERY_NOT_STARTED_OR_COMPLETE=Cannot cancel query, it is either completed or has not started.
AUTHORIZATION_ERROR=Authorization failed for user '%s' on database '%s' with mechanism '%s'.
# SECURITY_ERROR error is provided by the driver
SECURITY_ERROR=Security error detected: '%s'.
SINGLE_EQUIJOIN_ONLY=Only a single equality condition is supported for joining tables from different collections. Please refer to the list of the supported features.
TLS_CA_FILE_NOT_FOUND=TLS Certificate Authority file '%s' not found.
UNSUPPORTED_SQL=Unsupported SQL syntax '%s'. Please refer to the list of the supported features.
UNSUPPORTED_JOIN_TYPE=Unsupported join type: %s. Please refer to the list of the supported features.

### Errors may appear in logs but unlikely be exposed in BI user interface
QUERY_CANCELED=Query has been canceled.

### Not Errors
PASSWORD_PROMPT=Password:<|MERGE_RESOLUTION|>--- conflicted
+++ resolved
@@ -24,44 +24,11 @@
 INVALID_TIMEOUT=Timeout value (%d) must be greater than or equal to 0.
 KNOWN_HOSTS_FILE_NOT_FOUND='Known hosts' file '%s' not found.
 MAX_VALUE_TRUNCATED=Value (%d) has been truncated to (%d) because the original value does not fit within the representable range to the target type.
-<<<<<<< HEAD
-MISSING_DATABASE=Database is required to connect. Syntax: 'jdbc:documentdb://[<user>[:<password>]@]<hostname>/<database>[?options...]'
-MISSING_HOSTNAME=Valid hostname is required to connect. Syntax: 'jdbc:documentdb://[<user>[:<password>]@]<hostname>/<database>[?options...]'
-MISSING_REQUIRED_IDP_PARAMETER=The required idp property (%s) is missing.
-MISSING_SCHEMA=The schema '%s' is not found.
-MISSING_SERVICE_REGION=A signing region must be provided when using a specific endpoint.
-MISSING_PASSWORD=Password must not be empty.
-MISSING_USER_PASSWORD=User and password are required to connect. Syntax: 'jdbc:documentdb://[<user>[:<password>]@]<hostname>/<database>[?options...]'
-MISMATCH_SCHEMA_NAME=Given schema name '%s' does not match stored schema name '%s'.
-MISMATCH_SCHEMA_VERSION=Given schema version '%s' does not match stored schema version '%s'.
-NULL_PROPERTY=Property should not be null.
-NULL_URL=Url should not be null.
-OKTA_SAML_ASSERTION_ERROR=Could not get the SAML Assertion from Okta.
-OKTA_SAML_ASSERTION_REQUEST_FAILED=Request to Okta for SAML assertion failed.
-OKTA_SESSION_TOKEN_REQUEST_FAILED=Request to Okta for session token failed.
-OKTA_SESSION_TOKEN_ERROR=Could not get the session token from Okta.
-PARAMETERS_NOT_SUPPORTED=Parameters are not supported.
-PASSWORD_PROMPT=Password:
-POOLING_NOT_SUPPORTED=Statement pooling is not supported.
-QUERY_FAILED=Execute query has failed, error: %s.
-QUERY_CANCELED=Query has been canceled.
-QUERY_CANNOT_BE_CANCELED=Cannot cancel query: %s.
-QUERY_IN_PROGRESS=Cannot execute query, another query is already in progress.
-QUERY_NOT_STARTED_OR_COMPLETE=Cannot cancel query, it is either completed or has not started.
-QUERY_TIMED_OUT=Execution for query ID: %s has timed out.
-READ_ONLY=Driver is read-only.
-RESULT_FORWARD_ONLY=Cannot retrieve previous rows.
-RESULT_SET_CLOSED=ResultSet is closed.
-SECURITY_ERROR=Security error detected: '%s'.
-SINGLE_EQUIJOIN_ONLY=Only a single equality condition is supported for joining tables from different collections.
-SQL_PARSE_ERROR=Unable to parse SQL '%s'.%n Reason: '%s'
-=======
 PARAMETERS_NOT_SUPPORTED=Parameters are not supported. Please refer to the list of the supported features.
 POOLING_NOT_SUPPORTED=Statement pooling is not supported. Please refer to the list of the supported features.
 READ_ONLY=Driver is read-only. Please refer to the list of the supported features.
 RESULT_FORWARD_ONLY=Cannot retrieve previous rows. Please refer to the list of the supported features.
 RESULT_SET_CLOSED=Result set is closed.
->>>>>>> 4bd60a94
 STMT_CLOSED=Statement is closed.
 TRANSACTIONS_NOT_SUPPORTED=Transactions are not supported.
 VALUE_TRUNCATED=The value of type %s has been truncated while converting to the target type %s.
