plugins {
    id 'java'
    id 'com.github.spotbugs' version '4.5.1'
    id 'checkstyle'
    id 'jacoco'
    id 'com.github.hierynomus.license' version '0.15.0'
    id 'com.github.johnrengelman.shadow' version '6.1.0'
    id 'org.kordamp.gradle.markdown' version '2.2.0'
}

group 'software.amazon.documentdb.jdbc'
version '1.0.0-beta.6'
description 'documentdb-jdbc-driver'

java {
    sourceCompatibility = JavaVersion.VERSION_1_8
    targetCompatibility = JavaVersion.VERSION_1_8
}

tasks.withType(JavaCompile) {
    options.compilerArgs << '-Xlint:unchecked'
    options.deprecation = true
    options.encoding 'UTF-8'
}
// Silently agree to build scan terms.
if (hasProperty('buildScan')) {
    buildScan {
        termsOfServiceUrl = 'https://gradle.com/terms-of-service'
        termsOfServiceAgree = 'yes'
    }
}

jar {
    manifest {
        attributes(
                'Implementation-Version': archiveVersion.get(),
                'Main-Class': 'software.amazon.documentdb.jdbc.DocumentDbMain')
    }
}

shadowJar {
    //  Exclude driver unnecessary classes.
    exclude 'org/apache/calcite/jdbc/Driver*'
    exclude 'org/apache/calcite/avatica/remote/Driver*'
    exclude 'org/apache/commons/dbcp2/PoolingDriver*'

    // Relocate (shadow) the following packages.
    relocate 'org.apache.calcite', 'org.apache.calcite.shadow'
    relocate 'com.google.guava', 'com.google.guava.shadow'
    relocate 'com.google.common', 'com.google.common.shadow'
    relocate 'org.mongodb', 'org.mongodb.shadow'
    // Remove any unused dependencies (excluding Calcite)
    minimize {
        exclude(dependency('org.apache.calcite::'))
        exclude(dependency('org.slf4j.*::'))
    }
}

artifacts {
    archives shadowJar
}

test {
    useJUnitPlatform {
        if (project.hasProperty('runRemoteIntegrationTests') && project.property('runRemoteIntegrationTests') == 'false') {
            environment "connectionString", project.CONNECTION_STRING_LOCAL
            // Ensure to match the enumeration name exactly from DocumentDbTestEnvironmentType.
            environment "CONFIGURED_ENVIRONMENTS", "MONGODB40_FLAPDOODLE"
            excludeTags 'remote-integration'
        } else {
            environment "connectionString", project.CONNECTION_STRING_REMOTE
            // Ensure to match the enumeration name exactly from DocumentDbTestEnvironmentType.
            environment "CONFIGURED_ENVIRONMENTS", "MONGODB40_FLAPDOODLE,DOCUMENTDB40_SSH_TUNNEL"
            excludeTags 'local-integration'
        }
    }
}

/**
 * CheckStyle Plugin
 */
apply plugin: 'checkstyle'
checkstyle {
    toolVersion '8.37'
    configFile file("config/checkstyle/checkstyle-rules.xml")
    ignoreFailures = false
}
checkstyleMain {
    source = 'src/main/java'
}
checkstyleTest {
    source = 'src/test/java'
}

/**
 * SpotBugs Plugin
 */
spotbugs {
    showStackTraces = false
    reportsDir = file("$buildDir/reports/spotbugs")
    ignoreFailures = false
    excludeFilter = file("config/spotbugs/spotbugs-exclude.xml")
}
spotbugsMain {
    // Configure HTML report
    reports {
        xml {
            enabled = true
            destination = file("$buildDir/reports/spotbugs/main.xml")
        }
    }
}
spotbugsTest {
    // Configure HTML report
    reports {
        xml {
            enabled = true
            destination = file("$buildDir/reports/spotbugs/test.xml")
        }
    }
}

task checkSpotBugsMainReport {
    doLast {
        def xmlReport = spotbugsMain.reports.getByName("XML")
        def slurped = new XmlSlurper().parse(xmlReport.destination)
        def bugsFound = slurped.BugInstance.size()
        slurped.BugInstance.each {
            println "SpotBugs Error"
            println "\tShort Message:\t\t${it.ShortMessage}"
            println "\tLong Message:\t\t${it.LongMessage}"
            println "\tSource of Error:\t${it.SourceLine.Message}"
        }
        if (bugsFound > 0) {
            throw new Exception("Encountered SpotBugs errors, see above.")
        }
    }
}

task checkSpotBugsTestReport {
    doLast {
        def xmlReport = spotbugsTest.reports.getByName("XML")
        def slurped = new XmlSlurper().parse(xmlReport.destination)
        def bugsFound = slurped.BugInstance.size()
        slurped.BugInstance.each {
            println "SpotBugs Error"
            println "\tShort Message:\t\t${it.ShortMessage}"
            println "\tLong Message:\t\t${it.LongMessage}"
            println "\tSource of Error:\t${it.SourceLine.Message}"
        }
        if (bugsFound > 0) {
            //TODO Temporary ignoring, as dedicated set of rules should be defined
            //throw new Exception("Encountered SpotBugs errors, see above.")
        }
    }
}

spotbugsMain.finalizedBy checkSpotBugsMainReport
spotbugsTest.finalizedBy checkSpotBugsTestReport

/**
 * JaCoCo Plugin
 */
test {
    jacoco {
        excludes = ['org/codehaus/**', 'org.codehaus.*']
    }
}
jacoco {
    toolVersion = "0.8.5"
}
jacocoTestReport {
    reports {
        html.enabled true
        csv.enabled true
    }
    afterEvaluate {
        classDirectories.setFrom(files(classDirectories.files.collect {
            project.logger.info('it' + it)
            fileTree(dir: it,
                     exclude: ['**/resources/**', '**janino**', '**commons**'])
        }))
    }

}
test.finalizedBy(project.tasks.jacocoTestReport)
jacocoTestCoverageVerification {
    violationRules {
        rule {
            element = 'CLASS'
            excludes = ['org.codehaus.*']
            limit {
                counter = 'LINE'
                minimum = 0.00
            }
            limit {
                counter = 'BRANCH'
                minimum = 0.00
            }
        }
    }
    afterEvaluate {
        classDirectories.setFrom(files(classDirectories.files.collect {
            fileTree(dir: it,
                     exclude: ['org/codehaus/**'])
        }))
    }
}
check.dependsOn jacocoTestCoverageVerification
jacocoTestCoverageVerification.dependsOn jacocoTestReport

/**
 * License Plugin
 */
license {
    header =  project.file('license-header.txt')
    headerDefinitions {
        slash_star_with_space {
            firstLine = '/*'
            endLine   = ' *\n */\n'
            beforeEachLine = ' * '
            firstLineDetectionPattern = '/\\*'
            lastLineDetectionPattern  = ' \\*\n \\*/\n'
        }
    }
    mapping {
        java = 'slash_star_with_space'
    }
}

repositories {
    maven {
        url 'https://raw.githubusercontent.com/birschick-bq/janino/brucei/ad-189/maven'
    }
    mavenCentral()
}

dependencies {
    implementation project(":calcite-adapter")
    implementation project(":common")
    implementation group: 'commons-cli', name: 'commons-cli', version: '1.4'
    implementation group: 'com.fasterxml.jackson.core', name: 'jackson-core', version: '2.12.3'
    implementation group: 'com.fasterxml.jackson.datatype', name: 'jackson-datatype-guava', version: '2.12.3'
    implementation group: 'com.google.guava', name: 'guava', version: '29.0-jre'
<<<<<<< HEAD
    implementation group: 'org.slf4j', name: 'slf4j-log4j12', version: '1.7.29'
=======
    implementation group: 'org.slf4j', name: 'slf4j-log4j12', version: '1.7.32'
>>>>>>> 55af8a4f
    implementation group: 'org.apache.commons', name: 'commons-text', version: '1.9'
    implementation group: 'org.apache.logging.log4j', name: 'log4j-api', version: '2.13.3'
    implementation group: 'org.apache.logging.log4j', name: 'log4j-core', version: '2.13.3'
    implementation group: 'org.mongodb', name: 'mongodb-driver-sync', version: '4.1.1'

    compileOnly         group: 'com.puppycrawl.tools', name: 'checkstyle', version: '8.8'
    compileOnly         'org.projectlombok:lombok:1.18.16'
    annotationProcessor 'org.projectlombok:lombok:1.18.16'

    testImplementation(testFixtures(project(':common')))
    testCompileOnly         group: 'com.google.code.findbugs', name: 'annotations', version: '3.0.1'
    testCompileOnly         group: 'org.projectlombok', name: 'lombok', version: '1.18.16'
    testAnnotationProcessor group: 'org.projectlombok', name: 'lombok', version: '1.18.16'
    testImplementation      group: 'de.flapdoodle.embed', name: 'de.flapdoodle.embed.mongo', version: '3.0.0'
<<<<<<< HEAD
    testImplementation      group: 'junit', name: 'junit', version: '4.12'
    testImplementation      group: 'org.junit.jupiter', name: 'junit-jupiter-api', version: '5.6.0'
    testImplementation      group: 'org.junit.jupiter', name: 'junit-jupiter-params', version: '5.6.0'
    testImplementation      group: 'org.mockito', name: 'mockito-core', version: '2.1.0'
    testRuntimeOnly         group: 'org.junit.jupiter', name: 'junit-jupiter-engine', version: '5.6.0'

    spotbugsPlugins 'com.h3xstream.findsecbugs:findsecbugs-plugin:1.10.1'
=======
    testImplementation      group: 'junit', name: 'junit', version: '4.13.2'
    testImplementation      group: 'org.junit.jupiter', name: 'junit-jupiter-api', version: '5.7.2'
    testImplementation      group: 'org.junit.jupiter', name: 'junit-jupiter-params', version: '5.7.2'
    testImplementation      group: 'org.mockito', name: 'mockito-core', version: '3.11.2'
    testRuntimeOnly         group: 'org.junit.jupiter', name: 'junit-jupiter-engine', version: '5.7.2'

    spotbugsPlugins 'com.h3xstream.findsecbugs:findsecbugs-plugin:1.11.0'
>>>>>>> 55af8a4f
}<|MERGE_RESOLUTION|>--- conflicted
+++ resolved
@@ -242,11 +242,7 @@
     implementation group: 'com.fasterxml.jackson.core', name: 'jackson-core', version: '2.12.3'
     implementation group: 'com.fasterxml.jackson.datatype', name: 'jackson-datatype-guava', version: '2.12.3'
     implementation group: 'com.google.guava', name: 'guava', version: '29.0-jre'
-<<<<<<< HEAD
-    implementation group: 'org.slf4j', name: 'slf4j-log4j12', version: '1.7.29'
-=======
     implementation group: 'org.slf4j', name: 'slf4j-log4j12', version: '1.7.32'
->>>>>>> 55af8a4f
     implementation group: 'org.apache.commons', name: 'commons-text', version: '1.9'
     implementation group: 'org.apache.logging.log4j', name: 'log4j-api', version: '2.13.3'
     implementation group: 'org.apache.logging.log4j', name: 'log4j-core', version: '2.13.3'
@@ -261,15 +257,6 @@
     testCompileOnly         group: 'org.projectlombok', name: 'lombok', version: '1.18.16'
     testAnnotationProcessor group: 'org.projectlombok', name: 'lombok', version: '1.18.16'
     testImplementation      group: 'de.flapdoodle.embed', name: 'de.flapdoodle.embed.mongo', version: '3.0.0'
-<<<<<<< HEAD
-    testImplementation      group: 'junit', name: 'junit', version: '4.12'
-    testImplementation      group: 'org.junit.jupiter', name: 'junit-jupiter-api', version: '5.6.0'
-    testImplementation      group: 'org.junit.jupiter', name: 'junit-jupiter-params', version: '5.6.0'
-    testImplementation      group: 'org.mockito', name: 'mockito-core', version: '2.1.0'
-    testRuntimeOnly         group: 'org.junit.jupiter', name: 'junit-jupiter-engine', version: '5.6.0'
-
-    spotbugsPlugins 'com.h3xstream.findsecbugs:findsecbugs-plugin:1.10.1'
-=======
     testImplementation      group: 'junit', name: 'junit', version: '4.13.2'
     testImplementation      group: 'org.junit.jupiter', name: 'junit-jupiter-api', version: '5.7.2'
     testImplementation      group: 'org.junit.jupiter', name: 'junit-jupiter-params', version: '5.7.2'
@@ -277,5 +264,4 @@
     testRuntimeOnly         group: 'org.junit.jupiter', name: 'junit-jupiter-engine', version: '5.7.2'
 
     spotbugsPlugins 'com.h3xstream.findsecbugs:findsecbugs-plugin:1.11.0'
->>>>>>> 55af8a4f
 }