--- conflicted
+++ resolved
@@ -337,19 +337,11 @@
     testCompileOnly         group: 'com.google.code.findbugs', name: 'annotations', version: '3.0.1'
     testCompileOnly         group: 'org.projectlombok', name: 'lombok', version: '1.18.16'
     testAnnotationProcessor group: 'org.projectlombok', name: 'lombok', version: '1.18.16'
-<<<<<<< HEAD
     testImplementation      group: 'org.junit.jupiter', name: 'junit-jupiter-api', version: '5.9.1'
     testImplementation      group: 'org.junit.jupiter', name: 'junit-jupiter-params', version: '5.9.1'
     testImplementation      group: 'org.mockito', name: 'mockito-core', version: '4.7.0'
     testRuntimeOnly         group: 'de.flapdoodle.embed', name: 'de.flapdoodle.embed.mongo', version: '3.4.11'
     testRuntimeOnly         'org.junit.jupiter:junit-jupiter-api:5.9.1'
-=======
-    testImplementation      group: 'org.junit.jupiter', name: 'junit-jupiter-api', version: '5.9.0'
-    testImplementation      group: 'org.junit.jupiter', name: 'junit-jupiter-params', version: '5.9.0'
-    testImplementation      group: 'org.mockito', name: 'mockito-core', version: '4.7.0'
-    testRuntimeOnly         group: 'de.flapdoodle.embed', name: 'de.flapdoodle.embed.mongo', version: '3.4.6'
-    testRuntimeOnly         'org.junit.jupiter:junit-jupiter-api:5.8.1'
->>>>>>> cb4a2d71
     testRuntimeOnly         'org.junit.jupiter:junit-jupiter-engine'
     testRuntimeOnly         group: 'org.junit.jupiter', name: 'junit-jupiter-engine', version: '5.9.1'
 
