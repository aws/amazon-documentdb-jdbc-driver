plugins {
    id 'java'
    id 'com.github.spotbugs' version '4.5.1'
    id 'checkstyle'
    id 'jacoco'
    id 'com.github.hierynomus.license' version '0.15.0'
    id 'com.github.johnrengelman.shadow' version '6.1.0'
    id 'org.kordamp.gradle.markdown' version '2.2.0'
}

group 'software.amazon.documentdb.jdbc'
version '1.0.0-beta.3'
description 'documentdb-jdbc-driver'

java {
    sourceCompatibility = JavaVersion.VERSION_1_8
    targetCompatibility = JavaVersion.VERSION_1_8
}

tasks.withType(JavaCompile) {
    options.compilerArgs << '-Xlint:unchecked'
    options.deprecation = true
    options.encoding 'UTF-8'
}
// Silently agree to build scan terms.
if (hasProperty('buildScan')) {
    buildScan {
        termsOfServiceUrl = 'https://gradle.com/terms-of-service'
        termsOfServiceAgree = 'yes'
    }
}

jar {
    manifest {
        attributes(
                'Implementation-Version': archiveVersion.get(),
                'Main-Class': 'software.amazon.documentdb.jdbc.DocumentDbMain')
    }
}

shadowJar {
    //  Exclude driver unnecessary classes.
    exclude 'org/apache/calcite/jdbc/Driver*'
    exclude 'org/apache/calcite/avatica/remote/Driver*'
    exclude 'org/apache/commons/dbcp2/PoolingDriver*'

    // Relocate (shadow) the following packages.
    relocate 'org.apache.calcite', 'org.apache.calcite.shadow'
    relocate 'com.google.guava', 'com.google.guava.shadow'
    relocate 'org.mongodb', 'org.mongodb.shadow'
    // Remove any unused dependencies (excluding Calcite)
    minimize {
        exclude(dependency('org.apache.calcite::'))
        exclude(dependency('org.slf4j.*::'))
    }
}

artifacts {
    archives shadowJar
}

test {
    useJUnitPlatform {
        if (project.hasProperty('runRemoteIntegrationTests') && project.property('runRemoteIntegrationTests') == 'false') {
            environment "connectionString", project.CONNECTION_STRING_LOCAL
            // Ensure to match the enumeration name exactly from DocumentDbTestEnvironmentType.
            environment "CONFIGURED_ENVIRONMENTS", "MONGODB40_FLAPDOODLE"
            excludeTags 'remote-integration'
        } else {
            environment "connectionString", project.CONNECTION_STRING_REMOTE
            // Ensure to match the enumeration name exactly from DocumentDbTestEnvironmentType.
            environment "CONFIGURED_ENVIRONMENTS", "MONGODB40_FLAPDOODLE,DOCUMENTDB40_SSH_TUNNEL"
            excludeTags 'local-integration'
        }
    }
}

/**
 * CheckStyle Plugin
 */
apply plugin: 'checkstyle'
checkstyle {
    toolVersion '8.37'
    configFile file("config/checkstyle/checkstyle-rules.xml")
    ignoreFailures = false
}
checkstyleMain {
    source = 'src/main/java'
}
checkstyleTest {
    source = 'src/test/java'
}

/**
 * SpotBugs Plugin
 */
spotbugs {
    showStackTraces = false
    reportsDir = file("$buildDir/reports/spotbugs")
    ignoreFailures = false
    excludeFilter = file("config/spotbugs/spotbugs-exclude.xml")
}
spotbugsMain {
    // Configure HTML report
    reports {
        xml {
            enabled = true
            destination = file("$buildDir/reports/spotbugs/main.xml")
        }
    }
}
spotbugsTest {
    // Configure HTML report
    reports {
        xml {
            enabled = true
            destination = file("$buildDir/reports/spotbugs/test.xml")
        }
    }
}

task checkSpotBugsMainReport {
    doLast {
        def xmlReport = spotbugsMain.reports.getByName("XML")
        def slurped = new XmlSlurper().parse(xmlReport.destination)
        def bugsFound = slurped.BugInstance.size()
        slurped.BugInstance.each {
            println "SpotBugs Error"
            println "\tShort Message:\t\t${it.ShortMessage}"
            println "\tLong Message:\t\t${it.LongMessage}"
            println "\tSource of Error:\t${it.SourceLine.Message}"
        }
        if (bugsFound > 0) {
            throw new Exception("Encountered SpotBugs errors, see above.")
        }
    }
}

task checkSpotBugsTestReport {
    doLast {
        def xmlReport = spotbugsTest.reports.getByName("XML")
        def slurped = new XmlSlurper().parse(xmlReport.destination)
        def bugsFound = slurped.BugInstance.size()
        slurped.BugInstance.each {
            println "SpotBugs Error"
            println "\tShort Message:\t\t${it.ShortMessage}"
            println "\tLong Message:\t\t${it.LongMessage}"
            println "\tSource of Error:\t${it.SourceLine.Message}"
        }
        if (bugsFound > 0) {
            //TODO Temporary ignoring, as dedicated set of rules should be defined
            //throw new Exception("Encountered SpotBugs errors, see above.")
        }
    }
}

spotbugsMain.finalizedBy checkSpotBugsMainReport
spotbugsTest.finalizedBy checkSpotBugsTestReport

/**
 * JaCoCo Plugin
 */
test {
    jacoco {
        excludes = ['org/codehaus/**', 'org.codehaus.*']
    }
}
jacoco {
    toolVersion = "0.8.5"
}
jacocoTestReport {
    reports {
        html.enabled true
        csv.enabled true
    }
    afterEvaluate {
        classDirectories.setFrom(files(classDirectories.files.collect {
            project.logger.info('it' + it)
            fileTree(dir: it,
                     exclude: ['**/resources/**', '**janino**', '**commons**'])
        }))
    }

}
test.finalizedBy(project.tasks.jacocoTestReport)
jacocoTestCoverageVerification {
    violationRules {
        rule {
            element = 'CLASS'
            excludes = ['org.codehaus.*']
            limit {
                counter = 'LINE'
                minimum = 0.00
            }
            limit {
                counter = 'BRANCH'
                minimum = 0.00
            }
        }
    }
    afterEvaluate {
        classDirectories.setFrom(files(classDirectories.files.collect {
            fileTree(dir: it,
                     exclude: ['org/codehaus/**'])
        }))
    }
}
check.dependsOn jacocoTestCoverageVerification
jacocoTestCoverageVerification.dependsOn jacocoTestReport

/**
 * License Plugin
 */
license {
    header =  project.file('license-header.txt')
    headerDefinitions {
        slash_star_with_space {
            firstLine = '/*'
            endLine   = ' *\n */\n'
            beforeEachLine = ' * '
            firstLineDetectionPattern = '/\\*'
            lastLineDetectionPattern  = ' \\*\n \\*/\n'
        }
    }
    mapping {
        java = 'slash_star_with_space'
    }
}

repositories {
    maven {
        url 'https://raw.githubusercontent.com/birschick-bq/janino/brucei/ad-189/maven'
    }
    mavenCentral()
}

dependencies {
    implementation project(":calcite-adapter")
    implementation project(":common")
    implementation group: 'commons-cli', name: 'commons-cli', version: '1.4'
    implementation group: 'com.fasterxml.jackson.core', name: 'jackson-core', version: '2.12.3'
    implementation group: 'com.fasterxml.jackson.datatype', name: 'jackson-datatype-guava', version: '2.12.3'
    implementation group: 'com.google.guava', name: 'guava', version: '29.0-jre'
    implementation group: 'org.slf4j', name: 'slf4j-log4j12', version: '1.7.29'
<<<<<<< HEAD
=======
    implementation group: 'org.apache.calcite', name: 'calcite-core', version: '1.26.0'
    implementation group: 'org.apache.commons', name: 'commons-text', version: '1.9'
>>>>>>> 069539a8
    implementation group: 'org.apache.logging.log4j', name: 'log4j-api', version: '2.13.3'
    implementation group: 'org.apache.logging.log4j', name: 'log4j-core', version: '2.13.3'
    implementation group: 'org.mongodb', name: 'mongodb-driver-sync', version: '4.1.1'

    compileOnly         group: 'com.puppycrawl.tools', name: 'checkstyle', version: '8.8'
    compileOnly         'org.projectlombok:lombok:1.18.16'
    annotationProcessor 'org.projectlombok:lombok:1.18.16'

    testImplementation(testFixtures(project(':common')))
    testCompileOnly    group: 'com.google.code.findbugs', name: 'annotations', version: '3.0.1'
    testImplementation group: 'de.flapdoodle.embed', name: 'de.flapdoodle.embed.mongo', version: '3.0.0'
    testImplementation group: 'junit', name: 'junit', version: '4.12'
    testImplementation group: 'org.junit.jupiter', name: 'junit-jupiter-api', version: '5.6.0'
    testImplementation group: 'org.junit.jupiter', name: 'junit-jupiter-params', version: '5.6.0'
    testImplementation group: 'org.mockito', name: 'mockito-core', version: '2.1.0'
    testRuntimeOnly    group: 'org.junit.jupiter', name: 'junit-jupiter-engine', version: '5.6.0'

    spotbugsPlugins 'com.h3xstream.findsecbugs:findsecbugs-plugin:1.10.1'
}<|MERGE_RESOLUTION|>--- conflicted
+++ resolved
@@ -242,11 +242,7 @@
     implementation group: 'com.fasterxml.jackson.datatype', name: 'jackson-datatype-guava', version: '2.12.3'
     implementation group: 'com.google.guava', name: 'guava', version: '29.0-jre'
     implementation group: 'org.slf4j', name: 'slf4j-log4j12', version: '1.7.29'
-<<<<<<< HEAD
-=======
-    implementation group: 'org.apache.calcite', name: 'calcite-core', version: '1.26.0'
     implementation group: 'org.apache.commons', name: 'commons-text', version: '1.9'
->>>>>>> 069539a8
     implementation group: 'org.apache.logging.log4j', name: 'log4j-api', version: '2.13.3'
     implementation group: 'org.apache.logging.log4j', name: 'log4j-core', version: '2.13.3'
     implementation group: 'org.mongodb', name: 'mongodb-driver-sync', version: '4.1.1'
