--- conflicted
+++ resolved
@@ -69,14 +69,9 @@
 
 ## SQL and JDBC Limitations
 
-<<<<<<< HEAD
 The Amazon DocumentDB JDBC driver has a number of important limitations. See the
 [SQL limitations documentation](sql/sql-limitations.md) and 
 [JDBC limitations documentation](jdbc/jdbc-limitations.md) for more information.
-=======
-The Amazon DocumentDB by AWS JDBC driver has a number of important limitations. See the
-[SQL and JDBC limitations documentation](sql/sql-jdbc-limitations.md) for more information.
->>>>>>> a2fdf354
 
 ## Troubleshooting Guide
 
