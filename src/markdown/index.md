--- conflicted
+++ resolved
@@ -70,12 +70,8 @@
 ## SQL and JDBC Limitations
 
 The Amazon DocumentDB JDBC driver has a number of important limitations. See the
-<<<<<<< HEAD
 [SQL limitations documentation](sql/sql-limitations.md) and 
 [JDBC limitations documentation](jdbc/jdbc-limitations.md) for more information.
-=======
-[SQL and JDBC limitations documentation](sql/sql-jdbc-limitations.md) for more information.
->>>>>>> 53dcee19
 
 ## Troubleshooting Guide
 
