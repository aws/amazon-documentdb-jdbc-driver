--- conflicted
+++ resolved
@@ -48,7 +48,7 @@
                 ((DocumentDbConnection) connection).getConnectionProperties(),
                 mappingService,
                 getQueryTimeout(),
-                getMaxFetchSize());
+                getFetchSize());
     }
 
     @Override
@@ -59,11 +59,7 @@
     @Override
     public java.sql.ResultSet executeQuery() throws SQLException {
         verifyOpen();
-<<<<<<< HEAD
         return queryExecutor.executeQuery(getSql());
-=======
-        return DocumentDbStatement.executeQuery(getSql(), this, getFetchSize());
->>>>>>> 0c67776c
     }
 
     @Override
