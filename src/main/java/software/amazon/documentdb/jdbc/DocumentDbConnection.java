--- conflicted
+++ resolved
@@ -47,11 +47,8 @@
 import java.sql.SQLFeatureNotSupportedException;
 import java.util.concurrent.Executor;
 
-<<<<<<< HEAD
-=======
 import static software.amazon.documentdb.jdbc.DocumentDbConnectionProperties.getPath;
 import static software.amazon.documentdb.jdbc.DocumentDbConnectionProperties.isNullOrWhitespace;
->>>>>>> 4bd60a94
 import static software.amazon.documentdb.jdbc.metadata.DocumentDbDatabaseSchemaMetadata.VERSION_LATEST_OR_NEW;
 
 /**
@@ -177,14 +174,10 @@
     private void ensureDatabaseMetadata() throws SQLException {
         if (metadata == null) {
             databaseMetadata = DocumentDbDatabaseSchemaMetadata.get(
-<<<<<<< HEAD
-                    connectionProperties, connectionProperties.getSchemaName(), VERSION_LATEST_OR_NEW);
-=======
                     connectionProperties,
                     connectionProperties.getSchemaName(),
                     VERSION_LATEST_OR_NEW,
                     getMongoClient());
->>>>>>> 4bd60a94
             metadata = new DocumentDbDatabaseMetaData(this, databaseMetadata, connectionProperties);
         }
     }
