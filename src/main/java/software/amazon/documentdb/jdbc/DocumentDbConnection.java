--- conflicted
+++ resolved
@@ -28,10 +28,6 @@
 import software.amazon.documentdb.jdbc.common.utilities.SqlError;
 import software.amazon.documentdb.jdbc.common.utilities.SqlState;
 import software.amazon.documentdb.jdbc.metadata.DocumentDbDatabaseSchemaMetadata;
-<<<<<<< HEAD
-import software.amazon.documentdb.jdbc.metadata.DocumentDbMetadataService;
-=======
->>>>>>> a7a3fea7
 import software.amazon.documentdb.jdbc.sshtunnel.DocumentDbSshTunnelClient;
 
 import java.sql.DatabaseMetaData;
@@ -69,21 +65,14 @@
     private MongoClient mongoClient = null;
     private MongoDatabase mongoDatabase = null;
     private DocumentDbSshTunnelClient sshTunnelClient;
-<<<<<<< HEAD
-    private DocumentDbMetadataService metadataService;
-=======
->>>>>>> a7a3fea7
 
     /**
      * DocumentDbConnection constructor, initializes super class.
      */
-    DocumentDbConnection(
-            final DocumentDbConnectionProperties connectionProperties,
-            final DocumentDbMetadataService metadataService)
+    DocumentDbConnection(final DocumentDbConnectionProperties connectionProperties)
             throws SQLException {
         super(connectionProperties);
         this.connectionProperties = connectionProperties;
-        this.metadataService = metadataService;
         if (LOGGER.isDebugEnabled()) {
             final StringBuilder sb = new StringBuilder();
             sb.append("Creating connection with following properties:");
@@ -223,7 +212,6 @@
                 connectionProperties,
                 connectionProperties.getSchemaName(),
                 version,
-                metadataService,
                 getMongoClient());
         metadata = new DocumentDbDatabaseMetaData(this, databaseMetadata, connectionProperties);
     }
