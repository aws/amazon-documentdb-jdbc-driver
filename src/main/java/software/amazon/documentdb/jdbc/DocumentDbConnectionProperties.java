/*
 * Copyright <2021> Amazon.com, Inc. or its affiliates. All Rights Reserved.
 *
 * Licensed under the Apache License, Version 2.0 (the "License").
 * You may not use this file except in compliance with the License.
 * A copy of the License is located at
 *
 *     http://www.apache.org/licenses/LICENSE-2.0
 *
 * or in the "license" file accompanying this file. This file is distributed
 * on an "AS IS" BASIS, WITHOUT WARRANTIES OR CONDITIONS OF ANY KIND, either
 * express or implied. See the License for the specific language governing
 * permissions and limitations under the License.
 *
 */

package software.amazon.documentdb.jdbc;

import com.google.common.annotations.VisibleForTesting;
import com.google.common.base.Strings;
import com.mongodb.MongoClientSettings;
import com.mongodb.MongoCredential;
import com.mongodb.ReadPreference;
import com.mongodb.ServerAddress;
import com.mongodb.connection.SslSettings;
import com.mongodb.event.ServerMonitorListener;
import lombok.SneakyThrows;
import nl.altindag.ssl.SSLFactory;
import nl.altindag.ssl.util.CertificateUtils;
import org.checkerframework.checker.nullness.qual.NonNull;
import org.checkerframework.checker.nullness.qual.Nullable;
import org.slf4j.Logger;
import org.slf4j.LoggerFactory;
import software.amazon.documentdb.jdbc.common.utilities.SqlError;
import software.amazon.documentdb.jdbc.common.utilities.SqlState;

import javax.net.ssl.SSLContext;
<<<<<<< HEAD
import java.io.FileInputStream;
=======
>>>>>>> e4ee5196
import java.io.IOException;
import java.io.InputStream;
import java.io.UnsupportedEncodingException;
import java.net.URI;
import java.net.URISyntaxException;
import java.net.URL;
import java.net.URLEncoder;
import java.nio.charset.StandardCharsets;
import java.nio.file.Files;
import java.nio.file.InvalidPathException;
import java.nio.file.Path;
import java.nio.file.Paths;
import java.security.cert.Certificate;
import java.sql.SQLException;
import java.util.ArrayList;
import java.util.Collections;
<<<<<<< HEAD
import java.util.Objects;
=======
import java.util.List;
>>>>>>> e4ee5196
import java.util.Properties;
import java.util.concurrent.TimeUnit;
import java.util.regex.Matcher;
import java.util.regex.Pattern;

public class DocumentDbConnectionProperties extends Properties {

    public static final String DOCUMENT_DB_SCHEME = "jdbc:documentdb:";
    public static final String USER_HOME_PROPERTY = "user.home";

    private static final Logger LOGGER = LoggerFactory.getLogger(DocumentDbConnectionProperties.class.getName());
    private static final Pattern WHITE_SPACE_PATTERN = Pattern.compile("^\\s*$");
    private static final String ROOT_PEM_RESOURCE_FILE_NAME = "/rds-ca-2019-root.pem";
<<<<<<< HEAD
=======
    public static final String HOME_PATH_PREFIX_REG_EXPR = "^~[/\\\\].*$";
    public static final int FETCH_SIZE_DEFAULT = 2000;
    public static final String DOCUMENTDB_CUSTOM_OPTIONS = "DOCUMENTDB_CUSTOM_OPTIONS";
    private static String classPathLocationName = null;
    private static String[] documentDbSearchPaths = null;
>>>>>>> e4ee5196
    private static final String DEFAULT_APPLICATION_NAME_KEY = "default.application.name";
    private static final String PROPERTIES_FILE_PATH = "/documentdb-jdbc.properties";
    static final String DEFAULT_APPLICATION_NAME;
    private static String[] sshPrivateKeyFileSearchPaths = null;

    public static final String USER_HOME_PATH_NAME  = System.getProperty(USER_HOME_PROPERTY);
    public static final String DOCUMENTDB_HOME_PATH_NAME = Paths.get(
            USER_HOME_PATH_NAME, ".documentdb").toString();
    public static final String HOME_PATH_PREFIX_REG_EXPR = "^~[/\\\\].*$";
    public static final int FETCH_SIZE_DEFAULT = 2000;
    public static final String DOCUMENTDB_CUSTOM_OPTIONS = "DOCUMENTDB_CUSTOM_OPTIONS";
    public static final String CONNECTION_STRING_TEMPLATE = "//%s%s/%s%s";

    static {
        String defaultAppName = "";
        try (InputStream is = DocumentDbConnectionProperties.class.getResourceAsStream(PROPERTIES_FILE_PATH)) {
            final Properties p = new Properties();
            p.load(is);
            defaultAppName = p.getProperty(DEFAULT_APPLICATION_NAME_KEY);
        } catch (Exception e) {
            LOGGER.error("Error loading default application name: " + e.getMessage());
        }
        DEFAULT_APPLICATION_NAME = defaultAppName;
    }

    /**
     * Enumeration of type of validation.
     */
    public enum ValidationType {
        /**
         * No validation.
         */
        NONE,
        /**
         * Validate client connection required properties.
         */
        CLIENT,
        /**
         * Validate SSH tunnel required properties.
         */
        SSH_TUNNEL,
    }

    /**
     * Constructor for DocumentDbConnectionProperties, initializes with given properties.
     *
     * @param properties Properties to initialize with.
     */
    public DocumentDbConnectionProperties(final Properties properties) {
        // Copy properties.
        this.putAll(properties);
    }

    /**
     * Constructor for DocumentDbConnectionProperties. Initialized with empty properties.
     */
    public DocumentDbConnectionProperties() {
        super();
    }

    /**
     * Gets the search paths when trying to locate the SSH private key file.
     *
     * @return an array of search paths.
     */
<<<<<<< HEAD
    public static String[] getSshPrivateKeyFileSearchPaths() {
        if (sshPrivateKeyFileSearchPaths == null) {
            sshPrivateKeyFileSearchPaths = new String[]{
=======
    public static String[] getDocumentDbSearchPaths() {
        if (documentDbSearchPaths == null) {
            documentDbSearchPaths = new String[]{
>>>>>>> e4ee5196
                    USER_HOME_PATH_NAME,
                    DOCUMENTDB_HOME_PATH_NAME,
                    getClassPathLocation(),
            };
        }
<<<<<<< HEAD
        return sshPrivateKeyFileSearchPaths.clone();
=======
        return documentDbSearchPaths.clone();
>>>>>>> e4ee5196
    }

    /**
     * Gets the parent folder location of the current class.
     *
     * @return a string representing the parent folder location of the current class.
     */
    public static String getClassPathLocation() {
        String classPathLocation = null;
        final URL classPathLocationUrl = DocumentDbConnectionProperties.class
                .getProtectionDomain()
                .getCodeSource()
                .getLocation();
        Path classPath = null;
        try {
            // Attempt to get file path from URL path.
            classPath = Paths.get(classPathLocationUrl.getPath());
        } catch (InvalidPathException e) {
            try {
                // If we fail to get path from URL, try the URI.
                classPath = Paths.get(classPathLocationUrl.toURI());
            } catch (IllegalArgumentException | URISyntaxException ex) {
                LOGGER.error(ex.getMessage(), ex);
                // Ignore error, return null.
            }
        }
        if (classPath != null) {
            final Path classParentPath = classPath.getParent();
            if (classParentPath != null) {
                classPathLocation = classParentPath.toString();
            }
        }
        return classPathLocation;
    }

    /**
     * Gets the hostname.
     *
     * @return The hostname to connect to.
     */
    public String getHostname() {
        return getProperty(DocumentDbConnectionProperty.HOSTNAME.getName());
    }

    /**
     * Sets the hostname.
     *
     * @param hostname The hostname to connect to.
     */
    public void setHostname(final String hostname) {
        setProperty(DocumentDbConnectionProperty.HOSTNAME.getName(), hostname);
    }

    /**
     * Gets the username.
     *
     * @return The username to authenticate with.
     */
    public String getUser() {
        return getProperty(DocumentDbConnectionProperty.USER.getName());
    }

    /**
     * Sets the user.
     *
     * @param user The username to authenticate with.
     */
    public void setUser(final String user) {
        setProperty(DocumentDbConnectionProperty.USER.getName(), user);
    }

    /**
     * Gets the password.
     *
     * @return The password to authenticate with.
     */
    public String getPassword() {
        return getProperty(DocumentDbConnectionProperty.PASSWORD.getName());
    }

    /**
     * Sets the password.
     *
     * @param password The password to authenticate with.
     */
    public void setPassword(final String password) {
        setProperty(DocumentDbConnectionProperty.PASSWORD.getName(), password);
    }

    /**
     * Gets the database name.
     *
     * @return The database to connect to.
     */
    public String getDatabase() {
        return getProperty(DocumentDbConnectionProperty.DATABASE.getName());
    }

    /**
     * Sets the database name.
     *
     * @param database The database to connect to.
     */
    public void setDatabase(final String database) {
        setProperty(DocumentDbConnectionProperty.DATABASE.getName(), database);
    }

    /**
     * Gets the application name.
     *
     * @return The name of the application.
     */
    public String getApplicationName() {
        return getProperty(
                DocumentDbConnectionProperty.APPLICATION_NAME.getName(),
                DocumentDbConnectionProperty.APPLICATION_NAME.getDefaultValue() );
    }

    /**
     * Sets the application name.
     *
     * @param applicationName The name of the application.
     */
    public void setApplicationName(final String applicationName) {
        setProperty(DocumentDbConnectionProperty.APPLICATION_NAME.getName(), applicationName);
    }

    /**
     * Gets the replica set name.
     *
     * @return The name of the replica set to connect to.
     */
    public String getReplicaSet() {
        return getProperty(DocumentDbConnectionProperty.REPLICA_SET.getName());
    }

    /**
     * Sets the replica set name.
     *
     * @param replicaSet The name of the replica set to connect to.
     */
    public void setReplicaSet(final String replicaSet) {
        setProperty(DocumentDbConnectionProperty.REPLICA_SET.getName(), replicaSet);
    }

    /**
     * Gets TLS enabled flag.
     *
     * @return tlsEnabled {@code true} if TLS/SSL is enabled; {@code false} otherwise.
     */
    public boolean getTlsEnabled() {
        return Boolean.parseBoolean(
                getProperty(
                        DocumentDbConnectionProperty.TLS_ENABLED.getName(),
                        DocumentDbConnectionProperty.TLS_ENABLED.getDefaultValue()));
    }

    /**
     * Sets TLS enabled flag.
     *
     * @param tlsEnabled {@code true} if TLS/SSL is enabled; {@code false} otherwise.
     */
    public void setTlsEnabled(final String tlsEnabled) {
        setProperty(DocumentDbConnectionProperty.TLS_ENABLED.getName(), tlsEnabled);
    }

    /**
     * Gets allow invalid hostnames flag for TLS connections.
     *
     * @return {@code true} if invalid host names are allowed; {@code false} otherwise.
     */
    public boolean getTlsAllowInvalidHostnames() {
        return Boolean.parseBoolean(
                getProperty(
                        DocumentDbConnectionProperty.TLS_ALLOW_INVALID_HOSTNAMES.getName(),
                        DocumentDbConnectionProperty.TLS_ALLOW_INVALID_HOSTNAMES
                                .getDefaultValue()));
    }

    /**
     * Sets allow invalid hostnames flag for TLS connections.
     *
     * @param allowInvalidHostnames Whether invalid hostnames are allowed when connecting with
     *     TLS/SSL.
     */
    public void setTlsAllowInvalidHostnames(final String allowInvalidHostnames) {
        setProperty(
                DocumentDbConnectionProperty.TLS_ALLOW_INVALID_HOSTNAMES.getName(),
                allowInvalidHostnames);
    }

    /**
     * Gets retry reads flag.
     *
     * @return {@code true} if the driver should retry read operations if they fail due to a network
     * error; {@code false} otherwise.
     */
    public Boolean getRetryReadsEnabled() {
        return Boolean.parseBoolean(
                getProperty(
                        DocumentDbConnectionProperty.RETRY_READS_ENABLED.getName(),
                        DocumentDbConnectionProperty.RETRY_READS_ENABLED.getDefaultValue()));

    }

    /**
     * Sets retry reads flag.
     *
     * @param retryReadsEnabled Whether the driver should retry read operations if they fail due to
     *                          a network error
     */
    public void setRetryReadsEnabled(final String retryReadsEnabled) {
        setProperty(DocumentDbConnectionProperty.RETRY_READS_ENABLED.getName(), retryReadsEnabled);
    }

    /**
     * Get the timeout for opening a connection.
     *
     * @return The connection timeout in seconds.
     */
    public Integer getLoginTimeout() {
        return getPropertyAsInteger(DocumentDbConnectionProperty.LOGIN_TIMEOUT_SEC.getName());
    }

    /**
     * Sets the timeout for opening a connection.
     *
     * @param timeout The connection timeout in seconds.
     */
    public void setLoginTimeout(final String timeout) {
        setProperty(DocumentDbConnectionProperty.LOGIN_TIMEOUT_SEC.getName(), timeout);
    }

    /**
     * Gets the read preference when connecting as a replica set.
     *
     * @return The read preference as a ReadPreference object.
     */
    public DocumentDbReadPreference getReadPreference() {
        return getPropertyAsReadPreference(DocumentDbConnectionProperty.READ_PREFERENCE.getName());
    }

    /**
     * Sets the read preference when connecting as a replica set.
     *
     * @param readPreference The name of the read preference.
     */
    public void setReadPreference(final String readPreference) {
        setProperty(DocumentDbConnectionProperty.READ_PREFERENCE.getName(), readPreference);
    }

    /**
     * Gets the method of scanning for metadata.
     *
     * @return The method of scanning for metadata.
     */
    public DocumentDbMetadataScanMethod getMetadataScanMethod() {
        return getPropertyAsScanMethod(DocumentDbConnectionProperty.METADATA_SCAN_METHOD.getName());
    }

    /**
     * Sets the method of scanning for metadata.
     *
     * @param method The name of the scan method.
     */
    public void setMetadataScanMethod(final String method) {
        setProperty(DocumentDbConnectionProperty.METADATA_SCAN_METHOD.getName(), method);
    }

    /**
     * Gets the number of records to scan while determining schema.
     *
     * @return Integer representing the number of records to scan.
     */
    public int getMetadataScanLimit() {
        return getPropertyAsInteger(DocumentDbConnectionProperty.METADATA_SCAN_LIMIT.getName());
    }

    /**
     * Sets the number of records to scan while determining schema.
     *
     * @param limit The name of the read preference.
     */
    public void setMetadataScanLimit(final String limit) {
        setProperty(DocumentDbConnectionProperty.METADATA_SCAN_LIMIT.getName(), limit);
    }

    /**
     * Gets the schema name for persisted schema.
     *
     * @return the name of the schema.
     */
    public String getSchemaName() {
        return getProperty(DocumentDbConnectionProperty.SCHEMA_NAME.getName(),
                DocumentDbConnectionProperty.SCHEMA_NAME.getDefaultValue());
    }

    /**
     * Sets the schema name for persisted schema.
     *
     * @param schemaName the name of the schema.
     */
    public void setSchemaName(final String schemaName) {
        setProperty(DocumentDbConnectionProperty.SCHEMA_NAME.getName(), schemaName);
    }

    /**
     * Sets the TLS CA file path.
     *
     * @param tlsCAFilePath the TLS CA file path.
     */
    public void setTlsCAFilePath(final String tlsCAFilePath) {
        setProperty(DocumentDbConnectionProperty.TLS_CA_FILE.getName(), tlsCAFilePath);
    }

    /**
     * Gets the TLS CA file path.
     *
     * @return a String representing the TLS CA file path, if set, null otherwise.
     */
    public String getTlsCAFilePath() {
        return getProperty(DocumentDbConnectionProperty.TLS_CA_FILE.getName());
    }

    /**
     * Sets the SSH tunnel user.
     *
     * @param sshUser the SSH tunnel user.
     */
    public void setSshUser(final String sshUser) {
        setProperty(DocumentDbConnectionProperty.SSH_USER.getName(), sshUser);
    }

    /**
     * Gets the SSH tunnel user.
     *
     * @return the SSH tunnel user.
     */
    public String getSshUser() {
        return getProperty(DocumentDbConnectionProperty.SSH_USER.getName());
    }

    /**
     * Sets the SSH tunnel host name. Can optionally contain the port number using 'host-name:port'
     * syntax. If port is not provided, port 22 is assumed.
     *
     * @param sshHostname the SSH tunnel host name and optional port number.
     */
    public void setSshHostname(final String sshHostname) {
        setProperty(DocumentDbConnectionProperty.SSH_HOSTNAME.getName(), sshHostname);
    }

    /**
     * Gets the SSH tunnel host name and optional port number.
     *
     * @return the SSH tunnel host name and optional port number.
     */
    public String getSshHostname() {
        return getProperty(DocumentDbConnectionProperty.SSH_HOSTNAME.getName());
    }

    /**
     * Sets the file path of the private key file. Can be prefixed with '~' to indicate the
     * current user's home directory.
     *
     * @param sshPrivateKeyFile the file path of the private key file.
     */
    public void setSshPrivateKeyFile(final String sshPrivateKeyFile) {
        setProperty(DocumentDbConnectionProperty.SSH_PRIVATE_KEY_FILE.getName(), sshPrivateKeyFile);
    }

    /**
     * Gets the file path of the private key file.
     *
     * @return the file path of the private key file.
     */
    public String getSshPrivateKeyFile() {
        return getProperty(DocumentDbConnectionProperty.SSH_PRIVATE_KEY_FILE.getName());
    }

    /**
     * Sets the passphrase of the private key file. If not set, no passphrase will be used.
     *
     * @param sshPrivateKeyPassphrase the passphrase of the private key file
     */
    public void setSshPrivateKeyPassphrase(final String sshPrivateKeyPassphrase) {
        setProperty(
                DocumentDbConnectionProperty.SSH_PRIVATE_KEY_PASSPHRASE.getName(),
                sshPrivateKeyPassphrase);
    }

    /**
     * Gets the passphrase of the private key file.
     *
     * @return the passphrase of the private key file
     */
    public String getSshPrivateKeyPassphrase() {
        return getProperty(DocumentDbConnectionProperty.SSH_PRIVATE_KEY_PASSPHRASE.getName());
    }

    /**
     * Sets the indicator for whether the SSH tunnel will perform strict host key checking. When
     * {@code true}, the 'known_hosts' file is checked to ensure the hashed host key is the same
     * as the target host.
     *
     * @param sshStrictHostKeyChecking the indicator for whether the SSH tunnel will perform strict
     *                                 host key checking.
     */
    public void setSshStrictHostKeyChecking(final String sshStrictHostKeyChecking) {
        setProperty(
                DocumentDbConnectionProperty.SSH_STRICT_HOST_KEY_CHECKING.getName(),
                String.valueOf(Boolean.parseBoolean(sshStrictHostKeyChecking)));
    }

    /**
     * Gets the indicator for whether the SSH tunnel will perform strict host key checking.
     *
     * @return the indicator for whether the SSH tunnel will perform strict host key checking.
     */
    public boolean getSshStrictHostKeyChecking() {
        return Boolean.parseBoolean(getProperty(
                DocumentDbConnectionProperty.SSH_STRICT_HOST_KEY_CHECKING.getName(),
                DocumentDbConnectionProperty.SSH_STRICT_HOST_KEY_CHECKING.getDefaultValue()));
    }

    /**
     * Gets the file path to the 'known_hosts' file. If not set, '~/.ssh/known_hosts' is assumed.
     *
     * @param sshKnownHostsFile the file path to the 'known_hosts' file.
     */
    public void setSshKnownHostsFile(final String sshKnownHostsFile) {
        setProperty(DocumentDbConnectionProperty.SSH_KNOWN_HOSTS_FILE.getName(), sshKnownHostsFile);
    }

    /**
     * Gets the file path to the 'known_hosts' file.
     *
     * @return the file path to the 'known_hosts' file.
     */
    public String getSshKnownHostsFile() {
        return getProperty(DocumentDbConnectionProperty.SSH_KNOWN_HOSTS_FILE.getName());
    }

    /**
     * Sets the default fetch size (in records) when retrieving results from Amazon DocumentDB.
     * It is the number of records to retrieve in a single batch.
     * The maximum number of records retrieved in a single batch may also be limited by the overall
     * memory size of the result. The value can be changed by calling the `Statement.setFetchSize`
     * JDBC method. Default is '2000'.
     *
     * @param defaultFetchSize the default fetch size (in records) when retrieving results from Amazon DocumentDB.
     */
    public void setDefaultFetchSize(final String defaultFetchSize) {
        setProperty(DocumentDbConnectionProperty.DEFAULT_FETCH_SIZE.getName(), defaultFetchSize);
    }

    /**
     * Gets the default fetch size (in records) when retrieving results from Amazon DocumentDB.
     * It is the number of records to retrieve in a single batch.
     * The maximum number of records retrieved in a single batch may also be limited by the overall
     * memory size of the result. The value can be changed by calling the `Statement.setFetchSize`
     * JDBC method. Default is '2000'.
     *
     * @return the default fetch size (in records) when retrieving results from Amazon DocumentDB.
     */
    public Integer getDefaultFetchSize() {
        return getPropertyAsInteger(DocumentDbConnectionProperty.DEFAULT_FETCH_SIZE.getName());
    }

    /**
     * Sets indicator of whether to refresh any existing schema with a newly generated schema when
     * the connection first requires the schema. Note that this will remove any existing schema
     * customizations and will reduce performance for the first query or metadata inquiry.
     *
     * @param refreshSchema  indicator of whether to refresh any existing schema with a newly
     *                       generated schema when the connection first requires the schema.
     *                       Note that this will remove any existing schema customizations and
     *                       will reduce performance for the first query or metadata inquiry.
     */
    public void setRefreshSchema(final String refreshSchema) {
        setProperty(DocumentDbConnectionProperty.REFRESH_SCHEMA.getName(), refreshSchema);
    }

    /**
     * Gets indicator of whether to refresh any existing schema with a newly generated schema when
     * the connection first requires the schema. Note that this will remove any existing schema
     * customizations and will reduce performance for the first query or metadata inquiry.
     *
     * @return indicator of whether to refresh any existing schema with a newly generated schema
     *         when the connection first requires the schema. Note that this will remove any
     *         existing schema customizations and will reduce performance for the first query or
     *         metadata inquiry.
     */
    public Boolean getRefreshSchema() {
        return Boolean.parseBoolean(getProperty(
                        DocumentDbConnectionProperty.REFRESH_SCHEMA.getName(),
                        DocumentDbConnectionProperty.REFRESH_SCHEMA.getDefaultValue()));
    }

    /**
     * Sets the default authentication database name.
     *
     * @param databaseName the name of the authentication database.
     */
    public void setDefaultAuthenticationDatabase(final String databaseName) {
        setProperty(DocumentDbConnectionProperty.DEFAULT_AUTH_DB.getName(), databaseName);
    }

    /**
     * Gets the default authentication database name.
     *
     * @return the name of the authentication database.
     */
    public String getDefaultAuthenticationDatabase() {
        return getProperty(
            DocumentDbConnectionProperty.DEFAULT_AUTH_DB.getName(),
            DocumentDbConnectionProperty.DEFAULT_AUTH_DB.getDefaultValue());
    }

    /**
     * Sets the allow disk use option.
     *
     * @param allowDiskUseOption the disk use option to set.
     */
    public void setAllowDiskUseOption(final String allowDiskUseOption) {
        setProperty(DocumentDbConnectionProperty.ALLOW_DISK_USE.getName(), allowDiskUseOption);
    }

    /**
     * Gets the allow disk use option.
     *
     * @return the disk use option, or null, if invalid or not set.
     */
    public DocumentDbAllowDiskUseOption getAllowDiskUseOption() {
        return getPropertyAsAllowDiskUseOption(DocumentDbConnectionProperty.ALLOW_DISK_USE.getName());
    }

    /**
     * Builds the MongoClientSettings from properties.
     *
     * @return a {@link MongoClientSettings} object.
     */
    public MongoClientSettings buildMongoClientSettings() {
        return buildMongoClientSettings(null);
    }

    /**
     * Builds the MongoClientSettings from properties.
     *
     * @param sshLocalPort the local port number for an internal SSH tunnel. A port number of zero
     *                     indicates there is no valid internal SSH tunnel started.
     * @return a {@link MongoClientSettings} object.
     */
    public MongoClientSettings buildMongoClientSettings(final int sshLocalPort) {
        return buildMongoClientSettings(null, sshLocalPort);
    }

    /**
     * Builds the MongoClientSettings from properties.
     *
     * @param serverMonitorListener the server monitor listener
     * @return a {@link MongoClientSettings} object.
     */
    public MongoClientSettings buildMongoClientSettings(
            final ServerMonitorListener serverMonitorListener) {
        return buildMongoClientSettings(serverMonitorListener, 0);
    }

    /**
     * Builds the MongoClientSettings from properties.
     *
     * @param serverMonitorListener the server monitor listener
     * @param sshLocalPort the local port number for an internal SSH tunnel. A port number of zero
     *                     indicates there is no valid internal SSH tunnel started.
     * @return a {@link MongoClientSettings} object.
     */
    public MongoClientSettings buildMongoClientSettings(
            final ServerMonitorListener serverMonitorListener,
            final int sshLocalPort) {

        final MongoClientSettings.Builder clientSettingsBuilder = MongoClientSettings.builder();

        // Create credential for authentication database.
        final String user = getUser();
        final String password = getPassword();
        if (user != null && password != null) {
            final MongoCredential credential =
                    MongoCredential.createCredential(user, getDefaultAuthenticationDatabase(), password.toCharArray());
            clientSettingsBuilder.credential(credential);
        }

        // Set the server configuration.
        applyServerSettings(clientSettingsBuilder, serverMonitorListener);

        // Set the cluster configuration.
        applyClusterSettings(clientSettingsBuilder, sshLocalPort);

        // Set the socket configuration.
        applySocketSettings(clientSettingsBuilder);

        // Set the SSL/TLS configuration.
        applyTlsSettings(clientSettingsBuilder);

        // Set the read preference.
        final DocumentDbReadPreference readPreference = getReadPreference();
        if (readPreference != null) {
            clientSettingsBuilder.readPreference(ReadPreference.valueOf(
                    readPreference.getName()));
        }

        // Get retry reads.
        final boolean retryReads = getRetryReadsEnabled();
        clientSettingsBuilder
                .applicationName(getApplicationName())
                .retryReads(retryReads)
                // NOTE: DocumentDB does not support retryWrites option. (2020-05-13)
                // https://docs.aws.amazon.com/documentdb/latest/developerguide/functional-differences.html#functional-differences.retryable-writes
                .retryWrites(false)
                .build();

        return clientSettingsBuilder.build();
    }

    /**
     * Builds the sanitized connection string from properties.
     *
     * @return a {@link String} with the sanitized connection properties.
     */
    public @NonNull String buildSanitizedConnectionString() {
        final String loginInfo = buildLoginInfo(getUser(), null);
        final String hostInfo = buildHostInfo(getHostname());
        final String databaseInfo = buildDatabaseInfo(getDatabase());
        final StringBuilder optionalInfo = new StringBuilder();
        buildSanitizedOptionalInfo(optionalInfo, this);
        return buildConnectionString(loginInfo, hostInfo, databaseInfo, optionalInfo.toString());
    }

    @NonNull static String buildDatabaseInfo(final @Nullable String database) {
        return isNullOrWhitespace(database) ? "" : encodeValue(database);
    }

    @NonNull static String buildHostInfo(final @Nullable String hostname) {
        return isNullOrWhitespace(hostname) ? "" : hostname;
    }

    @NonNull static String buildLoginInfo(final @Nullable String user, final @Nullable String password) {
        final String userString = isNullOrWhitespace(user)
                ? ""
                : encodeValue(user);
        final String passwordString = isNullOrWhitespace(password)
                ? ""
                : ":" + encodeValue(password);
        final String userInfo = isNullOrWhitespace(userString) && isNullOrWhitespace(passwordString)
                ? ""
                : "@";
        return userString + passwordString + userInfo;
    }

    static @NonNull String buildConnectionString(
            final String loginInfo,
            final String hostInfo,
            final String databaseInfo,
            final String optionalInfo) {
        return String.format(CONNECTION_STRING_TEMPLATE,
                loginInfo,
                hostInfo,
                databaseInfo,
                optionalInfo);
    }

    /**
     * Builds the sanitized optional info connection string. I does not include
     * sensitive options like SSH_PRIVATE_KEY_PASSPHRASE.
     *
     * @param optionalInfo the connection string to build.
     */
    static void buildSanitizedOptionalInfo(
            final StringBuilder optionalInfo,
            final DocumentDbConnectionProperties properties) {
        maybeAppendOptionalValue(optionalInfo, DocumentDbConnectionProperty.APPLICATION_NAME, properties.getApplicationName());
        maybeAppendOptionalValue(optionalInfo, DocumentDbConnectionProperty.LOGIN_TIMEOUT_SEC, properties.getLoginTimeout());
        maybeAppendOptionalValue(optionalInfo, DocumentDbConnectionProperty.METADATA_SCAN_LIMIT, properties.getMetadataScanLimit());
        maybeAppendOptionalValue(optionalInfo, DocumentDbConnectionProperty.METADATA_SCAN_METHOD, properties.getMetadataScanMethod());
        maybeAppendOptionalValue(optionalInfo, DocumentDbConnectionProperty.RETRY_READS_ENABLED, properties.getRetryReadsEnabled());
        maybeAppendOptionalValue(optionalInfo, DocumentDbConnectionProperty.READ_PREFERENCE, properties.getReadPreference());
        maybeAppendOptionalValue(optionalInfo, DocumentDbConnectionProperty.REPLICA_SET, properties.getReplicaSet(), null);
        maybeAppendOptionalValue(optionalInfo, DocumentDbConnectionProperty.TLS_ENABLED, properties.getTlsEnabled());
        maybeAppendOptionalValue(optionalInfo, DocumentDbConnectionProperty.TLS_ALLOW_INVALID_HOSTNAMES, properties.getTlsAllowInvalidHostnames());
        maybeAppendOptionalValue(optionalInfo, DocumentDbConnectionProperty.TLS_CA_FILE, properties.getTlsCAFilePath(), null);
        maybeAppendOptionalValue(optionalInfo, DocumentDbConnectionProperty.SCHEMA_NAME, properties.getSchemaName());
        maybeAppendOptionalValue(optionalInfo, DocumentDbConnectionProperty.SSH_USER, properties.getSshUser(), null);
        maybeAppendOptionalValue(optionalInfo, DocumentDbConnectionProperty.SSH_HOSTNAME, properties.getSshHostname(), null);
        maybeAppendOptionalValue(optionalInfo, DocumentDbConnectionProperty.SSH_PRIVATE_KEY_FILE, properties.getSshPrivateKeyFile(), null);
        maybeAppendOptionalValue(optionalInfo, DocumentDbConnectionProperty.SSH_STRICT_HOST_KEY_CHECKING, properties.getSshStrictHostKeyChecking());
        maybeAppendOptionalValue(optionalInfo, DocumentDbConnectionProperty.SSH_KNOWN_HOSTS_FILE, properties.getSshKnownHostsFile(), null);
        maybeAppendOptionalValue(optionalInfo, DocumentDbConnectionProperty.DEFAULT_FETCH_SIZE, properties.getDefaultFetchSize());
        maybeAppendOptionalValue(optionalInfo, DocumentDbConnectionProperty.REFRESH_SCHEMA, properties.getRefreshSchema());
        maybeAppendOptionalValue(optionalInfo, DocumentDbConnectionProperty.DEFAULT_AUTH_DB, properties.getDefaultAuthenticationDatabase());
        maybeAppendOptionalValue(optionalInfo, DocumentDbConnectionProperty.ALLOW_DISK_USE, properties.getAllowDiskUseOption());
    }

    static void maybeAppendOptionalValue(final StringBuilder optionalInfo,
                                  final DocumentDbConnectionProperty property,
                                  final String value) {
        if (!property.getDefaultValue().equals(value)) {
            appendOption(optionalInfo, property, value);
        }
    }

    static void maybeAppendOptionalValue(final StringBuilder optionalInfo,
                                  final DocumentDbConnectionProperty property,
                                  final String value,
                                  final String defaultValue) {
        if (!Objects.equals(defaultValue, value)) {
            appendOption(optionalInfo, property, value);
        }
    }

    static void maybeAppendOptionalValue(final StringBuilder optionalInfo,
                                  final DocumentDbConnectionProperty property,
                                  final int value) {
        if (value != Integer.parseInt(property.getDefaultValue())) {
            appendOption(optionalInfo, property, value);
        }
    }

    static void maybeAppendOptionalValue(final StringBuilder optionalInfo,
                                  final DocumentDbConnectionProperty property,
                                  final boolean value) {
        if (value != Boolean.parseBoolean(property.getDefaultValue())) {
            appendOption(optionalInfo, property, value);
        }
    }

    static void maybeAppendOptionalValue(final StringBuilder optionalInfo,
                                  final DocumentDbConnectionProperty property,
                                  final DocumentDbMetadataScanMethod value) {
        if (value != DocumentDbMetadataScanMethod.fromString(property.getDefaultValue())) {
            appendOption(optionalInfo, property, value.getName());
        }
    }

    static void maybeAppendOptionalValue(final StringBuilder optionalInfo,
                                  final DocumentDbConnectionProperty property,
                                  final DocumentDbReadPreference value) {
        if (value != null) {
            appendOption(optionalInfo, property, value.getName());
        }
    }

    static void maybeAppendOptionalValue(final StringBuilder optionalInfo,
                                  final DocumentDbConnectionProperty property,
                                  final DocumentDbAllowDiskUseOption value) {
        if (value != DocumentDbAllowDiskUseOption.fromString(property.getDefaultValue())) {
            appendOption(optionalInfo, property, value.getName());
        }
    }

    /**
     * Builds the connection string for SSH properties.
     *
     * @return a connection string with SSH properties.
     */
    public String buildSshConnectionString() {
        final String loginInfo = "";
        final String hostInfo = buildHostInfo(getHostname());
        final String databaseInfo = "";
        final StringBuilder optionalInfo = new StringBuilder();
        buildSshOptionalInfo(optionalInfo);
        return buildConnectionString(loginInfo, hostInfo, databaseInfo, optionalInfo.toString());
    }

    private void buildSshOptionalInfo(final StringBuilder optionalInfo) {
        if (getSshUser() != null) {
            appendOption(optionalInfo, DocumentDbConnectionProperty.SSH_USER, getSshUser());
        }
        if (getSshHostname() != null) {
            appendOption(optionalInfo, DocumentDbConnectionProperty.SSH_HOSTNAME, getSshHostname());
        }
        if (getSshPrivateKeyFile() != null) {
            appendOption(optionalInfo, DocumentDbConnectionProperty.SSH_PRIVATE_KEY_FILE, getSshPrivateKeyFile());
        }
        if (getSshPrivateKeyPassphrase() != null && !DocumentDbConnectionProperty.SSH_PRIVATE_KEY_PASSPHRASE.getDefaultValue().equals(getSshPrivateKeyPassphrase())) {
            appendOption(optionalInfo, DocumentDbConnectionProperty.SSH_PRIVATE_KEY_PASSPHRASE, getSshPrivateKeyPassphrase());
        }
        if (getSshStrictHostKeyChecking() != Boolean.parseBoolean(DocumentDbConnectionProperty.SSH_STRICT_HOST_KEY_CHECKING.getDefaultValue())) {
            appendOption(optionalInfo, DocumentDbConnectionProperty.SSH_STRICT_HOST_KEY_CHECKING, getSshStrictHostKeyChecking());
        }
        if (getSshKnownHostsFile() != null && !DocumentDbConnectionProperty.SSH_KNOWN_HOSTS_FILE.getDefaultValue().equals(getSshKnownHostsFile())) {
            appendOption(optionalInfo, DocumentDbConnectionProperty.SSH_KNOWN_HOSTS_FILE, getSshKnownHostsFile());
        }
    }

    /**
     * Appends an option and value to the string.
     *
     * @param optionInfo the connection string to build.
     * @param option the option to add.
     * @param optionValue the option value to set.
     */
    public static void appendOption(final StringBuilder optionInfo,
            final DocumentDbConnectionProperty option,
            final Object optionValue) {
        optionInfo.append(optionInfo.length() == 0 ? "?" : "&");
        optionInfo.append(option.getName())
                .append("=")
                .append(optionValue == null ? "" : encodeValue(optionValue.toString()));
    }

    /**
     * Encodes a value into URL encoded value.
     *
     * @param value the value to encode.
     * @return the encoded value.
     */
    public static String encodeValue(final String value) {
        try {
            return URLEncoder.encode(value, StandardCharsets.UTF_8.toString());
        } catch (UnsupportedEncodingException e) {
            return value;
        }
    }

    /**
     * Validates the existing properties.
     * @throws SQLException if the required properties are not correctly set.
     */
    public void validateRequiredProperties() throws SQLException {
        validateRequiredProperties(ValidationType.CLIENT);
    }

    /**
     * Validates the existing properties.
     * @param validationType Which validation type to perform.
     * @throws SQLException if the required properties are not correctly set.
     */
    public void validateRequiredProperties(final ValidationType validationType) throws SQLException {
        if ((isNullOrWhitespace(getUser())
                || isNullOrWhitespace(getPassword())) && validationType == ValidationType.CLIENT) {
            throw SqlError.createSQLException(
                    LOGGER,
                    SqlState.INVALID_PARAMETER_VALUE,
                    SqlError.MISSING_USER_PASSWORD
            );
        }
        if (isNullOrWhitespace(getDatabase()) && validationType == ValidationType.CLIENT) {
            throw SqlError.createSQLException(
                    LOGGER,
                    SqlState.INVALID_PARAMETER_VALUE,
                    SqlError.MISSING_DATABASE
            );
        }
        if (isNullOrWhitespace(getHostname())
                && (validationType == ValidationType.CLIENT || validationType == ValidationType.SSH_TUNNEL)) {
            throw SqlError.createSQLException(
                    LOGGER,
                    SqlState.INVALID_PARAMETER_VALUE,
                    SqlError.MISSING_HOSTNAME
            );
        }

        if (isNullOrWhitespace(getSshUser()) && validationType == ValidationType.SSH_TUNNEL) {
            throw SqlError.createSQLException(
                    LOGGER,
                    SqlState.INVALID_PARAMETER_VALUE,
                    SqlError.MISSING_SSH_USER
            );
        }
        if (isNullOrWhitespace(getSshHostname()) && validationType == ValidationType.SSH_TUNNEL) {
            throw SqlError.createSQLException(
                    LOGGER,
                    SqlState.INVALID_PARAMETER_VALUE,
                    SqlError.MISSING_SSH_HOSTNAME
            );
        }
        if (isNullOrWhitespace(getSshPrivateKeyFile()) && validationType == ValidationType.SSH_TUNNEL) {
            throw SqlError.createSQLException(
                    LOGGER,
                    SqlState.INVALID_PARAMETER_VALUE,
                    SqlError.MISSING_SSH_PRIVATE_KEY_FILE
            );
        }
    }

    /**
     * Gets the connection properties from the connection string.
     *
     * @param documentDbUrl the given properties.
     * @return a {@link DocumentDbConnectionProperties} with the properties set.
     * @throws SQLException if connection string is invalid.
     */
    public static DocumentDbConnectionProperties getPropertiesFromConnectionString(final String documentDbUrl)
            throws SQLException {
        return getPropertiesFromConnectionString(new Properties(), documentDbUrl, DOCUMENT_DB_SCHEME);
    }

    /**
     * Gets the connection properties from the connection string.
     *
     * @param documentDbUrl the given properties.
     * @param validationType Which properties to validate.
     * @return a {@link DocumentDbConnectionProperties} with the properties set.
     * @throws SQLException if connection string is invalid.
     */
    public static DocumentDbConnectionProperties getPropertiesFromConnectionString(
            final String documentDbUrl,
            final ValidationType validationType) throws SQLException {
        return getPropertiesFromConnectionString(new Properties(), documentDbUrl, DOCUMENT_DB_SCHEME, validationType);
    }

    /**
     * Gets the connection properties from the connection string.
     *
     * @param info the given properties.
     * @param documentDbUrl the connection string.
     * @param connectionStringPrefix the connection string prefix.
     * @return a {@link DocumentDbConnectionProperties} with the properties set.
     * @throws SQLException if connection string is invalid.
     */
    public static DocumentDbConnectionProperties getPropertiesFromConnectionString(
            final Properties info, final String documentDbUrl, final String connectionStringPrefix)
            throws SQLException {
        return getPropertiesFromConnectionString(info, documentDbUrl, connectionStringPrefix, ValidationType.CLIENT);
    }

    /**
     * Gets the connection properties from the connection string.
     *
     * @param info the given properties.
     * @param documentDbUrl the connection string.
     * @param connectionStringPrefix the connection string prefix.
     * @param validationType Which validation to perform.
     * @return a {@link DocumentDbConnectionProperties} with the properties set.
     * @throws SQLException if connection string is invalid.
     */
    public static DocumentDbConnectionProperties getPropertiesFromConnectionString(
            final Properties info, final String documentDbUrl, final String connectionStringPrefix,
            final ValidationType validationType) throws SQLException {

        final DocumentDbConnectionProperties properties = new DocumentDbConnectionProperties(info);
        final String postSchemeSuffix = documentDbUrl.substring(connectionStringPrefix.length());
        if (!isNullOrWhitespace(postSchemeSuffix)) {
            try {
                final URI uri = new URI(postSchemeSuffix);

                setHostName(properties, uri, validationType);

                setUserPassword(properties, uri, validationType);

                setDatabase(properties, uri, validationType);

                setOptionalProperties(properties, uri);

                setCustomOptions(properties);

            } catch (URISyntaxException e) {
                throw SqlError.createSQLException(
                        LOGGER,
                        SqlState.CONNECTION_FAILURE,
                        e,
                        SqlError.INVALID_CONNECTION_PROPERTIES,
                        documentDbUrl + " : '" + e.getMessage() + "'"
                );
            } catch (UnsupportedEncodingException e) {
                throw new SQLException(e.getMessage(), e);
            }
        }

        properties.validateRequiredProperties(validationType);

        return properties;
    }

    static void setCustomOptions(final DocumentDbConnectionProperties properties) {
        final String customOptions = System.getenv(DOCUMENTDB_CUSTOM_OPTIONS);
        if (customOptions == null) {
            return;
        }
        final String[] propertyPairs = customOptions.split(";");
        for (String pair : propertyPairs) {
            final int splitIndex = pair.indexOf("=");
            final String key = pair.substring(0, splitIndex);
            final String value = pair.substring(1 + splitIndex);

            addPropertyIfValid(properties, key, value, true, true);
        }
    }

    private static void setDatabase(
            final Properties properties,
            final URI mongoUri,
            final ValidationType validationType) throws SQLException {
        if (isNullOrWhitespace(mongoUri.getPath())) {
            if (properties.getProperty(DocumentDbConnectionProperty.DATABASE.getName(), null) == null
                    && validationType == ValidationType.CLIENT) {
                throw SqlError.createSQLException(
                        LOGGER,
                        SqlState.CONNECTION_FAILURE,
                        SqlError.MISSING_DATABASE);
            }
            return;
        }

        final String database = mongoUri.getPath().substring(1);
        addPropertyIfNotSet(properties, DocumentDbConnectionProperty.DATABASE.getName(), database);

    }

    private static void setOptionalProperties(final Properties properties, final URI mongoUri)
            throws UnsupportedEncodingException {
        final String query = mongoUri.getQuery();
        if (isNullOrWhitespace(query)) {
            return;
        }
        final String[] propertyPairs = query.split("&");
        for (String pair : propertyPairs) {
            final int splitIndex = pair.indexOf("=");
            final String key = pair.substring(0, splitIndex);
            final String value = pair.substring(1 + splitIndex);

            addPropertyIfValid(properties, key, value, false, false);
        }
    }

    private static void setUserPassword(
            final Properties properties,
            final URI mongoUri,
            final ValidationType validationType) throws UnsupportedEncodingException, SQLException {
        if (mongoUri.getUserInfo() == null) {
            if ((properties.getProperty(DocumentDbConnectionProperty.USER.getName(), null) == null
                    && validationType == ValidationType.CLIENT)
                    || (properties.getProperty(DocumentDbConnectionProperty.PASSWORD.getName(), null) == null
                    && validationType == ValidationType.CLIENT)) {
                throw SqlError.createSQLException(
                        LOGGER,
                        SqlState.CONNECTION_FAILURE,
                        SqlError.MISSING_USER_PASSWORD);
            }
            return;
        }

        final String userPassword = mongoUri.getUserInfo();

        // Password is optional
        final int userPasswordSeparatorIndex = userPassword.indexOf(":");
        if (userPasswordSeparatorIndex >= 0) {
            addPropertyIfNotSet(properties, DocumentDbConnectionProperty.USER.getName(),
                    userPassword.substring(0, userPasswordSeparatorIndex));
            addPropertyIfNotSet(properties, DocumentDbConnectionProperty.PASSWORD.getName(),
                    userPassword.substring(userPasswordSeparatorIndex + 1));
        } else {
            addPropertyIfNotSet(properties, DocumentDbConnectionProperty.USER.getName(),
                    userPassword);
        }
    }

    private static void setHostName(
            final Properties properties,
            final URI mongoUri,
            final ValidationType validationType) throws SQLException {
        String hostName = mongoUri.getHost();
        if (hostName == null) {
            if (properties.getProperty(DocumentDbConnectionProperty.HOSTNAME.getName(), null) == null
                    && (validationType == ValidationType.CLIENT || validationType == ValidationType.SSH_TUNNEL)) {
                throw SqlError.createSQLException(
                        LOGGER,
                        SqlState.CONNECTION_FAILURE,
                        SqlError.MISSING_HOSTNAME);
            }
            return;
        }

        if (mongoUri.getPort() > 0) {
            hostName += ":" + mongoUri.getPort();
        }
        addPropertyIfNotSet(properties, DocumentDbConnectionProperty.HOSTNAME.getName(),
                hostName);
    }

    private static void addPropertyIfValid(
            final Properties info,
            final String propertyKey,
            final String propertyValue,
            final boolean allowUnsupported,
            final boolean allowUnknown) {
        if (DocumentDbConnectionProperty.isSupportedProperty(propertyKey)) {
            addPropertyIfNotSet(info, propertyKey, propertyValue);
        } else if (DocumentDbConnectionProperty.isUnsupportedMongoDBProperty(propertyKey)) {
            if (allowUnsupported) {
                LOGGER.warn(
                        "Adding unsupported MongoDB property: {{}} it may not supported by the driver or server.",
                        propertyKey);
                addPropertyIfNotSet(info, propertyKey, propertyValue);
            } else {
                LOGGER.warn(
                        "Ignored MongoDB property: {{}} as it not supported by the driver.",
                        propertyKey);
            }
        } else {
            if (allowUnknown) {
                LOGGER.warn(
                        "Adding unknown MongoDB property: {{}} it may not supported by the driver or server.",
                        propertyKey);
                addPropertyIfNotSet(info, propertyKey, propertyValue);
            } else {
                LOGGER.warn("Ignored invalid property: {{}}", propertyKey);
            }
        }
    }

    private static void addPropertyIfNotSet(
            @NonNull final Properties info,
            @NonNull final String key,
            @Nullable final String value) {
        if (!isNullOrWhitespace(value)) {
            info.putIfAbsent(key, value);
        }
    }

    /**
     * Applies the server-related connection properties to the given client settings builder.
     *
     * @param clientSettingsBuilder The client settings builder to apply the properties to.
     * @param serverMonitorListener The server monitor listener to add as an event listener.
     */
    private void applyServerSettings(
            final MongoClientSettings.Builder clientSettingsBuilder,
            final ServerMonitorListener serverMonitorListener) {
        clientSettingsBuilder.applyToServerSettings(
                b -> {
                    if (serverMonitorListener != null) {
                        b.addServerMonitorListener(serverMonitorListener);
                    }
                });
    }

    /**
     * Applies the cluster-related connection properties to the given client settings builder.
     * @param clientSettingsBuilder The client settings builder to apply the properties to.
     */
    private void applyClusterSettings(
            final MongoClientSettings.Builder clientSettingsBuilder,
            final int sshLocalPort) {
        final String host;
        if (enableSshTunnel() && isSshPrivateKeyFileExists() && sshLocalPort > 0) {
            host = String.format("localhost:%d", sshLocalPort);
        } else {
            host = getHostname();
        }
        final String replicaSetName = getReplicaSet();

        clientSettingsBuilder.applyToClusterSettings(
                b -> {
                    if (host != null) {
                        b.hosts(Collections.singletonList(new ServerAddress(host)));
                    }

                    if (replicaSetName != null) {
                        b.requiredReplicaSetName(replicaSetName);
                    }
                });
    }

    /**
     * Gets indicator of whether the options indicate the SSH port forwarding tunnel
     * should be enabled.
     *
     * @return {@code true} if the SSH port forwarding tunnel should be enabled,
     * otherwise {@code false}.
     */
    public boolean enableSshTunnel() {
        return !isNullOrWhitespace(getSshUser())
                && !isNullOrWhitespace(getSshHostname())
                && !isNullOrWhitespace(getSshPrivateKeyFile());
    }

    /**
     * Get whether the SSH private key file exists.
     *
     * @return returns {@code true} if the file exists, {@code false}, otherwise.
     */
    public boolean isSshPrivateKeyFileExists() {
        return Files.exists(getPath(getSshPrivateKeyFile(), getDocumentDbSearchPaths()));
    }

    /**
     * Applies the socket-related connection properties to the given client settings builder.
     * @param clientSettingsBuilder The client settings builder to apply the properties to.
     */
    private void applySocketSettings(
            final MongoClientSettings.Builder clientSettingsBuilder) {
        final Integer connectTimeout = getLoginTimeout();

        clientSettingsBuilder.applyToSocketSettings(
                b -> {
                    if (connectTimeout != null) {
                        b.connectTimeout(connectTimeout, TimeUnit.SECONDS);
                    }
                });
    }

    /**
     * Applies the TLS/SSL-related connection properties to the given client settings builder.
     * @param clientSettingsBuilder The client settings builder to apply the properties to.
     */
    private void applyTlsSettings(final MongoClientSettings.Builder clientSettingsBuilder) {
        clientSettingsBuilder.applyToSslSettings(this::applyToSslSettings);
    }

    @SneakyThrows
    private void applyToSslSettings(final SslSettings.Builder builder) {
        // Handle tls and tlsAllowInvalidHostnames options.
        final boolean tlsEnabled = getTlsEnabled();
        final boolean tlsAllowInvalidHostnames = getTlsAllowInvalidHostnames();
        builder
                .enabled(tlsEnabled)
                .invalidHostNameAllowed(tlsAllowInvalidHostnames);

        if (!tlsEnabled) {
            return;
        }

        applyCertificateAuthorities(builder);
    }

<<<<<<< HEAD
    private @Nullable InputStream getTlsCAFileInputStream() throws IOException, SQLException {
        final InputStream inputStream;
        if (Strings.isNullOrEmpty(getTlsCAFilePath())) {
             inputStream = getClass().getResourceAsStream(ROOT_PEM_RESOURCE_FILE_NAME);
        } else {
=======
    private void applyCertificateAuthorities(final SslSettings.Builder builder) throws IOException, SQLException {
        final List<Certificate> caCertificates = new ArrayList<>();
        // Append embedded CA root certificate(s), and optionally including the tlsCAFile option, if provided.
        appendEmbeddedAndOptionalCaCertificates(caCertificates);
        // Add the system and JDK trusted certificates.
        caCertificates.addAll(CertificateUtils.getSystemTrustedCertificates());
        caCertificates.addAll(CertificateUtils.getJdkTrustedCertificates());
        // Create the SSL context and apply to the builder.
        final SSLContext sslContext = SSLFactory.builder()
                .withTrustMaterial(caCertificates)
                .build()
                .getSslContext();
        builder.context(sslContext);
    }

    @VisibleForTesting
    void appendEmbeddedAndOptionalCaCertificates(final List<Certificate> caCertificates) throws IOException, SQLException {
        // If provided, add user-specified CA root certificate file.
        if (!Strings.isNullOrEmpty(getTlsCAFilePath())) {
>>>>>>> e4ee5196
            final String tlsCAFileName = getTlsCAFilePath();
            final Path tlsCAFileNamePath;
            // Allow certificate file to be found under one the trusted DocumentDB folders
            tlsCAFileNamePath = getPath(tlsCAFileName, getDocumentDbSearchPaths());
            if (tlsCAFileNamePath.toFile().exists()) {
                try (InputStream inputStream = Files.newInputStream(tlsCAFileNamePath)) {
                    caCertificates.addAll(CertificateUtils.loadCertificate(inputStream));
                }
            } else {
                throw SqlError.createSQLException(
                        LOGGER,
                        SqlState.INVALID_PARAMETER_VALUE,
                        SqlError.TLS_CA_FILE_NOT_FOUND,
                        tlsCAFileNamePath);
            }
        }
        // Load embedded CA root certificate.
        try (InputStream resourceAsStream = getClass().getResourceAsStream(ROOT_PEM_RESOURCE_FILE_NAME)) {
            caCertificates.addAll(CertificateUtils.loadCertificate(resourceAsStream));
        }
    }

    /**
     * Gets an absolute path from the given file path. It performs the substitution for a leading
     * '~' to be replaced by the user's home directory.
     *
     * @param filePathString the given file path to process.
     * @param searchFolders list of folders
     * @return a {@link Path} for the absolution path for the given file path.
     */
    public static Path getPath(final String filePathString, final String... searchFolders) {
        final Path filePath = Paths.get(filePathString);
        if (filePathString.matches(HOME_PATH_PREFIX_REG_EXPR)) {
            final String fromHomePath = filePathString.replaceFirst("~",
                    Matcher.quoteReplacement(USER_HOME_PATH_NAME));
            return Paths.get(fromHomePath).toAbsolutePath();
        } else {
            if (filePath.isAbsolute()) {
                return filePath;
            }
            for (String searchFolder : searchFolders) {
                if (searchFolder == null) {
                    continue;
                }
                final Path testPath = Paths.get(searchFolder, filePathString);
                if (testPath.toAbsolutePath().toFile().exists()) {
                    return testPath;
                }
            }
        }
        return filePath.toAbsolutePath();
    }

    /**
     * Attempts to retrieve a property as a ReadPreference.
     *
     * @param key The property to retrieve.
     * @return The retrieved property as a ReadPreference or null if it did not exist or was not a
     * valid ReadPreference.
     */
    private DocumentDbReadPreference getPropertyAsReadPreference(@NonNull final String key) {
        DocumentDbReadPreference property = null;
        try {
            if (getProperty(key) != null) {
                property = DocumentDbReadPreference.fromString(getProperty(key));
            }
        } catch (IllegalArgumentException e) {
            LOGGER.warn("Property {{}} was ignored as it was not a valid read preference.", key, e);
        }
        return property;
    }

    /**
     * Attempts to retrieve a property as a DocumentDbMetadataScanMethod.
     *
     * @param key The property to retrieve.
     * @return The retrieved property as a ReadPreference or null if it did not exist or was not a
     * valid ReadPreference.
     */
    private DocumentDbMetadataScanMethod getPropertyAsScanMethod(@NonNull final String key) {
        DocumentDbMetadataScanMethod property = null;
        try {
            if (getProperty(key) != null) {
                property = DocumentDbMetadataScanMethod.fromString(getProperty(key));
            } else if (DocumentDbConnectionProperty.getPropertyFromKey(key) != null) {
                property = DocumentDbMetadataScanMethod.fromString(
                        DocumentDbConnectionProperty.getPropertyFromKey(key).getDefaultValue());
            }
        } catch (IllegalArgumentException e) {
            LOGGER.warn("Property {{}} was ignored as it was not a valid read preference.", key, e);
        }
        return property;
    }

    /**
     * Attempts to retrieve a property as a DocumentDbAllowDiskUseOption.
     *
     * @param key The property to retrieve.
     * @return The retrieved property as a DocumentDbAllowDiskUseOption or null if it did not exist or was not a
     * valid DocumentDbAllowDiskUseOption.
     */
    private DocumentDbAllowDiskUseOption getPropertyAsAllowDiskUseOption(@NonNull final String key) {
        DocumentDbAllowDiskUseOption property = null;
        try {
            if (getProperty(key) != null) {
                property = DocumentDbAllowDiskUseOption.fromString(getProperty(key));
            } else if (DocumentDbConnectionProperty.getPropertyFromKey(key) != null) {
                property = DocumentDbAllowDiskUseOption.fromString(
                        DocumentDbConnectionProperty.getPropertyFromKey(key).getDefaultValue());
            }
        } catch (IllegalArgumentException e) {
            LOGGER.warn("Property {{}} was ignored as it was not a valid allow disk use option.", key, e);
        }
        return property;
    }

    /**
     * Attempts to retrieve a property as a Long.
     *
     * @param key The property to retrieve.
     * @return The retrieved property as a Long or null if it did not exist or could not be parsed.
     */
    private Long getPropertyAsLong(@NonNull final String key) {
        Long property = null;
        try {
            if (getProperty(key) != null) {
                property = Long.parseLong(getProperty(key));
            }
        } catch (NumberFormatException e) {
            LOGGER.warn("Property {{}} was ignored as it was not of type long.", key, e);
        }
        return property;
    }

    /**
     * Attempts to retrieve a property as an Integer.
     *
     * @param key The property to retrieve.
     * @return The retrieved property as an Integer or null if it did not exist or could not be
     * parsed.
     */
    private Integer getPropertyAsInteger(@NonNull final String key) {
        Integer property = null;
        try {
            if (getProperty(key) != null) {
                property = Integer.parseInt(getProperty(key));
            } else if (DocumentDbConnectionProperty.getPropertyFromKey(key) != null) {
                property = Integer.parseInt(
                        DocumentDbConnectionProperty.getPropertyFromKey(key).getDefaultValue());
            }
        } catch (NumberFormatException e) {
            LOGGER.warn("Property {{}} was ignored as it was not of type integer.",  key, e);
        }
        return property;
    }

    /**
     * Checks whether the value is null or contains white space.
     * @param value the value to test.
     * @return returns {@code true} if the value is null or contains white space, or {@code false},
     * otherwise.
     */
    public static boolean isNullOrWhitespace(@Nullable final String value) {
        return value == null || WHITE_SPACE_PATTERN.matcher(value).matches();
    }
}<|MERGE_RESOLUTION|>--- conflicted
+++ resolved
@@ -35,10 +35,6 @@
 import software.amazon.documentdb.jdbc.common.utilities.SqlState;
 
 import javax.net.ssl.SSLContext;
-<<<<<<< HEAD
-import java.io.FileInputStream;
-=======
->>>>>>> e4ee5196
 import java.io.IOException;
 import java.io.InputStream;
 import java.io.UnsupportedEncodingException;
@@ -55,11 +51,8 @@
 import java.sql.SQLException;
 import java.util.ArrayList;
 import java.util.Collections;
-<<<<<<< HEAD
+import java.util.List;
 import java.util.Objects;
-=======
-import java.util.List;
->>>>>>> e4ee5196
 import java.util.Properties;
 import java.util.concurrent.TimeUnit;
 import java.util.regex.Matcher;
@@ -73,25 +66,17 @@
     private static final Logger LOGGER = LoggerFactory.getLogger(DocumentDbConnectionProperties.class.getName());
     private static final Pattern WHITE_SPACE_PATTERN = Pattern.compile("^\\s*$");
     private static final String ROOT_PEM_RESOURCE_FILE_NAME = "/rds-ca-2019-root.pem";
-<<<<<<< HEAD
-=======
     public static final String HOME_PATH_PREFIX_REG_EXPR = "^~[/\\\\].*$";
     public static final int FETCH_SIZE_DEFAULT = 2000;
     public static final String DOCUMENTDB_CUSTOM_OPTIONS = "DOCUMENTDB_CUSTOM_OPTIONS";
-    private static String classPathLocationName = null;
     private static String[] documentDbSearchPaths = null;
->>>>>>> e4ee5196
     private static final String DEFAULT_APPLICATION_NAME_KEY = "default.application.name";
     private static final String PROPERTIES_FILE_PATH = "/documentdb-jdbc.properties";
     static final String DEFAULT_APPLICATION_NAME;
-    private static String[] sshPrivateKeyFileSearchPaths = null;
 
     public static final String USER_HOME_PATH_NAME  = System.getProperty(USER_HOME_PROPERTY);
     public static final String DOCUMENTDB_HOME_PATH_NAME = Paths.get(
             USER_HOME_PATH_NAME, ".documentdb").toString();
-    public static final String HOME_PATH_PREFIX_REG_EXPR = "^~[/\\\\].*$";
-    public static final int FETCH_SIZE_DEFAULT = 2000;
-    public static final String DOCUMENTDB_CUSTOM_OPTIONS = "DOCUMENTDB_CUSTOM_OPTIONS";
     public static final String CONNECTION_STRING_TEMPLATE = "//%s%s/%s%s";
 
     static {
@@ -146,25 +131,15 @@
      *
      * @return an array of search paths.
      */
-<<<<<<< HEAD
-    public static String[] getSshPrivateKeyFileSearchPaths() {
-        if (sshPrivateKeyFileSearchPaths == null) {
-            sshPrivateKeyFileSearchPaths = new String[]{
-=======
     public static String[] getDocumentDbSearchPaths() {
         if (documentDbSearchPaths == null) {
             documentDbSearchPaths = new String[]{
->>>>>>> e4ee5196
                     USER_HOME_PATH_NAME,
                     DOCUMENTDB_HOME_PATH_NAME,
                     getClassPathLocation(),
             };
         }
-<<<<<<< HEAD
-        return sshPrivateKeyFileSearchPaths.clone();
-=======
         return documentDbSearchPaths.clone();
->>>>>>> e4ee5196
     }
 
     /**
@@ -1390,13 +1365,6 @@
         applyCertificateAuthorities(builder);
     }
 
-<<<<<<< HEAD
-    private @Nullable InputStream getTlsCAFileInputStream() throws IOException, SQLException {
-        final InputStream inputStream;
-        if (Strings.isNullOrEmpty(getTlsCAFilePath())) {
-             inputStream = getClass().getResourceAsStream(ROOT_PEM_RESOURCE_FILE_NAME);
-        } else {
-=======
     private void applyCertificateAuthorities(final SslSettings.Builder builder) throws IOException, SQLException {
         final List<Certificate> caCertificates = new ArrayList<>();
         // Append embedded CA root certificate(s), and optionally including the tlsCAFile option, if provided.
@@ -1416,7 +1384,6 @@
     void appendEmbeddedAndOptionalCaCertificates(final List<Certificate> caCertificates) throws IOException, SQLException {
         // If provided, add user-specified CA root certificate file.
         if (!Strings.isNullOrEmpty(getTlsCAFilePath())) {
->>>>>>> e4ee5196
             final String tlsCAFileName = getTlsCAFilePath();
             final Path tlsCAFileNamePath;
             // Allow certificate file to be found under one the trusted DocumentDB folders
