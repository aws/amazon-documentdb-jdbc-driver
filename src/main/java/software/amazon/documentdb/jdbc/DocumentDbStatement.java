--- conflicted
+++ resolved
@@ -66,11 +66,7 @@
     @Override
     public java.sql.ResultSet executeQuery(final String sql) throws SQLException {
         verifyOpen();
-<<<<<<< HEAD
         return queryExecutor.executeQuery(sql);
-=======
-        return executeQuery(sql, this, getFetchSize());
->>>>>>> 0c67776c
     }
 
     @Override
