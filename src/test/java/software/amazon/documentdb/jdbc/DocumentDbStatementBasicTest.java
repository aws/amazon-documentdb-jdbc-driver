/*
 * Copyright <2021> Amazon.com, Inc. or its affiliates. All Rights Reserved.
 *
 * Licensed under the Apache License, Version 2.0 (the "License").
 * You may not use this file except in compliance with the License.
 * A copy of the License is located at
 *
 *     http://www.apache.org/licenses/LICENSE-2.0
 *
 * or in the "license" file accompanying this file. This file is distributed
 * on an "AS IS" BASIS, WITHOUT WARRANTIES OR CONDITIONS OF ANY KIND, either
 * express or implied. See the License for the specific language governing
 * permissions and limitations under the License.
 *
 */

package software.amazon.documentdb.jdbc;

import org.bson.BsonDateTime;
import org.bson.BsonDocument;
import org.bson.BsonTimestamp;
import org.junit.jupiter.api.Assertions;
import org.junit.jupiter.api.Disabled;
import org.junit.jupiter.api.DisplayName;
import org.junit.jupiter.api.Test;
import org.junit.jupiter.params.ParameterizedTest;
import org.junit.jupiter.params.provider.EnumSource;

import java.io.IOException;
import java.sql.Blob;
import java.sql.Date;
import java.sql.ResultSet;
import java.sql.SQLException;
import java.sql.Statement;
import java.sql.Time;
import java.sql.Timestamp;
import java.sql.Types;
import java.text.ParseException;
import java.text.SimpleDateFormat;
import java.time.DayOfWeek;
import java.time.Instant;
import java.time.Month;
import java.time.OffsetDateTime;
import java.time.ZoneOffset;
import java.time.format.TextStyle;
import java.time.temporal.ChronoUnit;
import java.util.ArrayList;
import java.util.List;
import java.util.Locale;
import java.util.function.Function;
import java.util.regex.Pattern;

public class DocumentDbStatementBasicTest extends DocumentDbStatementTest {

    /**
     * Tests querying for all data types with all scan methods.
     *
     * @param method the scan method to use
     * @throws SQLException occurs if executing the statement or retrieving a value fails.
     * @throws IOException  occurs if reading an input stream fails.
     */
    @ParameterizedTest
    @EnumSource(DocumentDbMetadataScanMethod.class)
    protected void testQueryWithAllDataTypes(final DocumentDbMetadataScanMethod method) throws SQLException, IOException {
        final String collectionName = "testDocumentDbDriverTest_" + method.getName();
        final int recordCount = 10;
        prepareSimpleConsistentData(DATABASE_NAME, collectionName,
                recordCount, USER, PASSWORD);
        final DocumentDbStatement statement = getDocumentDbStatement(method);
        final ResultSet resultSet = statement.executeQuery(String.format(
                "SELECT * FROM \"%s\".\"%s\"", DATABASE_NAME, collectionName));
        Assertions.assertNotNull(resultSet);
        int count = 0;
        while (resultSet.next()) {
            Assertions.assertTrue(
                    Pattern.matches("^\\w+$", resultSet.getString(collectionName + "__id")));
            Assertions.assertEquals(Double.MAX_VALUE, resultSet.getDouble("fieldDouble"));
            Assertions.assertEquals("新年快乐", resultSet.getString("fieldString"));
            Assertions.assertTrue(Pattern.matches("^\\w+$", resultSet.getString("fieldObjectId")));
            Assertions.assertTrue(resultSet.getBoolean("fieldBoolean"));
            Assertions.assertEquals(
                    Instant.parse("2020-01-01T00:00:00.00Z"),
                    resultSet.getTimestamp("fieldDate").toInstant());
            Assertions.assertEquals(Integer.MAX_VALUE, resultSet.getInt("fieldInt"));
            Assertions.assertEquals(Long.MAX_VALUE, resultSet.getLong("fieldLong"));
            Assertions.assertEquals("MaxKey", resultSet.getString("fieldMaxKey"));
            Assertions.assertEquals("MinKey", resultSet.getString("fieldMinKey"));
            Assertions.assertNull(resultSet.getString("fieldNull"));

            // Test for binary/blob types.
            final Blob blob = resultSet.getBlob("fieldBinary");
            final byte[] expectedBytes = new byte[]{0, 1, 2};
            // Note: pos is 1-indexed
            Assertions.assertArrayEquals(
                    expectedBytes, blob.getBytes(1, (int) blob.length()));
            final byte[] actualBytes = new byte[(int) blob.length()];
            resultSet.getBinaryStream("fieldBinary").read(actualBytes);
            Assertions.assertArrayEquals(expectedBytes, actualBytes);

            count++;
        }
        Assertions.assertEquals(recordCount, count);
    }

    /**
     * Test querying when there is a conflict between an array and a scalar. The column
     * should become VARCHAR.
     *
     * @throws SQLException occurs if executing the statement or retrieving a value fails.
     */
    @Test
    void testArrayScalarConflict() throws SQLException {
        final List<BsonDocument> documents = new ArrayList<>();
        BsonDocument document = BsonDocument.parse(
                "{ \"_id\" : \"key0\", \n" +
                        "  \"array\" : [ {\n" +
                        "    \"field1\" : 1, \n" +
                        "    \"field2\" : 2 \n" +
                        "  } ] \n" +
                        "}"
        );
        documents.add(document);
        document = BsonDocument.parse(
                "{ \"_id\" : \"key1\", \n" +
                        "  \"array\" : [ 1, 2, 3 ] \n" +
                        "}"
        );
        documents.add(document);
        insertBsonDocuments(
                "testArrayScalarConflict",
                DATABASE_NAME,
                USER,
                PASSWORD,
                documents.toArray(new BsonDocument[]{}));

        final DocumentDbStatement statement = getDocumentDbStatement();

        final ResultSet resultSet = statement.executeQuery(String.format(
                "SELECT * FROM \"%s\".\"%s\"", DATABASE_NAME, "testArrayScalarConflict_array"));
        for (int i = 0; i < 4; i++) {
            Assertions.assertTrue(resultSet.next());
            final String arrayValue = resultSet.getString("value");
            if (i == 0) {
                Assertions.assertEquals("{\"field1\": 1, \"field2\": 2}", arrayValue);
            } else {
                Assertions.assertEquals(String.valueOf(i), arrayValue);
            }
        }
        Assertions.assertFalse(resultSet.next());
    }

    /**
     * Test querying when there is a conflict between a document field and a scalar. The column
     * should become VARCHAR.
     *
     * @throws SQLException occurs if executing the statement or retrieving a value fails.
     */
    @Test
    void testDocumentScalarConflict() throws SQLException {
        final List<BsonDocument> documents = new ArrayList<>();
        BsonDocument document = BsonDocument.parse(
                "{ \"_id\" : \"key0\", \n" +
                        "  \"doc\" : {\n" +
                        "    \"field1\" : 1, \n" +
                        "    \"field2\" : 2 \n" +
                        "  } \n" +
                        "}"
        );
        documents.add(document);
        document = BsonDocument.parse(
                "{ \"_id\" : \"key1\", \n" +
                        "  \"doc\" : 1 \n" +
                        "}"
        );
        documents.add(document);
        insertBsonDocuments(
                "testDocumentScalarConflict",
                DATABASE_NAME,
                USER,
                PASSWORD,
                documents.toArray(new BsonDocument[]{}));

        final DocumentDbStatement statement = getDocumentDbStatement();

        final ResultSet resultSet = statement.executeQuery(String.format(
                "SELECT * FROM \"%s\".\"%s\"", DATABASE_NAME, "testDocumentScalarConflict"));
        for (int i = 0; i < 2; i++) {
            Assertions.assertTrue(resultSet.next());
            final String arrayValue = resultSet.getString("doc");
            if (i == 0) {
                Assertions.assertEquals("{\"field1\": 1, \"field2\": 2}", arrayValue);
            } else {
                Assertions.assertEquals(String.valueOf(i), arrayValue);
            }
        }
        Assertions.assertFalse(resultSet.next());
    }

    /**
     * Test querying when there is a conflict between a document field and an array. The column
     * should become VARCHAR.
     *
     * @throws SQLException occurs if executing the statement or retrieving a value fails.
     */
    @Test
    void testArrayDocumentConflict() throws SQLException {
        final List<BsonDocument> documents = new ArrayList<>();
        BsonDocument document = BsonDocument.parse(
                "{ \"_id\" : \"key0\", \n" +
                        "  \"field\" : {\n" +
                        "    \"field1\" : 1, \n" +
                        "    \"field2\" : 2 \n" +
                        "  } \n" +
                        "}"
        );
        documents.add(document);
        document = BsonDocument.parse(
                "{ \"_id\" : \"key1\", \n" +
                        "  \"field\" : [1, 2, 3, 4] \n" +
                        "}"
        );
        documents.add(document);
        insertBsonDocuments(
                "testArrayDocumentConflict",
                DATABASE_NAME,
                USER,
                PASSWORD,
                documents.toArray(new BsonDocument[]{}));

        final DocumentDbStatement statement = getDocumentDbStatement();

        final ResultSet resultSet = statement.executeQuery(String.format(
                "SELECT * FROM \"%s\".\"%s\"", DATABASE_NAME, "testArrayDocumentConflict"));
        for (int i = 0; i < 2; i++) {
            Assertions.assertTrue(resultSet.next());
            final String arrayValue = resultSet.getString("field");
            if (i == 0) {
                Assertions.assertEquals("{\"field1\": 1, \"field2\": 2}", arrayValue);
            } else {
                Assertions.assertEquals("[1, 2, 3, 4]", arrayValue);
            }
        }
        Assertions.assertFalse(resultSet.next());
    }

    /**
     * Test querying when there is a conflict between a document field and an array of mixed type. The column
     * should become VARCHAR.
     *
     * @throws SQLException occurs if executing the statement or retrieving a value fails.
     */
    @Test
    void testDocumentAndArrayOfMixedTypesConflict() throws SQLException {
        final List<BsonDocument> documents = new ArrayList<>();
        BsonDocument document = BsonDocument.parse(
                "{ \"_id\" : \"key0\", \n" +
                        "  \"field\" : {\n" +
                        "    \"field1\" : 1, \n" +
                        "    \"field2\" : 2 \n" +
                        "  } \n" +
                        "}"
        );
        documents.add(document);
        document = BsonDocument.parse(
                "{ \"_id\" : \"key1\", \n" +
                        "  \"field\" : [\n " +
                        "   {\n" +
                        "      \"field1\" : 1,\n" +
                        "      \"field2\" : 2 \n" +
                        "   },\n " +
                        "   1 ] \n " +
                        "}"
        );
        documents.add(document);
        insertBsonDocuments(
                "testDocumentAndArrayOfMixedTypesConflict",
                DATABASE_NAME,
                USER,
                PASSWORD,
                documents.toArray(new BsonDocument[]{}));

        final DocumentDbStatement statement = getDocumentDbStatement();

        final ResultSet resultSet = statement.executeQuery(String.format(
                "SELECT * FROM \"%s\".\"%s\"", DATABASE_NAME, "testDocumentAndArrayOfMixedTypesConflict"));
        for (int i = 0; i < 2; i++) {
            Assertions.assertTrue(resultSet.next());
            final String arrayValue = resultSet.getString("field");
            if (i == 0) {
                Assertions.assertEquals("{\"field1\": 1, \"field2\": 2}", arrayValue);
            } else {
                Assertions.assertEquals("[{\"field1\": 1, \"field2\": 2}, 1]", arrayValue);
            }
        }
        Assertions.assertFalse(resultSet.next());
    }

    /**
     * Tests that documents missing a sub-document do not create null rows.
     */
    @DisplayName("Test that documents not containing a sub-document do not add null rows.")
    @Test
    void testDocumentWithMissingSubDocument() throws SQLException {
        final String collection = "testMissingSubdocumentNotNull";
        final List<BsonDocument> documents = new ArrayList<>();
        BsonDocument document = BsonDocument.parse(
                "{ \"_id\" : \"key0\", \n" +
                        "  \"name\" : \"withDocument\", \n" +
                        "  \"subDocument\" : {\n" +
                        "    \"field1\" : 1, \n" +
                        "    \"field2\" : 2 \n" +
                        "  } \n" +
                        "}"
        );
        documents.add(document);
        document = BsonDocument.parse(
                "{ \"_id\" : \"key1\", \n" +
                        "  \"name\" : \"withoutDocument\" \n" +
                        "}"
        );
        documents.add(document);
        insertBsonDocuments(
                collection, DATABASE_NAME, USER, PASSWORD, documents.toArray(new BsonDocument[]{}));
        final Statement statement = getDocumentDbStatement();
        statement.execute(String.format(
                "SELECT * FROM \"%s\".\"%s\"", DATABASE_NAME, collection + "_subDocument"));
        final ResultSet results = statement.getResultSet();
        Assertions.assertTrue(results.next());
        Assertions.assertEquals("key0", results.getString(1));
        Assertions.assertEquals(1, results.getInt(2));
        Assertions.assertEquals(2, results.getInt(3));
        Assertions.assertFalse(results.next(), "Contained unexpected extra row.");
    }

    /**
     * Tests that documents missing a nested sub-document do not create null rows.
     */
    @DisplayName("Test that documents not containing a sub-document do not add null rows.")
    @Test
    void testDocumentWithMissingNestedSubDocument() throws SQLException {
        final String collection = "testMissingNestedSubdocumentNotNull";
        final List<BsonDocument> documents = new ArrayList<>();
        BsonDocument document = BsonDocument.parse(
                "{ \"_id\" : \"key0\", \n" +
                        "  \"name\" : \"withDocument\", \n" +
                        "  \"subDocument\" : {\n" +
                        "    \"field1\" : 1, \n" +
                        "    \"nestedSubDoc\" : {\n" +
                        "       \"nestedField\": 7 \n" +
                        "   } \n" +
                        "  } \n" +
                        "}"
        );
        documents.add(document);
        document = BsonDocument.parse(
                "{ \"_id\" : \"key1\", \n" +
                        "  \"name\" : \"withoutDocument\" \n" +
                        "}"
        );
        documents.add(document);
        insertBsonDocuments(
                collection, DATABASE_NAME, USER, PASSWORD, documents.toArray(new BsonDocument[]{}));
        final Statement statement = getDocumentDbStatement();
        statement.execute(String.format(
                "SELECT * FROM \"%s\".\"%s\"", DATABASE_NAME, collection + "_subDocument_nestedSubDoc"));
        final ResultSet results = statement.getResultSet();
        Assertions.assertTrue(results.next());
        Assertions.assertEquals("key0", results.getString(1));
        Assertions.assertEquals(7, results.getInt(2));
        Assertions.assertFalse(results.next(), "Contained unexpected extra row.");
    }

    /**
     * Tests COUNT(columnName) doesn't count null or missing values.
     *
     * @throws SQLException occurs if query fails.
     */
    @Test
    @DisplayName("Tests count('column') works ensuring null/undefined values are not counted")
    void testCountColumnName() throws SQLException {
        final String tableName = "testCountColumn";
        final BsonDocument doc1 = BsonDocument.parse("{\"_id\": 101,\n" +
                "\"field\": \"abc\"}");
        final BsonDocument doc2 = BsonDocument.parse("{\"_id\": 102,\n" +
                "\"field\": null}");
        final BsonDocument doc3 = BsonDocument.parse("{\"_id\": 103\n}");
        insertBsonDocuments(tableName, DATABASE_NAME, USER, PASSWORD,
                new BsonDocument[]{doc1, doc2, doc3});
        final Statement statement = getDocumentDbStatement();
        final ResultSet resultSet = statement.executeQuery(
                String.format("SELECT COUNT(\"field\") from \"%s\".\"%s\"", DATABASE_NAME, tableName));
        Assertions.assertNotNull(resultSet);
        Assertions.assertTrue(resultSet.next());
        Assertions.assertEquals(1, resultSet.getInt(1));
        Assertions.assertFalse(resultSet.next());
    }

    /**
     * Tests that SUM(1) works, equivalent to COUNT(*).
     *
     * @throws SQLException occurs if query fails.
     */
    @Test
    @DisplayName("Tests query with SUM(1).")
    void testQuerySumOne() throws SQLException {
        final String tableName = "testQuerySumOne";
        final BsonDocument doc1 = BsonDocument.parse("{\"_id\": 101,\n" +
                "\"field\": 4}");
        final BsonDocument doc2 = BsonDocument.parse("{\"_id\": 102}");
        final BsonDocument doc3 = BsonDocument.parse("{\"_id\": 103}");
        insertBsonDocuments(tableName, DATABASE_NAME, USER, PASSWORD,
                new BsonDocument[]{doc1, doc2, doc3});
        final Statement statement = getDocumentDbStatement();
        final ResultSet resultSet = statement.executeQuery(
                String.format("SELECT SUM(1) from \"%s\".\"%s\"", DATABASE_NAME, tableName));
        Assertions.assertNotNull(resultSet);
        Assertions.assertTrue(resultSet.next());
        Assertions.assertEquals(3, resultSet.getInt(1));
        Assertions.assertFalse(resultSet.next());
    }

    /**
     * Tests that TIMESTAMPADD() works for intervals that can be converted to ms.
     * @throws SQLException occurs if query fails.
     */
    @Test
    @DisplayName("Tests TIMESTAMPADD() with different intervals.")
    void testQueryTimestampAdd() throws SQLException {
        final String tableName = "testTimestampAdd";
        final long dateTime = Instant.parse("2020-01-01T00:00:00.00Z").toEpochMilli();
        final long weekAfterDateTime = Instant.parse("2020-01-08T00:00:00.00Z").toEpochMilli();
        final long dayAfterDateTime = Instant.parse("2020-01-02T00:00:00.00Z").toEpochMilli();
        final long hourAfterDateTime =  Instant.parse("2020-01-01T01:00:00.00Z").toEpochMilli();
        final long minuteAfterDateTime = Instant.parse("2020-01-01T00:01:00.00Z").toEpochMilli();
        final long secondAfterDateTime =  Instant.parse("2020-01-01T00:00:01.00Z").toEpochMilli();
        final BsonDocument doc1 = BsonDocument.parse("{\"_id\": 101}");
        doc1.append("field", new BsonDateTime(dateTime));
        doc1.append("fieldWeekAfter", new BsonDateTime(weekAfterDateTime));
        doc1.append("fieldDayAfter", new BsonDateTime(dayAfterDateTime));
        doc1.append("fieldHourAfter", new BsonDateTime(hourAfterDateTime));
        doc1.append("fieldMinuteAfter", new BsonDateTime(minuteAfterDateTime));
        doc1.append("fieldSecondAfter", new BsonDateTime(secondAfterDateTime));
        insertBsonDocuments(tableName, DATABASE_NAME, USER, PASSWORD,
                new BsonDocument[]{doc1});
        final Statement statement = getDocumentDbStatement();

        // Add 1 day to a date column.
        final ResultSet resultSet = statement.executeQuery(
                String.format("SELECT TIMESTAMPADD(DAY"
                        + ", 1, \"field\") FROM \"%s\".\"%s\"", DATABASE_NAME, tableName));
        Assertions.assertNotNull(resultSet);
        Assertions.assertTrue(resultSet.next());
        Assertions.assertEquals(new Timestamp(dayAfterDateTime), resultSet.getTimestamp(1));
        Assertions.assertFalse(resultSet.next());

        // Add 1 hour to a date column.
        final ResultSet resultSet2 = statement.executeQuery(
                String.format("SELECT TIMESTAMPADD(HOUR"
                        + ", 1, \"field\") FROM \"%s\".\"%s\"", DATABASE_NAME, tableName));
        Assertions.assertNotNull(resultSet2);
        Assertions.assertTrue(resultSet2.next());
        Assertions.assertEquals(new Timestamp(hourAfterDateTime), resultSet2.getTimestamp(1));
        Assertions.assertFalse(resultSet2.next());

        // Add 1 minute to a date column.
        final ResultSet resultSet3 = statement.executeQuery(
                String.format("SELECT TIMESTAMPADD(MINUTE"
                        + ", 1, \"field\") FROM \"%s\".\"%s\"", DATABASE_NAME, tableName));
        Assertions.assertNotNull(resultSet3);
        Assertions.assertTrue(resultSet3.next());
        Assertions.assertEquals(new Timestamp(minuteAfterDateTime), resultSet3.getTimestamp(1));
        Assertions.assertFalse(resultSet3.next());

        // Add 1 second to a date column.
        final ResultSet resultSet4 = statement.executeQuery(
                String.format("SELECT TIMESTAMPADD(SECOND"
                        + ", 1, \"field\") FROM \"%s\".\"%s\"", DATABASE_NAME, tableName));
        Assertions.assertNotNull(resultSet4);
        Assertions.assertTrue(resultSet4.next());
        Assertions.assertEquals(new Timestamp(secondAfterDateTime), resultSet4.getTimestamp(1));
        Assertions.assertFalse(resultSet4.next());

        // Add 1 day to a date literal.
        final ResultSet resultSet5 = statement.executeQuery(
                String.format("SELECT TIMESTAMPADD(DAY"
                        + ", 1, TIMESTAMP '2020-01-01 00:00:00' ) FROM \"%s\".\"%s\"", DATABASE_NAME, tableName));
        Assertions.assertNotNull(resultSet5);
        Assertions.assertTrue(resultSet5.next());
        Assertions.assertEquals(new Timestamp(dayAfterDateTime), resultSet5.getTimestamp(1));
        Assertions.assertFalse(resultSet5.next());

        // Add 1 day to the date and extract the day of the month from result.
        final ResultSet resultSet6 = statement.executeQuery(
                String.format("SELECT DAYOFMONTH(TIMESTAMPADD(DAY"
                        + ", 1, \"field\")) FROM \"%s\".\"%s\"", DATABASE_NAME, tableName));
        Assertions.assertNotNull(resultSet6);
        Assertions.assertTrue(resultSet6.next());
        Assertions.assertEquals(2, resultSet6.getInt(1));
        Assertions.assertFalse(resultSet6.next());

        // Difference of DAY
        final ResultSet resultSet7 = statement.executeQuery(
                String.format("SELECT TIMESTAMPDIFF(DAY, \"field\", \"fieldDayAfter\")"
                        + " FROM \"%s\".\"%s\"", DATABASE_NAME, tableName));
        Assertions.assertNotNull(resultSet7);
        Assertions.assertTrue(resultSet7.next());
        Assertions.assertEquals(1, resultSet7.getLong(1));
        Assertions.assertFalse(resultSet7.next());

        // Difference of WEEK
        final ResultSet resultSet8 = statement.executeQuery(
                String.format("SELECT TIMESTAMPDIFF(WEEK, \"field\", \"fieldWeekAfter\")"
                        + " FROM \"%s\".\"%s\"", DATABASE_NAME, tableName));
        Assertions.assertNotNull(resultSet8);
        Assertions.assertTrue(resultSet8.next());
        Assertions.assertEquals(1, resultSet8.getLong(1));
        Assertions.assertFalse(resultSet8.next());

        // Difference of HOUR
        final ResultSet resultSet9 = statement.executeQuery(
                String.format("SELECT TIMESTAMPDIFF(HOUR, \"field\", \"fieldHourAfter\")"
                        + " FROM \"%s\".\"%s\"", DATABASE_NAME, tableName));
        Assertions.assertNotNull(resultSet9);
        Assertions.assertTrue(resultSet9.next());
        Assertions.assertEquals(1, resultSet9.getLong(1));
        Assertions.assertFalse(resultSet9.next());

        // Difference of MINUTE
        final ResultSet resultSet10 = statement.executeQuery(
                String.format("SELECT TIMESTAMPDIFF(MINUTE, \"field\", \"fieldMinuteAfter\")"
                        + " FROM \"%s\".\"%s\"", DATABASE_NAME, tableName));
        Assertions.assertNotNull(resultSet10);
        Assertions.assertTrue(resultSet10.next());
        Assertions.assertEquals(1, resultSet10.getLong(1));
        Assertions.assertFalse(resultSet10.next());

        // Difference of SECOND
        final ResultSet resultSet11 = statement.executeQuery(
                String.format("SELECT TIMESTAMPDIFF(SECOND, \"field\", \"fieldSecondAfter\")"
                        + " FROM \"%s\".\"%s\"", DATABASE_NAME, tableName));
        Assertions.assertNotNull(resultSet11);
        Assertions.assertTrue(resultSet11.next());
        Assertions.assertEquals(1, resultSet11.getLong(1));
        Assertions.assertFalse(resultSet11.next());

        // Difference of MINUTE in SECOND
        final ResultSet resultSet12 = statement.executeQuery(
                String.format("SELECT TIMESTAMPDIFF(SECOND, \"field\", \"fieldMinuteAfter\")"
                        + " FROM \"%s\".\"%s\"", DATABASE_NAME, tableName));
        Assertions.assertNotNull(resultSet12);
        Assertions.assertTrue(resultSet12.next());
        Assertions.assertEquals(60, resultSet12.getLong(1));
        Assertions.assertFalse(resultSet12.next());

        // Difference of HOUR in SECOND
        final ResultSet resultSet13 = statement.executeQuery(
                String.format("SELECT TIMESTAMPDIFF(SECOND, \"field\", \"fieldHourAfter\")"
                        + " FROM \"%s\".\"%s\"", DATABASE_NAME, tableName));
        Assertions.assertNotNull(resultSet13);
        Assertions.assertTrue(resultSet13.next());
        Assertions.assertEquals(3600, resultSet13.getLong(1));
        Assertions.assertFalse(resultSet13.next());

        // Difference of DAY in SECOND
        final ResultSet resultSet14 = statement.executeQuery(
                String.format("SELECT TIMESTAMPDIFF(SECOND, \"field\", \"fieldDayAfter\")"
                        + " FROM \"%s\".\"%s\"", DATABASE_NAME, tableName));
        Assertions.assertNotNull(resultSet14);
        Assertions.assertTrue(resultSet14.next());
        Assertions.assertEquals(86400, resultSet14.getLong(1));
        Assertions.assertFalse(resultSet14.next());

        // Difference of WEEK in SECOND
        final ResultSet resultSet15 = statement.executeQuery(
                String.format("SELECT TIMESTAMPDIFF(SECOND, \"field\", \"fieldWeekAfter\")"
                        + " FROM \"%s\".\"%s\"", DATABASE_NAME, tableName));
        Assertions.assertNotNull(resultSet15);
        Assertions.assertTrue(resultSet15.next());
        Assertions.assertEquals(604800, resultSet15.getLong(1));
        Assertions.assertFalse(resultSet15.next());

        // Difference of SECOND in MICROSECOND
        final ResultSet resultSet16 = statement.executeQuery(
                String.format("SELECT TIMESTAMPDIFF(MICROSECOND, \"field\", \"fieldSecondAfter\")"
                        + " FROM \"%s\".\"%s\"", DATABASE_NAME, tableName));
        Assertions.assertNotNull(resultSet16);
        Assertions.assertTrue(resultSet16.next());
        Assertions.assertEquals(1000000, resultSet16.getLong(1));
        Assertions.assertFalse(resultSet16.next());
    }

    /**
     * Tests that EXTRACT works for different time units.
     * @throws SQLException occurs if query fails.
     */
    @Test
    @DisplayName("Tests EXTRACT() for different time units.")
    void testQueryExtract() throws SQLException {
        final String tableName = "testExtract";
        final long dateTime = Instant.parse("2020-02-03T04:05:06.00Z").toEpochMilli();
        final BsonDocument doc1 = BsonDocument.parse("{\"_id\": 101}");
        doc1.append("field", new BsonDateTime(dateTime));
        final BsonDocument doc2 = BsonDocument.parse("{\"_id\": 102}");
        doc2.append("field", new BsonDateTime(dateTime));
        insertBsonDocuments(tableName, DATABASE_NAME, USER, PASSWORD,
                new BsonDocument[]{doc1, doc2});
        final Statement statement = getDocumentDbStatement();

<<<<<<< HEAD
        final Locale originalLocale = Locale.getDefault();
        try {
            Locale.setDefault(Locale.SIMPLIFIED_CHINESE);
            // Get date parts.
            final ResultSet resultSet = statement.executeQuery(
                    String.format("SELECT "
                            + "YEAR(\"field\"), "
                            + "MONTH(\"field\"),"
                            + "WEEK(\"field\"),"
                            + "DAYOFMONTH(\"field\"),"
                            + "DAYOFWEEK(\"field\"),"
                            + "DAYOFYEAR(\"field\"),"
                            + "HOUR(\"field\"),"
                            + "MINUTE(\"field\"),"
                            + "SECOND(\"field\"),"
                            + "QUARTER(\"field\"),"
                            + "DAYNAME(\"field\"),"
                            + "MONTHNAME(\"field\")"
                            + "FROM \"%s\".\"%s\"", DATABASE_NAME, tableName));
            Assertions.assertNotNull(resultSet);
            Assertions.assertTrue(resultSet.next());
            // Year is 2020.
            Assertions.assertEquals(2020, resultSet.getInt(1));
            // Month is 2 (Feb).
            Assertions.assertEquals(2, resultSet.getInt(2));
            // Week in year is 5.
            Assertions.assertEquals(5, resultSet.getInt(3));
            // Day of month is 3.
            Assertions.assertEquals(3, resultSet.getInt(4));
            // Day of week is 2 (Monday).
            Assertions.assertEquals(2, resultSet.getInt(5));
            // Day of year is 34.
            Assertions.assertEquals(34, resultSet.getInt(6));
            // Hour is 4.
            Assertions.assertEquals(4, resultSet.getInt(7));
            // Minute is 5.
            Assertions.assertEquals(5, resultSet.getInt(8));
            // Seconds is 6.
            Assertions.assertEquals(6, resultSet.getInt(9));
            // Quarter is 1.
            Assertions.assertEquals(1, resultSet.getInt(10));
            // Day name is Monday
            Assertions.assertEquals("星期一", resultSet.getString(11));
            // Month name is February
            Assertions.assertEquals("二月", resultSet.getString(12));
            Assertions.assertFalse(resultSet.next());
        } finally {
            Locale.setDefault(originalLocale);
        }
    }

    @Test
    @DisplayName("Tests DAYNAME")
    void testDayName() throws SQLException {
        final String tableName = "testDayName";
        final List<BsonDocument> docs = new ArrayList<>();
        final Instant startingDateTime = Instant.parse("2020-02-02T04:05:06.00Z");
        for (int i = 0; i < 8; i++) {
            docs.add(new BsonDocument(
                    "field",
                    new BsonDateTime(startingDateTime.plus(i, ChronoUnit.DAYS).toEpochMilli())));
        }
        insertBsonDocuments(tableName, DATABASE_NAME, USER, PASSWORD,
                docs.toArray(new BsonDocument[0]));
        final Statement statement = getDocumentDbStatement();

        final Locale originalLocale = Locale.getDefault();
        try {
            Locale.setDefault(Locale.SIMPLIFIED_CHINESE);
            // Get date parts.
            final ResultSet resultSet = statement.executeQuery(
                    String.format("SELECT "
                            + "DAYNAME(\"field\"), \"field\""
                            + "FROM \"%s\".\"%s\"", DATABASE_NAME, tableName));
            Assertions.assertNotNull(resultSet);

            Assertions.assertTrue(resultSet.next());
            Assertions.assertEquals(
                    new Timestamp(startingDateTime.plus(0, ChronoUnit.DAYS).toEpochMilli()),
                    resultSet.getTimestamp(2));
            Assertions.assertEquals(
                    DayOfWeek.SUNDAY.getDisplayName(TextStyle.FULL, Locale.getDefault()),
                    resultSet.getString(1));

            Assertions.assertTrue(resultSet.next());
            Assertions.assertEquals(
                    DayOfWeek.MONDAY.getDisplayName(TextStyle.FULL, Locale.getDefault()),
                    resultSet.getString(1));

            Assertions.assertTrue(resultSet.next());
            Assertions.assertEquals(
                    DayOfWeek.TUESDAY.getDisplayName(TextStyle.FULL, Locale.getDefault()),
                    resultSet.getString(1));

            Assertions.assertTrue(resultSet.next());
            Assertions.assertEquals(
                    DayOfWeek.WEDNESDAY.getDisplayName(TextStyle.FULL, Locale.getDefault()),
                    resultSet.getString(1));

            Assertions.assertTrue(resultSet.next());
            Assertions.assertEquals(
                    DayOfWeek.THURSDAY.getDisplayName(TextStyle.FULL, Locale.getDefault()),
                    resultSet.getString(1));

            Assertions.assertTrue(resultSet.next());
            Assertions.assertEquals(
                    DayOfWeek.FRIDAY.getDisplayName(TextStyle.FULL, Locale.getDefault()),
                    resultSet.getString(1));

            Assertions.assertTrue(resultSet.next());
            Assertions.assertEquals(
                    DayOfWeek.SATURDAY.getDisplayName(TextStyle.FULL, Locale.getDefault()),
                    resultSet.getString(1));

            Assertions.assertTrue(resultSet.next());
            Assertions.assertEquals(
                    DayOfWeek.SUNDAY.getDisplayName(TextStyle.FULL, Locale.getDefault()),
                    resultSet.getString(1));

            Assertions.assertFalse(resultSet.next());
        } finally {
            Locale.setDefault(originalLocale);
        }
    }

    @Test
    @DisplayName("Tests MONTHNAME")
    void testMonthName() throws SQLException {
        final String tableName = "testMonthName";
        final List<BsonDocument> docs = new ArrayList<>();
        final OffsetDateTime startingDateTime = Instant.parse("2020-01-02T04:05:06.00Z").atOffset(ZoneOffset.UTC);
        for (int i = 0; i < 13; i++) {
            docs.add(new BsonDocument(
                    "field",
                    new BsonDateTime(startingDateTime.plusMonths(i).toInstant().toEpochMilli())));
        }
        insertBsonDocuments(tableName, DATABASE_NAME, USER, PASSWORD,
                docs.toArray(new BsonDocument[0]));
        final Statement statement = getDocumentDbStatement();

        final Locale originalLocale = Locale.getDefault();
        try {
            Locale.setDefault(Locale.SIMPLIFIED_CHINESE);
            // Get date parts.
            final ResultSet resultSet = statement.executeQuery(
                    String.format("SELECT "
                            + "MONTHNAME(\"field\"), \"field\""
                            + "FROM \"%s\".\"%s\"", DATABASE_NAME, tableName));
            Assertions.assertNotNull(resultSet);

            Assertions.assertTrue(resultSet.next());
            Assertions.assertEquals(
                    new Timestamp(startingDateTime.toInstant().toEpochMilli()),
                    resultSet.getTimestamp(2));
            Assertions.assertEquals(
                    Month.JANUARY.getDisplayName(TextStyle.FULL, Locale.getDefault()),
                    resultSet.getString(1));

            Assertions.assertTrue(resultSet.next());
            Assertions.assertEquals(
                    Month.FEBRUARY.getDisplayName(TextStyle.FULL, Locale.getDefault()),
                    resultSet.getString(1));

            Assertions.assertTrue(resultSet.next());
            Assertions.assertEquals(
                    Month.MARCH.getDisplayName(TextStyle.FULL, Locale.getDefault()),
                    resultSet.getString(1));

            Assertions.assertTrue(resultSet.next());
            Assertions.assertEquals(
                    Month.APRIL.getDisplayName(TextStyle.FULL, Locale.getDefault()),
                    resultSet.getString(1));

            Assertions.assertTrue(resultSet.next());
            Assertions.assertEquals(
                    Month.MAY.getDisplayName(TextStyle.FULL, Locale.getDefault()),
                    resultSet.getString(1));

            Assertions.assertTrue(resultSet.next());
            Assertions.assertEquals(
                    Month.JUNE.getDisplayName(TextStyle.FULL, Locale.getDefault()),
                    resultSet.getString(1));

            Assertions.assertTrue(resultSet.next());
            Assertions.assertEquals(
                    Month.JULY.getDisplayName(TextStyle.FULL, Locale.getDefault()),
                    resultSet.getString(1));

            Assertions.assertTrue(resultSet.next());
            Assertions.assertEquals(
                    Month.AUGUST.getDisplayName(TextStyle.FULL, Locale.getDefault()),
                    resultSet.getString(1));

            Assertions.assertTrue(resultSet.next());
            Assertions.assertEquals(
                    Month.SEPTEMBER.getDisplayName(TextStyle.FULL, Locale.getDefault()),
                    resultSet.getString(1));

            Assertions.assertTrue(resultSet.next());
            Assertions.assertEquals(
                    Month.OCTOBER.getDisplayName(TextStyle.FULL, Locale.getDefault()),
                    resultSet.getString(1));

            Assertions.assertTrue(resultSet.next());
            Assertions.assertEquals(
                    Month.NOVEMBER.getDisplayName(TextStyle.FULL, Locale.getDefault()),
                    resultSet.getString(1));

            Assertions.assertTrue(resultSet.next());
            Assertions.assertEquals(
                    Month.DECEMBER.getDisplayName(TextStyle.FULL, Locale.getDefault()),
                    resultSet.getString(1));

            Assertions.assertTrue(resultSet.next());
            Assertions.assertEquals(
                    Month.JANUARY.getDisplayName(TextStyle.FULL, Locale.getDefault()),
                    resultSet.getString(1));

            Assertions.assertFalse(resultSet.next());
        } finally {
            Locale.setDefault(originalLocale);
        }
    }

    /**
     * Tests that CURRENT_TIMESTAMP.
     * @throws SQLException occurs if query fails.
     */
    @Test
    @DisplayName("Tests CURRENT_TIMESTAMP.")
    void testCurrentTimestamp() throws SQLException {
        final String tableName = "testCurrentTimestamp";
        final long dateTime = Instant.parse("2020-02-03T04:05:06.00Z").toEpochMilli();
        final BsonDocument doc1 = BsonDocument.parse("{\"_id\": 101}");
        doc1.append("field", new BsonDateTime(dateTime));
        insertBsonDocuments(tableName, DATABASE_NAME, USER, PASSWORD,
                new BsonDocument[]{doc1});
        final Statement statement = getDocumentDbStatement();

        // Get current date.
        final ResultSet resultSet1 = statement.executeQuery(
                String.format("SELECT CURRENT_TIMESTAMP"
                        + " FROM \"%s\".\"%s\"", DATABASE_NAME, tableName));

        final Function<ResultSet, SQLException> validateResultSet = (testResultSet) -> {
            try {
                Assertions.assertNotNull(testResultSet);
                Assertions.assertTrue(testResultSet.next());
                Assertions.assertEquals(Types.TIMESTAMP, testResultSet.getMetaData().getColumnType(1));
                final Timestamp timestamp = testResultSet.getTimestamp(1);
                Assertions.assertNotNull(timestamp);
                final OffsetDateTime actualDateTime = timestamp.toInstant().atOffset(ZoneOffset.UTC);
                final OffsetDateTime currentDateTime = Instant.now().atOffset(ZoneOffset.UTC);
                final long diffInMilliSeconds = actualDateTime
                        .until(currentDateTime, ChronoUnit.MILLIS);
                Assertions.assertTrue(diffInMilliSeconds > 0 && diffInMilliSeconds < 2000);
                Assertions.assertFalse(testResultSet.next());
                return null;
            } catch (SQLException e) {
                return e;
            }
        };
        SQLException e = validateResultSet.apply(resultSet1);
        if (e != null) {
            throw e;
        }

        // Get current date as alias column name.
        final ResultSet resultSet2 = statement.executeQuery(
                String.format("SELECT CURRENT_TIMESTAMP AS \"cts\""
                        + " FROM \"%s\".\"%s\"", DATABASE_NAME, tableName));
        e = validateResultSet.apply(resultSet2);
        if (e != null) {
            throw e;
        }

        // Where clause use.
        final ResultSet resultSet3 = statement.executeQuery(
                String.format("SELECT \"field\" "
                        + " FROM \"%s\".\"%s\""
                        + " WHERE \"field\" < CURRENT_TIMESTAMP", DATABASE_NAME, tableName));
        Assertions.assertNotNull(resultSet3);
        Assertions.assertTrue(resultSet3.next());
        Assertions.assertEquals(dateTime, resultSet3.getTimestamp(1).getTime());
        Assertions.assertFalse(resultSet3.next());

        final ResultSet resultSet4 = statement.executeQuery(
                String.format("SELECT \"field\" "
                        + " FROM \"%s\".\"%s\""
                        + " WHERE \"field\" > CURRENT_TIMESTAMP", DATABASE_NAME, tableName));
        Assertions.assertNotNull(resultSet4);
        Assertions.assertFalse(resultSet4.next());
    }

    /**
     * Tests that CURRENT_DATE.
     * @throws SQLException occurs if query fails.
     */
    @Test
    @DisplayName("Tests CURRENT_DATE.")
    void testCurrentDate() throws SQLException {
        final String tableName = "testCurrentDate";
        final long dateTime = Instant.parse("2020-02-03T04:05:06.00Z").toEpochMilli();
        final BsonDocument doc1 = BsonDocument.parse("{\"_id\": 101}");
        doc1.append("field", new BsonDateTime(dateTime));
        insertBsonDocuments(tableName, DATABASE_NAME, USER, PASSWORD,
                new BsonDocument[]{doc1});
        final Statement statement = getDocumentDbStatement();

        // Get current date.
        final ResultSet resultSet1 = statement.executeQuery(
                String.format("SELECT CURRENT_DATE"
                        + " FROM \"%s\".\"%s\"", DATABASE_NAME, tableName));

        final Function<ResultSet, SQLException> validateResultSet = (testResultSet) -> {
            try {
                Assertions.assertNotNull(testResultSet);
                Assertions.assertTrue(testResultSet.next());
                Assertions.assertEquals(Types.DATE, testResultSet.getMetaData().getColumnType(1));
                final Date actualDate = testResultSet.getDate(1);
                Assertions.assertNotNull(actualDate);
                final Date currentDate = new Date(Instant.now().toEpochMilli());
                Assertions.assertEquals(currentDate.toString(), actualDate.toString());
                Assertions.assertFalse(testResultSet.next());
                return null;
            } catch (SQLException e) {
                return e;
            }
        };
        SQLException e = validateResultSet.apply(resultSet1);
        if (e != null) {
            throw e;
        }

        // Get current date as alias column name.
        final ResultSet resultSet2 = statement.executeQuery(
                String.format("SELECT CURRENT_DATE AS \"cts\""
                        + " FROM \"%s\".\"%s\"", DATABASE_NAME, tableName));
        e = validateResultSet.apply(resultSet2);
        if (e != null) {
            throw e;
        }

        // Where clause use.
        final ResultSet resultSet3 = statement.executeQuery(
                String.format("SELECT \"field\" "
                        + " FROM \"%s\".\"%s\""
                        + " WHERE \"field\" < CURRENT_DATE", DATABASE_NAME, tableName));
        Assertions.assertNotNull(resultSet3);
        Assertions.assertTrue(resultSet3.next());
        Assertions.assertEquals(dateTime, resultSet3.getDate(1).getTime());
        Assertions.assertFalse(resultSet3.next());

        final ResultSet resultSet4 = statement.executeQuery(
                String.format("SELECT \"field\" "
                        + " FROM \"%s\".\"%s\""
                        + " WHERE \"field\" > CURRENT_DATE", DATABASE_NAME, tableName));
        Assertions.assertNotNull(resultSet4);
        Assertions.assertFalse(resultSet4.next());
    }

    /**
     * Tests that CURRENT_TIME.
     * @throws SQLException occurs if query fails.
     */
    @Test
    @DisplayName("Tests CURRENT_TIME.")
    void testCurrentTime() throws SQLException {
        final String tableName = "testCurrentTime";
        final long dateTime = Instant.parse("2020-02-03T04:05:06.00Z").toEpochMilli();
        final BsonDocument doc1 = BsonDocument.parse("{\"_id\": 101}");
        doc1.append("field", new BsonDateTime(dateTime));
        insertBsonDocuments(tableName, DATABASE_NAME, USER, PASSWORD,
                new BsonDocument[]{doc1});
        final Statement statement = getDocumentDbStatement();

        // Get current date.
        final ResultSet resultSet1 = statement.executeQuery(
                String.format("SELECT CURRENT_TIME"
                        + " FROM \"%s\".\"%s\"", DATABASE_NAME, tableName));

        final Function<ResultSet, SQLException> validateResultSet = (testResultSet) -> {
            try {
                Assertions.assertNotNull(testResultSet);
                Assertions.assertTrue(testResultSet.next());
                Assertions.assertEquals(Types.TIME, testResultSet.getMetaData().getColumnType(1));
                final Time actualDate = testResultSet.getTime(1);
                Assertions.assertNotNull(actualDate);
                final Time currentTime = new Time(Instant.now().toEpochMilli());
                final long timeDiff =  actualDate.toLocalTime()
                        .until(currentTime.toLocalTime(), ChronoUnit.MILLIS);
                Assertions.assertTrue(timeDiff < 2000);
                Assertions.assertFalse(testResultSet.next());
                return null;
            } catch (SQLException e) {
                return e;
            }
        };
        SQLException e = validateResultSet.apply(resultSet1);
        if (e != null) {
            throw e;
        }

        // Get current date as alias column name.
        final ResultSet resultSet2 = statement.executeQuery(
                String.format("SELECT CURRENT_TIME AS \"cts\""
                        + " FROM \"%s\".\"%s\"", DATABASE_NAME, tableName));
        e = validateResultSet.apply(resultSet2);
        if (e != null) {
            throw e;
        }

        // Where clause use - must cast to TIME to make it comparable.
        final ResultSet resultSet3 = statement.executeQuery(
                String.format("SELECT \"field\""
                        + " FROM \"%s\".\"%s\""
                        + " WHERE CAST(\"field\" AS TIME) < CURRENT_TIME", DATABASE_NAME, tableName));
        Assertions.assertNotNull(resultSet3);
        Assertions.assertTrue(resultSet3.next());
        Assertions.assertEquals(dateTime, resultSet3.getDate(1).getTime());
        Assertions.assertFalse(resultSet3.next());

        final ResultSet resultSet4 = statement.executeQuery(
                String.format("SELECT \"field\""
                        + " FROM \"%s\".\"%s\""
                        + " WHERE CAST(\"field\" AS TIME) > CURRENT_TIME", DATABASE_NAME, tableName));
        Assertions.assertNotNull(resultSet4);
        Assertions.assertFalse(resultSet4.next());
    }
=======
        // Get date parts and use group by to remove any duplicate rows.
        final ResultSet resultSet = statement.executeQuery(
                String.format("SELECT "
                        + "YEAR(\"field\"), "
                        + "MONTH(\"field\"),"
                        + "WEEK(\"field\"),"
                        + "DAYOFMONTH(\"field\"),"
                        + "DAYOFWEEK(\"field\"),"
                        + "DAYOFYEAR(\"field\"),"
                        + "HOUR(\"field\"),"
                        + "MINUTE(\"field\"),"
                        + "SECOND(\"field\")"
                        + "FROM \"%s\".\"%s\" "
                        + "GROUP BY "
                        + "YEAR(\"field\"), "
                        + "MONTH(\"field\"),"
                        + "WEEK(\"field\"),"
                        + "DAYOFMONTH(\"field\"),"
                        + "DAYOFWEEK(\"field\"),"
                        + "DAYOFYEAR(\"field\"),"
                        + "HOUR(\"field\"),"
                        + "MINUTE(\"field\"),"
                        + "SECOND(\"field\")", DATABASE_NAME, tableName));
        Assertions.assertNotNull(resultSet);
        Assertions.assertTrue(resultSet.next());
        // Year is 2020.
        Assertions.assertEquals(2020, resultSet.getInt(1));
        // Month is 2 (Feb).
        Assertions.assertEquals(2, resultSet.getInt(2));
        // Week in year is 5.
        Assertions.assertEquals(5, resultSet.getInt(3));
        // Day of month is 3.
        Assertions.assertEquals(3, resultSet.getInt(4));
        // Day of week is 2 (Mon).
        Assertions.assertEquals(2, resultSet.getInt(5));
        // Day of year is 34.
        Assertions.assertEquals(34, resultSet.getInt(6));
        // Hour is 4.
        Assertions.assertEquals(4, resultSet.getInt(7));
        // Minute is 5.
        Assertions.assertEquals(5, resultSet.getInt(8));
        // Seconds is 6.
        Assertions.assertEquals(6, resultSet.getInt(9));
        Assertions.assertFalse(resultSet.next());
>>>>>>> d69fc1ce

        // Use extract in CASE.
        final ResultSet resultSet2 = statement.executeQuery(
                String.format("SELECT "
                        + "CASE WHEN DAYOFMONTH(\"field\") < 5 "
                        + "THEN 'A' "
                        + "ELSE 'B' "
                        + "END "
                        + "FROM \"%s\".\"%s\" ", DATABASE_NAME, tableName));
        Assertions.assertNotNull(resultSet2);
        Assertions.assertTrue(resultSet2.next());
        Assertions.assertEquals("A", resultSet2.getString(1));
        Assertions.assertTrue(resultSet2.next());
        Assertions.assertEquals("A", resultSet2.getString(1));
        Assertions.assertFalse(resultSet2.next());
    }

    /**
     * Tests that queries containing ORDER BY and OFFSET work.
     * @throws SQLException occurs if query or connection fails.
     */
    @Test
    @DisplayName("Tests queries with OFFSET")
    void testQueryOffset() throws SQLException {
        final String tableName = "testQueryOffset";
        final BsonDocument doc1 = BsonDocument.parse("{\"_id\": 101,\n" +
                "\"fieldA\": 1,\n" +
                "\"fieldB\": 2}");
        final BsonDocument doc2 = BsonDocument.parse("{\"_id\": 102,\n" +
                "\"fieldA\": 3,\n" +
                "\"fieldB\": 4}");
        final BsonDocument doc3 = BsonDocument.parse("{\"_id\": 103,\n" +
                "\"fieldA\": 5,\n" +
                "\"fieldB\": 6}");
        insertBsonDocuments(tableName, DATABASE_NAME, USER, PASSWORD,
                new BsonDocument[]{doc1, doc2, doc3});
        final Statement statement = getDocumentDbStatement();
        final ResultSet resultSet = statement.executeQuery(
                String.format(
                        "SELECT * FROM \"%s\".\"%s\" LIMIT 2 OFFSET 1",
                        DATABASE_NAME, tableName));
        Assertions.assertNotNull(resultSet);
        Assertions.assertTrue(resultSet.next());
        Assertions.assertEquals("102", resultSet.getString(1));
        Assertions.assertTrue(resultSet.next());
        Assertions.assertEquals("103", resultSet.getString(1));
        Assertions.assertFalse(resultSet.next());
    }

    /**
     * Tests that queries containing IN (c1, c2...) work.
     * @throws SQLException occurs if query or connection fails.
     */
    @Test
    @DisplayName("Tests queries with WHERE [field] IN (...)")
    void testQueryWhereIN() throws SQLException {
        final String tableName = "testQueryWhereIN";
        final BsonDocument doc1 = BsonDocument.parse("{\"_id\": 101,\n" +
                "\"fieldA\": 1,\n" +
                "\"fieldB\": \"abc\"}");
        final BsonDocument doc2 = BsonDocument.parse("{\"_id\": 102,\n" +
                "\"fieldA\": 3,\n" +
                "\"fieldB\": \"def\"}");
        final BsonDocument doc3 = BsonDocument.parse("{\"_id\": 103,\n" +
                "\"fieldA\": 5,\n" +
                "\"fieldB\": \"ghi\"}");
        insertBsonDocuments(tableName, DATABASE_NAME, USER, PASSWORD,
                new BsonDocument[]{doc1, doc2, doc3});
        final Statement statement = getDocumentDbStatement();
        ResultSet resultSet = statement.executeQuery(
                String.format(
                        "SELECT * FROM \"%s\".\"%s\" WHERE \"fieldA\" IN (1, 5)",
                        DATABASE_NAME, tableName));
        Assertions.assertNotNull(resultSet);
        Assertions.assertTrue(resultSet.next());
        Assertions.assertEquals("101", resultSet.getString(1));
        Assertions.assertTrue(resultSet.next());
        Assertions.assertEquals("103", resultSet.getString(1));
        Assertions.assertFalse(resultSet.next());
        resultSet = statement.executeQuery(
                String.format(
                        "SELECT * FROM \"%s\".\"%s\" WHERE \"fieldB\" IN ('abc', 'ghi')",
                        DATABASE_NAME, tableName));
        Assertions.assertNotNull(resultSet);
        Assertions.assertTrue(resultSet.next());
        Assertions.assertEquals("101", resultSet.getString(1));
        Assertions.assertTrue(resultSet.next());
        Assertions.assertEquals("103", resultSet.getString(1));
        Assertions.assertFalse(resultSet.next());
    }

    /**
     * Tests that queries containing NOT IN (c1, c2...) work.
     * @throws SQLException occurs if query or connection fails.
     */
    @Test
    @DisplayName("Tests queries with WHERE [field] NOT IN (...)")
    void testQueryWhereNotIN() throws SQLException {
        final String tableName = "testQueryWhereNOTIN";
        final BsonDocument doc1 = BsonDocument.parse("{\"_id\": 101,\n" +
                "\"fieldA\": 1,\n" +
                "\"fieldB\": \"abc\"}");
        final BsonDocument doc2 = BsonDocument.parse("{\"_id\": 102,\n" +
                "\"fieldA\": 3,\n" +
                "\"fieldB\": \"def\"}");
        final BsonDocument doc3 = BsonDocument.parse("{\"_id\": 103,\n" +
                "\"fieldA\": 5, \n" +
                "\"fieldB\": \"ghi\"}");
        insertBsonDocuments(tableName, DATABASE_NAME, USER, PASSWORD,
                new BsonDocument[]{doc1, doc2, doc3});
        final Statement statement = getDocumentDbStatement();
        ResultSet resultSet = statement.executeQuery(
                String.format(
                        "SELECT * FROM \"%s\".\"%s\" WHERE \"fieldA\" NOT IN (1, 5)",
                        DATABASE_NAME, tableName));
        Assertions.assertNotNull(resultSet);
        Assertions.assertTrue(resultSet.next());
        Assertions.assertEquals("102", resultSet.getString(1));
        Assertions.assertFalse(resultSet.next());
        resultSet = statement.executeQuery(
                String.format(
                        "SELECT * FROM \"%s\".\"%s\" WHERE \"fieldB\" NOT IN ('abc', 'ghi')",
                        DATABASE_NAME, tableName));
        Assertions.assertNotNull(resultSet);
        Assertions.assertTrue(resultSet.next());
        Assertions.assertEquals("102", resultSet.getString(1));
        Assertions.assertFalse(resultSet.next());
    }

    /**
     * Tests that queries containing casts from numbers work.
     * @throws SQLException occurs if query or connection fails.
     */
    @Test
    @DisplayName("Tests queries with cast from number.")
    void testQueryCastNum() throws SQLException {
        final String tableName = "testQueryCastNum";
        final BsonDocument doc1 = BsonDocument.parse("{\"_id\": 101,\n" +
                "\"fieldA\": 1,\n" +
                "\"fieldB\": 1.2," +
                "\"fieldC\": 10000000000}");
        insertBsonDocuments(tableName, DATABASE_NAME, USER, PASSWORD,
                new BsonDocument[]{doc1});
        final Statement statement = getDocumentDbStatement();
        final ResultSet resultSet = statement.executeQuery(
                String.format(
                        "SELECT CAST(\"fieldA\" AS INTEGER), " +
                                "CAST(\"fieldA\" AS BIGINT), " +
                                "CAST(\"fieldA\" AS DOUBLE), " +
                                "CAST(\"fieldB\" AS INTEGER)," +
                                "CAST(\"fieldB\" AS BIGINT), " +
                                "CAST(\"fieldB\" AS DOUBLE), " +
                                "CAST(\"fieldC\" AS BIGINT), " +
                                "CAST(\"fieldC\" AS DOUBLE) " +
                                " FROM \"%s\".\"%s\"",
                        DATABASE_NAME, tableName));
        Assertions.assertNotNull(resultSet);
        Assertions.assertTrue(resultSet.next());
        Assertions.assertEquals(1, resultSet.getInt(1));
        Assertions.assertEquals(1L, resultSet.getLong(2));
        Assertions.assertEquals(1D, resultSet.getDouble(3));
        Assertions.assertEquals(1, resultSet.getInt(4));
        Assertions.assertEquals(1L, resultSet.getLong(5));
        Assertions.assertEquals(1.2D, resultSet.getDouble(6));
        Assertions.assertEquals(10000000000L, resultSet.getLong(7));
        Assertions.assertEquals(10000000000D, resultSet.getDouble(8));
        Assertions.assertFalse(resultSet.next());
    }

    /**
     * Tests that queries containing casts from strings work.
     * @throws SQLException occurs if query or connection fails.
     */
    @Test
    @Disabled("Cast to date not working.")
    @DisplayName("Tests queries with cast from string.")
    void testQueryCastString() throws SQLException, ParseException {
        final String tableName = "testQueryCastString";
        final BsonDocument doc1 = BsonDocument.parse("{\"_id\": 101,\n" +
                "\"fieldA\": \"2020-03-11\", \n" +
                "\"fieldNum\": \"100.5\"}");
        insertBsonDocuments(tableName, DATABASE_NAME, USER, PASSWORD,
                new BsonDocument[]{doc1});
        final Statement statement = getDocumentDbStatement();
        final ResultSet resultSet = statement.executeQuery(
                String.format(
                        "SELECT CAST(\"fieldA\" AS DATE), " +
                                "CAST(\"fieldA\" AS TIMESTAMP), " +
                                "CAST(\"fieldNum\" AS DOUBLE), " +
                                "CAST(\"fieldNum\" AS INTEGER)," +
                                "CAST(\"fieldNum\" AS BIGINT) " +
                                " FROM \"%s\".\"%s\"",
                        DATABASE_NAME, tableName));
        Assertions.assertNotNull(resultSet);
        Assertions.assertTrue(resultSet.next());
        Assertions.assertEquals("2020-03-11", resultSet.getString(1));
        Assertions.assertEquals(new SimpleDateFormat("yyyy/MM/dd").parse("2020/03/11").getTime(),
                resultSet.getTimestamp(2).getTime());
        Assertions.assertEquals(100.5D, resultSet.getDouble(3));
        Assertions.assertEquals(100, resultSet.getInt(4));
        Assertions.assertEquals(100, resultSet.getLong(5));
        Assertions.assertFalse(resultSet.next());
    }

    /**
     * Tests that queries containing casts from dates work.
     * @throws SQLException occurs if query or connection fails.
     */
    @Test
    @DisplayName("Tests queries with cast from date.")
    void testQueryCastDate() throws SQLException, ParseException {
        final String tableName = "testQueryCastDate";
        final BsonDocument doc1 = BsonDocument.parse("{\"_id\": 101}");
        doc1.append("date",
                new BsonTimestamp(new SimpleDateFormat("yyyy/MM/dd").parse("2020/03/11").getTime()));
        insertBsonDocuments(tableName, DATABASE_NAME, USER, PASSWORD,
                new BsonDocument[]{doc1});
        final Statement statement = getDocumentDbStatement();
        final ResultSet resultSet = statement.executeQuery(
                String.format(
                        "SELECT CAST(\"date\" AS DATE), " +
                                "CAST(\"date\" AS TIMESTAMP), " +
                                "CAST(\"date\" AS TIME)," +
                                "CAST(\"date\" AS VARCHAR) " +
                                " FROM \"%s\".\"%s\"",
                        DATABASE_NAME, tableName));
        Assertions.assertNotNull(resultSet);
        Assertions.assertTrue(resultSet.next());
        Assertions.assertEquals("2020-03-11", resultSet.getDate(1).toString());
        Assertions.assertEquals(new SimpleDateFormat("yyyy/MM/dd").parse("2020/03/11").getTime(),
                resultSet.getTimestamp(2).getTime());
        Assertions.assertEquals(new SimpleDateFormat("yyyy/MM/dd").parse("2020/03/11").getTime(),
                resultSet.getTime(3).getTime());
        Assertions.assertFalse(resultSet.next());
    }

    /**
     * Tests that queries containing casts from boolean work.
     * @throws SQLException occurs if query or connection fails.
     */
    @Test
    @DisplayName("Tests queries with cast from boolean.")
    void testQueryCastBoolean() throws SQLException {
        final String tableName = "testQueryCastBoolean";
        final BsonDocument doc1 = BsonDocument.parse("{\"_id\": 101,\n" +
                "\"fieldA\": false}");
        insertBsonDocuments(tableName, DATABASE_NAME, USER, PASSWORD,
                new BsonDocument[]{doc1});
        final Statement statement = getDocumentDbStatement();
        final ResultSet resultSet = statement.executeQuery(
                String.format(
                        "SELECT CAST(\"fieldA\" AS VARCHAR)" +
                                " FROM \"%s\".\"%s\"",
                        DATABASE_NAME, tableName));
        Assertions.assertNotNull(resultSet);
        Assertions.assertTrue(resultSet.next());
        Assertions.assertEquals("false", resultSet.getString(1));
        Assertions.assertFalse(resultSet.next());
    }

    /**
     * Tests that queries containing various nested casts work.
     * @throws SQLException occurs if query or connection fails.
     */
    @Test
    @Disabled("Casts are not functioning from string to date.")
    @DisplayName("Tests queries with nested CAST.")
    void testQueryNestedCast() throws SQLException, ParseException {
        final String tableName = "testQueryNestedCast";
        final BsonDocument doc1 = BsonDocument.parse("{\"_id\": 101,\n" +
                "\"dateString\": \"2020-03-11\"," +
                "\"fieldNum\": 7," +
                "\"fieldString\": \"5\"}");
        doc1.append("fieldTimestamp", new BsonTimestamp(
                new SimpleDateFormat("yyyy/MM/dd").parse("2020/03/11").getTime()));
        insertBsonDocuments(tableName, DATABASE_NAME, USER, PASSWORD,
                new BsonDocument[]{doc1});
        final Statement statement = getDocumentDbStatement();
        final ResultSet resultSet = statement.executeQuery(
                String.format(
                        "SELECT CAST(CAST(\"dateString\" AS DATE) AS VARCHAR), " +
                                "CAST(CAST(\"fieldTimestamp\" AS DATE) AS VARCHAR), " +
                                "CAST(CAST(\"fieldNum\" AS DOUBLE) AS INTEGER)" +
                                " FROM \"%s\".\"%s\"",
                        DATABASE_NAME, tableName));
        Assertions.assertNotNull(resultSet);
        Assertions.assertTrue(resultSet.next());
        Assertions.assertEquals("2020-03-11", resultSet.getString(1));
        Assertions.assertEquals("2020-03-11", resultSet.getString(2));
        Assertions.assertEquals(5, resultSet.getInt(3));
        Assertions.assertFalse(resultSet.next());
    }


    /**
     * Tests that the result set of a query does not close prematurely when results are retrieved in multiple batches.
     * Uses max fetch size of 10 to ensure multiple batches are retrieved.
     * @throws SQLException if connection or query fails.
     */
    @Test
    @DisplayName("Tests that the result set does not close prematurely when results are retrieved in multiple batches.")
    void testResultSetDoesNotClose() throws SQLException {
        final String tableName = "testResultsetClose";
        final int numDocs = 100;
        final BsonDocument[] docs = new BsonDocument[numDocs];
        for (int i = 0; i < numDocs; i++) {
            final BsonDocument doc = BsonDocument.parse("{\"_id\": " + i + ", \n" +
                    "\"field\":\"abc\"}");
            docs[i] = doc;
        }
        insertBsonDocuments(tableName, DATABASE_NAME, USER, PASSWORD, docs);
        final Statement statement = getDocumentDbStatement();
        statement.setFetchSize(1);
        final ResultSet resultSet = statement.executeQuery(
                String.format("SELECT * from \"%s\".\"%s\"", DATABASE_NAME, tableName));
        Assertions.assertNotNull(resultSet);
        for (int i = 0; i < numDocs; i++) {
            Assertions.assertTrue(resultSet.next());
            Assertions.assertEquals(String.valueOf(i), resultSet.getString(1));
        }
        Assertions.assertFalse(resultSet.next());
    }

    /**
     * Tests that queries with a batch size of zero work.
     * @throws SQLException if connection or query fails.
     */
    @Test
    @DisplayName("Tests that a batch size of zero works.")
    void testBatchSizeZero() throws SQLException {
        final String tableName = "testBatchSizeZero";
        final int numDocs = 10;
        final BsonDocument[] docs = new BsonDocument[numDocs];
        for (int i = 0; i < numDocs; i++) {
            final BsonDocument doc = BsonDocument.parse("{\"_id\": " + i + ", \n" +
                    "\"field\":\"abc\"}");
            docs[i] = doc;
        }
        insertBsonDocuments(tableName, DATABASE_NAME, USER, PASSWORD, docs);
        final Statement statement = getDocumentDbStatement();
        statement.setFetchSize(0);
        final ResultSet resultSet = statement.executeQuery(
                String.format("SELECT * from \"%s\".\"%s\"", DATABASE_NAME, tableName));
        Assertions.assertNotNull(resultSet);
        for (int i = 0; i < numDocs; i++) {
            Assertions.assertTrue(resultSet.next());
            Assertions.assertEquals(String.valueOf(i), resultSet.getString(1));
        }
        Assertions.assertFalse(resultSet.next());
    }
}<|MERGE_RESOLUTION|>--- conflicted
+++ resolved
@@ -606,7 +606,7 @@
                 new BsonDocument[]{doc1, doc2});
         final Statement statement = getDocumentDbStatement();
 
-<<<<<<< HEAD
+        // Get date parts and use group by to remove any duplicate rows.
         final Locale originalLocale = Locale.getDefault();
         try {
             Locale.setDefault(Locale.SIMPLIFIED_CHINESE);
@@ -625,7 +625,17 @@
                             + "QUARTER(\"field\"),"
                             + "DAYNAME(\"field\"),"
                             + "MONTHNAME(\"field\")"
-                            + "FROM \"%s\".\"%s\"", DATABASE_NAME, tableName));
+                        + "FROM \"%s\".\"%s\" "
+                        + "GROUP BY "
+                        + "YEAR(\"field\"), "
+                        + "MONTH(\"field\"),"
+                        + "WEEK(\"field\"),"
+                        + "DAYOFMONTH(\"field\"),"
+                        + "DAYOFWEEK(\"field\"),"
+                        + "DAYOFYEAR(\"field\"),"
+                        + "HOUR(\"field\"),"
+                        + "MINUTE(\"field\"),"
+                        + "SECOND(\"field\")", DATABASE_NAME, tableName));
             Assertions.assertNotNull(resultSet);
             Assertions.assertTrue(resultSet.next());
             // Year is 2020.
@@ -653,6 +663,21 @@
             // Month name is February
             Assertions.assertEquals("二月", resultSet.getString(12));
             Assertions.assertFalse(resultSet.next());
+
+        // Use extract in CASE.
+        final ResultSet resultSet2 = statement.executeQuery(
+                String.format("SELECT "
+                        + "CASE WHEN DAYOFMONTH(\"field\") < 5 "
+                        + "THEN 'A' "
+                        + "ELSE 'B' "
+                        + "END "
+                        + "FROM \"%s\".\"%s\" ", DATABASE_NAME, tableName));
+        Assertions.assertNotNull(resultSet2);
+        Assertions.assertTrue(resultSet2.next());
+        Assertions.assertEquals("A", resultSet2.getString(1));
+        Assertions.assertTrue(resultSet2.next());
+        Assertions.assertEquals("A", resultSet2.getString(1));
+        Assertions.assertFalse(resultSet2.next());
         } finally {
             Locale.setDefault(originalLocale);
         }
@@ -1036,68 +1061,7 @@
         Assertions.assertNotNull(resultSet4);
         Assertions.assertFalse(resultSet4.next());
     }
-=======
-        // Get date parts and use group by to remove any duplicate rows.
-        final ResultSet resultSet = statement.executeQuery(
-                String.format("SELECT "
-                        + "YEAR(\"field\"), "
-                        + "MONTH(\"field\"),"
-                        + "WEEK(\"field\"),"
-                        + "DAYOFMONTH(\"field\"),"
-                        + "DAYOFWEEK(\"field\"),"
-                        + "DAYOFYEAR(\"field\"),"
-                        + "HOUR(\"field\"),"
-                        + "MINUTE(\"field\"),"
-                        + "SECOND(\"field\")"
-                        + "FROM \"%s\".\"%s\" "
-                        + "GROUP BY "
-                        + "YEAR(\"field\"), "
-                        + "MONTH(\"field\"),"
-                        + "WEEK(\"field\"),"
-                        + "DAYOFMONTH(\"field\"),"
-                        + "DAYOFWEEK(\"field\"),"
-                        + "DAYOFYEAR(\"field\"),"
-                        + "HOUR(\"field\"),"
-                        + "MINUTE(\"field\"),"
-                        + "SECOND(\"field\")", DATABASE_NAME, tableName));
-        Assertions.assertNotNull(resultSet);
-        Assertions.assertTrue(resultSet.next());
-        // Year is 2020.
-        Assertions.assertEquals(2020, resultSet.getInt(1));
-        // Month is 2 (Feb).
-        Assertions.assertEquals(2, resultSet.getInt(2));
-        // Week in year is 5.
-        Assertions.assertEquals(5, resultSet.getInt(3));
-        // Day of month is 3.
-        Assertions.assertEquals(3, resultSet.getInt(4));
-        // Day of week is 2 (Mon).
-        Assertions.assertEquals(2, resultSet.getInt(5));
-        // Day of year is 34.
-        Assertions.assertEquals(34, resultSet.getInt(6));
-        // Hour is 4.
-        Assertions.assertEquals(4, resultSet.getInt(7));
-        // Minute is 5.
-        Assertions.assertEquals(5, resultSet.getInt(8));
-        // Seconds is 6.
-        Assertions.assertEquals(6, resultSet.getInt(9));
-        Assertions.assertFalse(resultSet.next());
->>>>>>> d69fc1ce
-
-        // Use extract in CASE.
-        final ResultSet resultSet2 = statement.executeQuery(
-                String.format("SELECT "
-                        + "CASE WHEN DAYOFMONTH(\"field\") < 5 "
-                        + "THEN 'A' "
-                        + "ELSE 'B' "
-                        + "END "
-                        + "FROM \"%s\".\"%s\" ", DATABASE_NAME, tableName));
-        Assertions.assertNotNull(resultSet2);
-        Assertions.assertTrue(resultSet2.next());
-        Assertions.assertEquals("A", resultSet2.getString(1));
-        Assertions.assertTrue(resultSet2.next());
-        Assertions.assertEquals("A", resultSet2.getString(1));
-        Assertions.assertFalse(resultSet2.next());
-    }
+
 
     /**
      * Tests that queries containing ORDER BY and OFFSET work.
