--- conflicted
+++ resolved
@@ -856,68 +856,47 @@
                 "\"field\": \"ab\"}");
 
         insertBsonDocuments(tableName, new BsonDocument[]{doc1, doc2, doc3, doc4, doc5, doc6});
-<<<<<<< HEAD
-        try (Connection connection = getConnection()) {
-            final Statement statement = getDocumentDbStatement(connection);
-            final ResultSet resultSet = statement.executeQuery(
+        try (Connection connection = getConnection()) {
+            final Statement statement = getDocumentDbStatement(connection);
+
+            // Test SUBSTRING(%1, %2, %3) format.
+            final ResultSet resultSet1 = statement.executeQuery(
                     String.format("SELECT SUBSTRING(\"field\", 1, 3) FROM \"%s\".\"%s\"",
                             getDatabaseName(), tableName));
-            Assertions.assertNotNull(resultSet);
-            Assertions.assertTrue(resultSet.next());
-            Assertions.assertEquals("abc", resultSet.getString(1));
-            Assertions.assertTrue(resultSet.next());
-            Assertions.assertEquals("uvw", resultSet.getString(1));
-            Assertions.assertTrue(resultSet.next());
-            Assertions.assertEquals("", resultSet.getString(1));
-            Assertions.assertTrue(resultSet.next());
-            Assertions.assertEquals("", resultSet.getString(1));
-            Assertions.assertTrue(resultSet.next());
-            Assertions.assertEquals("", resultSet.getString(1));
-            Assertions.assertTrue(resultSet.next());
-            Assertions.assertEquals("ab", resultSet.getString(1));
-            Assertions.assertFalse(resultSet.next());
-        }
-=======
-        final Statement statement = getDocumentDbStatement();
-
-        // Test SUBSTRING(%1, %2, %3) format.
-        final ResultSet resultSet1 = statement.executeQuery(
-                String.format("SELECT SUBSTRING(\"field\", 1, 3) FROM \"%s\".\"%s\"",
-                        getDatabaseName(), tableName));
-        Assertions.assertNotNull(resultSet1);
-        Assertions.assertTrue(resultSet1.next());
-        Assertions.assertEquals("abc", resultSet1.getString(1));
-        Assertions.assertTrue(resultSet1.next());
-        Assertions.assertEquals("uvw", resultSet1.getString(1));
-        Assertions.assertTrue(resultSet1.next());
-        Assertions.assertEquals("", resultSet1.getString(1));
-        Assertions.assertTrue(resultSet1.next());
-        Assertions.assertEquals("", resultSet1.getString(1));
-        Assertions.assertTrue(resultSet1.next());
-        Assertions.assertEquals("", resultSet1.getString(1));
-        Assertions.assertTrue(resultSet1.next());
-        Assertions.assertEquals("ab", resultSet1.getString(1));
-        Assertions.assertFalse(resultSet1.next());
-
-        // Test SUBSTRING(%1, %2) format.
-        final ResultSet resultSet2 = statement.executeQuery(
-                String.format("SELECT SUBSTRING(\"field\", 1) FROM \"%s\".\"%s\"",
-                        getDatabaseName(), tableName));
-        Assertions.assertNotNull(resultSet2);
-        Assertions.assertTrue(resultSet2.next());
-        Assertions.assertEquals("abcdefg", resultSet2.getString(1));
-        Assertions.assertTrue(resultSet2.next());
-        Assertions.assertEquals("uvwxyz", resultSet2.getString(1));
-        Assertions.assertTrue(resultSet2.next());
-        Assertions.assertEquals("", resultSet2.getString(1));
-        Assertions.assertTrue(resultSet2.next());
-        Assertions.assertEquals("", resultSet2.getString(1));
-        Assertions.assertTrue(resultSet2.next());
-        Assertions.assertEquals("", resultSet2.getString(1));
-        Assertions.assertTrue(resultSet2.next());
-        Assertions.assertEquals("ab", resultSet2.getString(1));
-        Assertions.assertFalse(resultSet2.next());
->>>>>>> 39e7f6ed
+            Assertions.assertNotNull(resultSet1);
+            Assertions.assertTrue(resultSet1.next());
+            Assertions.assertEquals("abc", resultSet1.getString(1));
+            Assertions.assertTrue(resultSet1.next());
+            Assertions.assertEquals("uvw", resultSet1.getString(1));
+            Assertions.assertTrue(resultSet1.next());
+            Assertions.assertEquals("", resultSet1.getString(1));
+            Assertions.assertTrue(resultSet1.next());
+            Assertions.assertEquals("", resultSet1.getString(1));
+            Assertions.assertTrue(resultSet1.next());
+            Assertions.assertEquals("", resultSet1.getString(1));
+            Assertions.assertTrue(resultSet1.next());
+            Assertions.assertEquals("ab", resultSet1.getString(1));
+            Assertions.assertFalse(resultSet1.next());
+
+            // Test SUBSTRING(%1, %2) format.
+            final ResultSet resultSet2 = statement.executeQuery(
+                    String.format("SELECT SUBSTRING(\"field\", 1) FROM \"%s\".\"%s\"",
+                            getDatabaseName(), tableName));
+            Assertions.assertNotNull(resultSet2);
+            Assertions.assertTrue(resultSet2.next());
+            Assertions.assertEquals("abcdefg", resultSet2.getString(1));
+            Assertions.assertTrue(resultSet2.next());
+            Assertions.assertEquals("uvwxyz", resultSet2.getString(1));
+            Assertions.assertTrue(resultSet2.next());
+            Assertions.assertEquals("", resultSet2.getString(1));
+            Assertions.assertTrue(resultSet2.next());
+            Assertions.assertEquals("", resultSet2.getString(1));
+            Assertions.assertTrue(resultSet2.next());
+            Assertions.assertEquals("", resultSet2.getString(1));
+            Assertions.assertTrue(resultSet2.next());
+            Assertions.assertEquals("ab", resultSet2.getString(1));
+            Assertions.assertFalse(resultSet2.next());
+        }
     }
 
     /**
@@ -995,12 +974,10 @@
                 "\"field3\": null}");
 
         insertBsonDocuments(tableName, new BsonDocument[]{doc1, doc2});
-<<<<<<< HEAD
-        try (Connection connection = getConnection()) {
-            final Statement statement = getDocumentDbStatement(connection);
-            final ResultSet resultSet = statement.executeQuery(
-                    String.format("SELECT NOT (\"field1\"), " +
-                                    "NOT (\"field1\" AND \"field2\"), " +
+        try (Connection connection = getConnection()) {
+            final Statement statement = getDocumentDbStatement(connection);
+            final ResultSet resultSet = statement.executeQuery(
+                    String.format("SELECT NOT (\"field1\" AND \"field2\"), " +
                                     "NOT (\"field1\" OR \"field2\"), " +
                                     "NOT (\"field1\" AND \"field3\" > 2) FROM \"%s\".\"%s\"",
                             getDatabaseName(), tableName));
@@ -1010,23 +987,8 @@
             Assertions.assertNull(resultSet.getString(1));
             Assertions.assertNull(resultSet.getString(2));
             Assertions.assertNull(resultSet.getString(3));
-            Assertions.assertNull(resultSet.getString(4));
-            Assertions.assertFalse(resultSet.next());
-        }
-=======
-        final Statement statement = getDocumentDbStatement();
-        final ResultSet resultSet = statement.executeQuery(
-                String.format("SELECT NOT (\"field1\" AND \"field2\"), " +
-                                "NOT (\"field1\" OR \"field2\"), " +
-                                "NOT (\"field1\" AND \"field3\" > 2) FROM \"%s\".\"%s\"",
-                        getDatabaseName(), tableName));
-        Assertions.assertNotNull(resultSet);
-        Assertions.assertTrue(resultSet.next());
-        Assertions.assertTrue(resultSet.next());
-        Assertions.assertNull(resultSet.getString(1));
-        Assertions.assertNull(resultSet.getString(2));
-        Assertions.assertNull(resultSet.getString(3));
-        Assertions.assertFalse(resultSet.next());
+            Assertions.assertFalse(resultSet.next());
+        }
     }
 
     @DisplayName("Test that queries using COALESCE() are correct.")
@@ -1045,17 +1007,18 @@
                 "\"field3\": 2}");
 
         insertBsonDocuments(tableName, new BsonDocument[]{doc1, doc2});
-        final Statement statement = getDocumentDbStatement();
-        final ResultSet resultSet = statement.executeQuery(
-                String.format("SELECT COALESCE(\"%s\", \"%s\", \"%s\" ) FROM \"%s\".\"%s\"",
-                        "field1", "field2", "field3", getDatabaseName(), tableName));
-        Assertions.assertNotNull(resultSet);
-        Assertions.assertTrue(resultSet.next());
-        Assertions.assertEquals(resultSet.getInt(1), 1);
-        Assertions.assertTrue(resultSet.next());
-        Assertions.assertEquals(resultSet.getInt(1), 2);
-        Assertions.assertFalse(resultSet.next());
->>>>>>> 39e7f6ed
+        try (Connection connection = getConnection()) {
+            final Statement statement = getDocumentDbStatement(connection);
+            final ResultSet resultSet = statement.executeQuery(
+                    String.format("SELECT COALESCE(\"%s\", \"%s\", \"%s\" ) FROM \"%s\".\"%s\"",
+                            "field1", "field2", "field3", getDatabaseName(), tableName));
+            Assertions.assertNotNull(resultSet);
+            Assertions.assertTrue(resultSet.next());
+            Assertions.assertEquals(resultSet.getInt(1), 1);
+            Assertions.assertTrue(resultSet.next());
+            Assertions.assertEquals(resultSet.getInt(1), 2);
+            Assertions.assertFalse(resultSet.next());
+        }
     }
 
     @DisplayName("Tests closing a Statement will not cause exception for cancelQuery.")
@@ -1086,18 +1049,20 @@
 
         insertBsonDocuments(tableName,
                 new BsonDocument[]{doc1, doc2, doc3});
-        final Statement statement = getDocumentDbStatement();
-        final ResultSet resultSet = statement.executeQuery(
-                String.format("SELECT \"field2\" <> 2 FROM \"%s\".\"%s\"",
-                        getDatabaseName(), tableName));
-        Assertions.assertNotNull(resultSet);
-        Assertions.assertTrue(resultSet.next());
-        Assertions.assertFalse(resultSet.getBoolean(1));
-        Assertions.assertTrue(resultSet.next());
-        Assertions.assertTrue(resultSet.getBoolean(1));
-        Assertions.assertTrue(resultSet.next());
-        Assertions.assertFalse(resultSet.getBoolean(1));
-        Assertions.assertFalse(resultSet.next());
+        try (Connection connection = getConnection()) {
+            final Statement statement = getDocumentDbStatement(connection);
+            final ResultSet resultSet = statement.executeQuery(
+                    String.format("SELECT \"field2\" <> 2 FROM \"%s\".\"%s\"",
+                            getDatabaseName(), tableName));
+            Assertions.assertNotNull(resultSet);
+            Assertions.assertTrue(resultSet.next());
+            Assertions.assertFalse(resultSet.getBoolean(1));
+            Assertions.assertTrue(resultSet.next());
+            Assertions.assertTrue(resultSet.getBoolean(1));
+            Assertions.assertTrue(resultSet.next());
+            Assertions.assertFalse(resultSet.getBoolean(1));
+            Assertions.assertFalse(resultSet.next());
+        }
     }
 
     @ParameterizedTest(name = "testQueryWithNotNull - [{index}] - {arguments}")
@@ -1114,17 +1079,19 @@
 
         insertBsonDocuments(tableName,
                 new BsonDocument[]{doc1, doc2, doc3});
-        final Statement statement = getDocumentDbStatement();
-        final ResultSet resultSet = statement.executeQuery(
-                String.format("SELECT NOT(\"field\") FROM \"%s\".\"%s\"",
-                        getDatabaseName(), tableName));
-        Assertions.assertNotNull(resultSet);
-        Assertions.assertTrue(resultSet.next());
-        Assertions.assertFalse(resultSet.getBoolean(1));
-        Assertions.assertTrue(resultSet.next());
-        Assertions.assertTrue(resultSet.getBoolean(1));
-        Assertions.assertTrue(resultSet.next());
-        Assertions.assertNull(resultSet.getString(1));
-        Assertions.assertFalse(resultSet.next());
+        try (Connection connection = getConnection()) {
+            final Statement statement = getDocumentDbStatement(connection);
+            final ResultSet resultSet = statement.executeQuery(
+                    String.format("SELECT NOT(\"field\") FROM \"%s\".\"%s\"",
+                            getDatabaseName(), tableName));
+            Assertions.assertNotNull(resultSet);
+            Assertions.assertTrue(resultSet.next());
+            Assertions.assertFalse(resultSet.getBoolean(1));
+            Assertions.assertTrue(resultSet.next());
+            Assertions.assertTrue(resultSet.getBoolean(1));
+            Assertions.assertTrue(resultSet.next());
+            Assertions.assertNull(resultSet.getString(1));
+            Assertions.assertFalse(resultSet.next());
+        }
     }
 }