/*
 * Copyright <2021> Amazon.com, Inc. or its affiliates. All Rights Reserved.
 *
 * Licensed under the Apache License, Version 2.0 (the "License").
 * You may not use this file except in compliance with the License.
 * A copy of the License is located at
 *
 *     http://www.apache.org/licenses/LICENSE-2.0
 *
 * or in the "license" file accompanying this file. This file is distributed
 * on an "AS IS" BASIS, WITHOUT WARRANTIES OR CONDITIONS OF ANY KIND, either
 * express or implied. See the License for the specific language governing
 * permissions and limitations under the License.
 *
 */

package software.amazon.documentdb.jdbc;

import org.bson.BsonDateTime;
import org.bson.BsonDocument;
import org.bson.BsonTimestamp;
import org.junit.jupiter.api.Assertions;
import org.junit.jupiter.api.Disabled;
import org.junit.jupiter.api.DisplayName;
import org.junit.jupiter.params.ParameterizedTest;
import org.junit.jupiter.params.provider.MethodSource;
import software.amazon.documentdb.jdbc.common.test.DocumentDbTestEnvironment;

import java.io.IOException;
import java.sql.Blob;
import java.sql.Connection;
import java.sql.ResultSet;
import java.sql.SQLException;
import java.sql.Statement;
import java.text.ParseException;
import java.text.SimpleDateFormat;
import java.time.Instant;
import java.util.ArrayList;
import java.util.List;
import java.util.regex.Pattern;

public class DocumentDbStatementBasicTest extends DocumentDbStatementTest {

    /**
     * Tests querying for all data types with all scan methods.
     *
     * @throws SQLException occurs if executing the statement or retrieving a value fails.
     * @throws IOException  occurs if reading an input stream fails.
     */
    @DisplayName("Tests that all supported data types can be scanned and retrieved.")
    @ParameterizedTest(name = "testQueryWithAllDataTypes - [{index}] - {arguments}")
    @MethodSource({"getTestEnvironmentsForScanMethods"})
    protected void testQueryWithAllDataTypes(final DocumentDbTestEnvironment testEnvironment, final DocumentDbMetadataScanMethod scanMethod) throws SQLException, IOException {
        setTestEnvironment(testEnvironment);
        final String collectionName = "testDocumentDbDriverTest-" + scanMethod.getName();
        final int recordCount = 10;
        prepareSimpleConsistentData(collectionName, recordCount);
        try (Connection connection = getConnection(scanMethod)) {
            final DocumentDbStatement statement = getDocumentDbStatement(connection);
            final ResultSet resultSet = statement.executeQuery(String.format(
                    "SELECT * FROM \"%s\".\"%s\"", getDatabaseName(), collectionName));
            Assertions.assertNotNull(resultSet);
            int count = 0;
            while (resultSet.next()) {
                Assertions.assertTrue(
                        Pattern.matches("^\\w+$", resultSet.getString(collectionName + "__id")));
                Assertions.assertEquals(Double.MAX_VALUE, resultSet.getDouble("fieldDouble"));
                Assertions.assertEquals("新年快乐", resultSet.getString("fieldString"));
                Assertions.assertTrue(
                        Pattern.matches("^\\w+$", resultSet.getString("fieldObjectId")));
                Assertions.assertTrue(resultSet.getBoolean("fieldBoolean"));
                Assertions.assertEquals(
                        Instant.parse("2020-01-01T00:00:00.00Z"),
                        resultSet.getTimestamp("fieldDate").toInstant());
                Assertions.assertEquals(Integer.MAX_VALUE, resultSet.getInt("fieldInt"));
                Assertions.assertEquals(Long.MAX_VALUE, resultSet.getLong("fieldLong"));
                Assertions.assertEquals("MaxKey", resultSet.getString("fieldMaxKey"));
                Assertions.assertEquals("MinKey", resultSet.getString("fieldMinKey"));
                Assertions.assertNull(resultSet.getString("fieldNull"));

                // Test for binary/blob types.
                final Blob blob = resultSet.getBlob("fieldBinary");
                final byte[] expectedBytes = new byte[]{0, 1, 2};
                // Note: pos is 1-indexed
                Assertions.assertArrayEquals(
                        expectedBytes, blob.getBytes(1, (int) blob.length()));
                final byte[] actualBytes = new byte[(int) blob.length()];
                Assertions.assertEquals(3,
                        resultSet.getBinaryStream("fieldBinary").read(actualBytes));
                Assertions.assertArrayEquals(expectedBytes, actualBytes);

                count++;
            }
            Assertions.assertEquals(recordCount, count);
        }
    }

    /**
     * Test querying when there is a conflict between an array and a scalar. The column
     * should become VARCHAR.
     *
     * @throws SQLException occurs if executing the statement or retrieving a value fails.
     */
    @DisplayName("Tests querying when there is conflict between an array and a scalar.")
    @ParameterizedTest(name = "testArrayScalarConflict - [{index}] - {arguments}")
    @MethodSource({"getTestEnvironments"})
    void testArrayScalarConflict(final DocumentDbTestEnvironment testEnvironment) throws SQLException {
        setTestEnvironment(testEnvironment);
        final List<BsonDocument> documents = new ArrayList<>();
        BsonDocument document = BsonDocument.parse(
                "{ \"_id\" : \"key0\", \n" +
                        "  \"array\" : [ {\n" +
                        "    \"field1\" : 1, \n" +
                        "    \"field2\" : 2 \n" +
                        "  } ] \n" +
                        "}"
        );
        documents.add(document);
        document = BsonDocument.parse(
                "{ \"_id\" : \"key1\", \n" +
                        "  \"array\" : [ 1, 2, 3 ] \n" +
                        "}"
        );
        documents.add(document);
        insertBsonDocuments("testArrayScalarConflict", documents.toArray(new BsonDocument[]{}));

        try (Connection connection = getConnection()) {
            final DocumentDbStatement statement = getDocumentDbStatement(connection);

            final ResultSet resultSet = statement.executeQuery(String.format(
                    "SELECT * FROM \"%s\".\"%s\"", getDatabaseName(),
                    "testArrayScalarConflict_array"));
            for (int i = 0; i < 4; i++) {
                Assertions.assertTrue(resultSet.next());
                final String arrayValue = resultSet.getString("value");
                if (i == 0) {
                    Assertions.assertEquals("{\"field1\": 1, \"field2\": 2}", arrayValue);
                } else {
                    Assertions.assertEquals(String.valueOf(i), arrayValue);
                }
            }
            Assertions.assertFalse(resultSet.next());
        }
    }

    /**
     * Test querying when there is a conflict between a document field and a scalar. The column
     * should become VARCHAR.
     *
     * @throws SQLException occurs if executing the statement or retrieving a value fails.
     */
    @DisplayName("Test querying when there is a conflict between a document field and a scalar.")
    @ParameterizedTest(name = "testDocumentScalarConflict - [{index}] - {arguments}")
    @MethodSource({"getTestEnvironments"})
    void testDocumentScalarConflict(final DocumentDbTestEnvironment testEnvironment) throws SQLException {
        setTestEnvironment(testEnvironment);
        final List<BsonDocument> documents = new ArrayList<>();
        BsonDocument document = BsonDocument.parse(
                "{ \"_id\" : \"key0\", \n" +
                        "  \"doc\" : {\n" +
                        "    \"field1\" : 1, \n" +
                        "    \"field2\" : 2 \n" +
                        "  } \n" +
                        "}"
        );
        documents.add(document);
        document = BsonDocument.parse(
                "{ \"_id\" : \"key1\", \n" +
                        "  \"doc\" : 1 \n" +
                        "}"
        );
        documents.add(document);
        insertBsonDocuments("testDocumentScalarConflict", documents.toArray(new BsonDocument[]{}));
        try (Connection connection = getConnection()) {
            final DocumentDbStatement statement = getDocumentDbStatement(connection);
            final ResultSet resultSet = statement.executeQuery(String.format(
                    "SELECT * FROM \"%s\".\"%s\"", getDatabaseName(),
                    "testDocumentScalarConflict"));
            for (int i = 0; i < 2; i++) {
                Assertions.assertTrue(resultSet.next());
                final String arrayValue = resultSet.getString("doc");
                if (i == 0) {
                    Assertions.assertEquals("{\"field1\": 1, \"field2\": 2}", arrayValue);
                } else {
                    Assertions.assertEquals(String.valueOf(i), arrayValue);
                }
            }
            Assertions.assertFalse(resultSet.next());
        }
    }

    /**
     * Test querying when there is a conflict between a document field and an array. The column
     * should become VARCHAR.
     *
     * @throws SQLException occurs if executing the statement or retrieving a value fails.
     */
    @DisplayName("Test querying when there is a conflict between a document field and an array.")
    @ParameterizedTest(name = "testArrayDocumentConflict - [{index}] - {arguments}")
    @MethodSource({"getTestEnvironments"})
    void testArrayDocumentConflict(final DocumentDbTestEnvironment testEnvironment) throws SQLException {
        setTestEnvironment(testEnvironment);
        final List<BsonDocument> documents = new ArrayList<>();
        BsonDocument document = BsonDocument.parse(
                "{ \"_id\" : \"key0\", \n" +
                        "  \"field\" : {\n" +
                        "    \"field1\" : 1, \n" +
                        "    \"field2\" : 2 \n" +
                        "  } \n" +
                        "}"
        );
        documents.add(document);
        document = BsonDocument.parse(
                "{ \"_id\" : \"key1\", \n" +
                        "  \"field\" : [1, 2, 3, 4] \n" +
                        "}"
        );
        documents.add(document);
        insertBsonDocuments("testArrayDocumentConflict", documents.toArray(new BsonDocument[]{}));
        try (Connection connection = getConnection()) {
            final DocumentDbStatement statement = getDocumentDbStatement(connection);
            final ResultSet resultSet = statement.executeQuery(String.format(
                    "SELECT * FROM \"%s\".\"%s\"", getDatabaseName(), "testArrayDocumentConflict"));
            for (int i = 0; i < 2; i++) {
                Assertions.assertTrue(resultSet.next());
                final String arrayValue = resultSet.getString("field");
                if (i == 0) {
                    Assertions.assertEquals("{\"field1\": 1, \"field2\": 2}", arrayValue);
                } else {
                    Assertions.assertEquals("[1, 2, 3, 4]", arrayValue);
                }
            }
            Assertions.assertFalse(resultSet.next());
        }
    }

    /**
     * Test querying when there is a conflict between a document field and an array of mixed type. The column
     * should become VARCHAR.
     *
     * @throws SQLException occurs if executing the statement or retrieving a value fails.
     */
    @DisplayName("Test querying when there is a conflict between a document field and an array of mixed type.")
    @ParameterizedTest(name = "testDocumentAndArrayOfMixedTypesConflict - [{index}] - {arguments}")
    @MethodSource({"getTestEnvironments"})
    void testDocumentAndArrayOfMixedTypesConflict(final DocumentDbTestEnvironment testEnvironment) throws SQLException {
        setTestEnvironment(testEnvironment);
        final List<BsonDocument> documents = new ArrayList<>();
        BsonDocument document = BsonDocument.parse(
                "{ \"_id\" : \"key0\", \n" +
                        "  \"field\" : {\n" +
                        "    \"field1\" : 1, \n" +
                        "    \"field2\" : 2 \n" +
                        "  } \n" +
                        "}"
        );
        documents.add(document);
        document = BsonDocument.parse(
                "{ \"_id\" : \"key1\", \n" +
                        "  \"field\" : [\n " +
                        "   {\n" +
                        "      \"field1\" : 1,\n" +
                        "      \"field2\" : 2 \n" +
                        "   },\n " +
                        "   1 ] \n " +
                        "}"
        );
        documents.add(document);
        insertBsonDocuments("testDocumentAndArrayOfMixedTypesConflict", documents.toArray(new BsonDocument[]{}));
        try (Connection connection = getConnection()) {
            final DocumentDbStatement statement = getDocumentDbStatement(connection);
            final ResultSet resultSet = statement.executeQuery(String.format(
                    "SELECT * FROM \"%s\".\"%s\"", getDatabaseName(),
                    "testDocumentAndArrayOfMixedTypesConflict"));
            for (int i = 0; i < 2; i++) {
                Assertions.assertTrue(resultSet.next());
                final String arrayValue = resultSet.getString("field");
                if (i == 0) {
                    Assertions.assertEquals("{\"field1\": 1, \"field2\": 2}", arrayValue);
                } else {
                    Assertions.assertEquals("[{\"field1\": 1, \"field2\": 2}, 1]", arrayValue);
                }
            }
            Assertions.assertFalse(resultSet.next());
        }
    }

    /**
     * Tests that documents missing a sub-document do not create null rows.
     */
    @DisplayName("Test that documents not containing a sub-document do not add null rows.")
    @ParameterizedTest(name = "testDocumentWithMissingSubDocument - [{index}] - {arguments}")
    @MethodSource({"getTestEnvironments"})
    void testDocumentWithMissingSubDocument(final DocumentDbTestEnvironment testEnvironment) throws SQLException {
        setTestEnvironment(testEnvironment);
        final String collection = "testMissingSubDocumentNotNull";
        final List<BsonDocument> documents = new ArrayList<>();
        BsonDocument document = BsonDocument.parse(
                "{ \"_id\" : \"key0\", \n" +
                        "  \"name\" : \"withDocument\", \n" +
                        "  \"subDocument\" : {\n" +
                        "    \"field1\" : 1, \n" +
                        "    \"field2\" : 2 \n" +
                        "  } \n" +
                        "}"
        );
        documents.add(document);
        document = BsonDocument.parse(
                "{ \"_id\" : \"key1\", \n" +
                        "  \"name\" : \"withoutDocument\" \n" +
                        "}"
        );
        documents.add(document);
        insertBsonDocuments(collection,documents.toArray(new BsonDocument[]{}));
        try (Connection connection = getConnection()) {
            final Statement statement = getDocumentDbStatement(connection);
            statement.execute(String.format(
                    "SELECT * FROM \"%s\".\"%s\"", getDatabaseName(), collection + "_subDocument"));
            final ResultSet results = statement.getResultSet();
            Assertions.assertTrue(results.next());
            Assertions.assertEquals("key0", results.getString(1));
            Assertions.assertEquals(1, results.getInt(2));
            Assertions.assertEquals(2, results.getInt(3));
            Assertions.assertFalse(results.next(), "Contained unexpected extra row.");
        }
    }

    /**
     * Tests that documents missing a nested sub-document do not create null rows.
     */
    @DisplayName("Test that documents not containing a sub-document do not add null rows.")
    @ParameterizedTest(name = "testDocumentWithMissingNestedSubDocument - [{index}] - {arguments}")
    @MethodSource({"getTestEnvironments"})
    void testDocumentWithMissingNestedSubDocument(final DocumentDbTestEnvironment testEnvironment) throws SQLException {
        setTestEnvironment(testEnvironment);
        final String collection = "testMissingNestedSubDocumentNotNull";
        final List<BsonDocument> documents = new ArrayList<>();
        BsonDocument document = BsonDocument.parse(
                "{ \"_id\" : \"key0\", \n" +
                        "  \"name\" : \"withDocument\", \n" +
                        "  \"subDocument\" : {\n" +
                        "    \"field1\" : 1, \n" +
                        "    \"nestedSubDoc\" : {\n" +
                        "       \"nestedField\": 7 \n" +
                        "   } \n" +
                        "  } \n" +
                        "}"
        );
        documents.add(document);
        document = BsonDocument.parse(
                "{ \"_id\" : \"key1\", \n" +
                        "  \"name\" : \"withoutDocument\" \n" +
                        "}"
        );
        documents.add(document);
        insertBsonDocuments(collection, documents.toArray(new BsonDocument[]{}));
        try (Connection connection = getConnection()) {
            final Statement statement = getDocumentDbStatement(connection);
            statement.execute(String.format(
                    "SELECT * FROM \"%s\".\"%s\"", getDatabaseName(),
                    collection + "_subDocument_nestedSubDoc"));
            final ResultSet results = statement.getResultSet();
            Assertions.assertTrue(results.next());
            Assertions.assertEquals("key0", results.getString(1));
            Assertions.assertEquals(7, results.getInt(2));
            Assertions.assertFalse(results.next(), "Contained unexpected extra row.");
        }
    }

    /**
     * Tests COUNT(columnName) doesn't count null or missing values.
     *
     * @throws SQLException occurs if query fails.
     */
    @DisplayName("Tests count('column') works ensuring null/undefined values are not counted")
    @ParameterizedTest(name = "testCountColumnName - [{index}] - {arguments}")
    @MethodSource({"getTestEnvironments"})
    void testCountColumnName(final DocumentDbTestEnvironment testEnvironment) throws SQLException {
        setTestEnvironment(testEnvironment);
        final String tableName = "testCountColumn";
        final BsonDocument doc1 = BsonDocument.parse("{\"_id\": 101,\n" +
                "\"field\": \"abc\"}");
        final BsonDocument doc2 = BsonDocument.parse("{\"_id\": 102,\n" +
                "\"field\": null}");
        final BsonDocument doc3 = BsonDocument.parse("{\"_id\": 103\n}");
        insertBsonDocuments(tableName, new BsonDocument[]{doc1, doc2, doc3});
        try (Connection connection = getConnection()) {
            final Statement statement = getDocumentDbStatement(connection);
            final ResultSet resultSet = statement.executeQuery(
                    String.format("SELECT COUNT(\"field\") from \"%s\".\"%s\"", getDatabaseName(),
                            tableName));
            Assertions.assertNotNull(resultSet);
            Assertions.assertTrue(resultSet.next());
            Assertions.assertEquals(1, resultSet.getInt(1));
            Assertions.assertFalse(resultSet.next());
        }
    }

    /**
     * Tests that SUM(1) works, equivalent to COUNT(*).
     *
     * @throws SQLException occurs if query fails.
     */
    @DisplayName("Tests query with SUM(1).")
    @ParameterizedTest(name = "testQuerySumOne - [{index}] - {arguments}")
    @MethodSource({"getTestEnvironments"})
    void testQuerySumOne(final DocumentDbTestEnvironment testEnvironment) throws SQLException {
        setTestEnvironment(testEnvironment);
        final String tableName = "testQuerySumOne";
        final BsonDocument doc1 = BsonDocument.parse("{\"_id\": 101,\n" +
                "\"field\": 4}");
        final BsonDocument doc2 = BsonDocument.parse("{\"_id\": 102}");
        final BsonDocument doc3 = BsonDocument.parse("{\"_id\": 103}");
        insertBsonDocuments(tableName, new BsonDocument[]{doc1, doc2, doc3});
        try (Connection connection = getConnection()) {
            final Statement statement = getDocumentDbStatement(connection);
            final ResultSet resultSet = statement.executeQuery(
                    String.format("SELECT SUM(1) from \"%s\".\"%s\"", getDatabaseName(),
                            tableName));
            Assertions.assertNotNull(resultSet);
            Assertions.assertTrue(resultSet.next());
            Assertions.assertEquals(3, resultSet.getInt(1));
            Assertions.assertFalse(resultSet.next());
        }
    }

    /**
     * Tests that queries containing ORDER BY and OFFSET work.
     * @throws SQLException occurs if query or connection fails.
     */
    @DisplayName("Tests queries with OFFSET")
    @ParameterizedTest(name = "testQueryOffset - [{index}] - {arguments}")
    @MethodSource({"getTestEnvironments"})
    void testQueryOffset(final DocumentDbTestEnvironment testEnvironment) throws SQLException {
        setTestEnvironment(testEnvironment);
        final String tableName = "testQueryOffset";
        final BsonDocument doc1 = BsonDocument.parse("{\"_id\": 101,\n" +
                "\"fieldA\": 1,\n" +
                "\"fieldB\": 2}");
        final BsonDocument doc2 = BsonDocument.parse("{\"_id\": 102,\n" +
                "\"fieldA\": 3,\n" +
                "\"fieldB\": 4}");
        final BsonDocument doc3 = BsonDocument.parse("{\"_id\": 103,\n" +
                "\"fieldA\": 5,\n" +
                "\"fieldB\": 6}");
        insertBsonDocuments(tableName, new BsonDocument[]{doc1, doc2, doc3});
        try (Connection connection = getConnection()) {
            final Statement statement = getDocumentDbStatement(connection);
            final ResultSet resultSet = statement.executeQuery(
                    String.format(
                            "SELECT * FROM \"%s\".\"%s\" LIMIT 2 OFFSET 1",
                            getDatabaseName(), tableName));
            Assertions.assertNotNull(resultSet);
            Assertions.assertTrue(resultSet.next());
            Assertions.assertEquals("102", resultSet.getString(1));
            Assertions.assertTrue(resultSet.next());
            Assertions.assertEquals("103", resultSet.getString(1));
            Assertions.assertFalse(resultSet.next());
        }
    }

    /**
     * Tests that queries containing IN (c1, c2...) work.
     * @throws SQLException occurs if query or connection fails.
     */
    @DisplayName("Tests queries with WHERE [field] IN (...)")
    @ParameterizedTest(name = "testQueryWhereIN - [{index}] - {arguments}")
    @MethodSource({"getTestEnvironments"})
    void testQueryWhereIN(final DocumentDbTestEnvironment testEnvironment) throws SQLException {
        setTestEnvironment(testEnvironment);
        final String tableName = "testQueryWhereIN";
        final BsonDocument doc1 = BsonDocument.parse("{\"_id\": 101,\n" +
                "\"fieldA\": 1,\n" +
                "\"fieldB\": \"abc\"}");
        final BsonDocument doc2 = BsonDocument.parse("{\"_id\": 102,\n" +
                "\"fieldA\": 3,\n" +
                "\"fieldB\": \"def\"}");
        final BsonDocument doc3 = BsonDocument.parse("{\"_id\": 103,\n" +
                "\"fieldA\": 5,\n" +
                "\"fieldB\": \"ghi\"}");
        insertBsonDocuments(tableName, new BsonDocument[]{doc1, doc2, doc3});
        try (Connection connection = getConnection()) {
            final Statement statement = getDocumentDbStatement(connection);
            ResultSet resultSet = statement.executeQuery(
                    String.format(
                            "SELECT * FROM \"%s\".\"%s\" WHERE \"fieldA\" IN (1, 5)",
                            getDatabaseName(), tableName));
            Assertions.assertNotNull(resultSet);
            Assertions.assertTrue(resultSet.next());
            Assertions.assertEquals("101", resultSet.getString(1));
            Assertions.assertTrue(resultSet.next());
            Assertions.assertEquals("103", resultSet.getString(1));
            Assertions.assertFalse(resultSet.next());
            resultSet = statement.executeQuery(
                    String.format(
                            "SELECT * FROM \"%s\".\"%s\" WHERE \"fieldB\" IN ('abc', 'ghi')",
                            getDatabaseName(), tableName));
            Assertions.assertNotNull(resultSet);
            Assertions.assertTrue(resultSet.next());
            Assertions.assertEquals("101", resultSet.getString(1));
            Assertions.assertTrue(resultSet.next());
            Assertions.assertEquals("103", resultSet.getString(1));
            Assertions.assertFalse(resultSet.next());
        }
    }

    /**
     * Tests that queries containing NOT IN (c1, c2...) work.
     * @throws SQLException occurs if query or connection fails.
     */
    @DisplayName("Tests queries with WHERE [field] NOT IN (...)")
    @ParameterizedTest(name = "testQueryWhereNotIN - [{index}] - {arguments}")
    @MethodSource({"getTestEnvironments"})
    void testQueryWhereNotIN(final DocumentDbTestEnvironment testEnvironment) throws SQLException {
        setTestEnvironment(testEnvironment);
        final String tableName = "testQueryWhereNOTIN";
        final BsonDocument doc1 = BsonDocument.parse("{\"_id\": 101,\n" +
                "\"fieldA\": 1,\n" +
                "\"fieldB\": \"abc\"}");
        final BsonDocument doc2 = BsonDocument.parse("{\"_id\": 102,\n" +
                "\"fieldA\": 3,\n" +
                "\"fieldB\": \"def\"}");
        final BsonDocument doc3 = BsonDocument.parse("{\"_id\": 103,\n" +
                "\"fieldA\": 5, \n" +
                "\"fieldB\": \"ghi\"}");
        insertBsonDocuments(tableName, new BsonDocument[]{doc1, doc2, doc3});
        try (Connection connection = getConnection()) {
            final Statement statement = getDocumentDbStatement(connection);
            ResultSet resultSet = statement.executeQuery(
                    String.format(
                            "SELECT * FROM \"%s\".\"%s\" WHERE \"fieldA\" NOT IN (1, 5)",
                            getDatabaseName(), tableName));
            Assertions.assertNotNull(resultSet);
            Assertions.assertTrue(resultSet.next());
            Assertions.assertEquals("102", resultSet.getString(1));
            Assertions.assertFalse(resultSet.next());
            resultSet = statement.executeQuery(
                    String.format(
                            "SELECT * FROM \"%s\".\"%s\" WHERE \"fieldB\" NOT IN ('abc', 'ghi')",
                            getDatabaseName(), tableName));
            Assertions.assertNotNull(resultSet);
            Assertions.assertTrue(resultSet.next());
            Assertions.assertEquals("102", resultSet.getString(1));
            Assertions.assertFalse(resultSet.next());
        }
    }

    /**
     * Tests that queries containing casts from numbers work.
     * @throws SQLException occurs if query or connection fails.
     */
    @DisplayName("Tests queries with cast from number.")
    @ParameterizedTest(name = "testQueryCastNum - [{index}] - {arguments}")
    @MethodSource({"getTestEnvironments"})
    void testQueryCastNum(final DocumentDbTestEnvironment testEnvironment) throws SQLException {
        setTestEnvironment(testEnvironment);
        final String tableName = "testQueryCastNum";
        final BsonDocument doc1 = BsonDocument.parse("{\"_id\": 101,\n" +
                "\"fieldA\": 1,\n" +
                "\"fieldB\": 1.2," +
                "\"fieldC\": 10000000000}");
        insertBsonDocuments(tableName, new BsonDocument[]{doc1});
        try (Connection connection = getConnection()) {
            final Statement statement = getDocumentDbStatement(connection);
            final ResultSet resultSet = statement.executeQuery(
                    String.format(
                            "SELECT CAST(\"fieldA\" AS INTEGER), " +
                                    "CAST(\"fieldA\" AS BIGINT), " +
                                    "CAST(\"fieldA\" AS DOUBLE), " +
                                    "CAST(\"fieldB\" AS INTEGER)," +
                                    "CAST(\"fieldB\" AS BIGINT), " +
                                    "CAST(\"fieldB\" AS DOUBLE), " +
                                    "CAST(\"fieldC\" AS BIGINT), " +
                                    "CAST(\"fieldC\" AS DOUBLE) " +
                                    " FROM \"%s\".\"%s\"",
                            getDatabaseName(), tableName));
            Assertions.assertNotNull(resultSet);
            Assertions.assertTrue(resultSet.next());
            Assertions.assertEquals(1, resultSet.getInt(1));
            Assertions.assertEquals(1L, resultSet.getLong(2));
            Assertions.assertEquals(1D, resultSet.getDouble(3));
            Assertions.assertEquals(1, resultSet.getInt(4));
            Assertions.assertEquals(1L, resultSet.getLong(5));
            Assertions.assertEquals(1.2D, resultSet.getDouble(6));
            Assertions.assertEquals(10000000000L, resultSet.getLong(7));
            Assertions.assertEquals(10000000000D, resultSet.getDouble(8));
            Assertions.assertFalse(resultSet.next());
        }
    }

    /**
     * Tests that queries containing casts from strings work.
     * @throws SQLException occurs if query or connection fails.
     */
    @Disabled("Cast to date not working.")
    @DisplayName("Tests queries with cast from string.")
    @ParameterizedTest(name = "testQueryCastString - [{index}] - {arguments}")
    @MethodSource({"getTestEnvironments"})
    void testQueryCastString(final DocumentDbTestEnvironment testEnvironment) throws SQLException, ParseException {
        setTestEnvironment(testEnvironment);
        final String tableName = "testQueryCastString";
        final BsonDocument doc1 = BsonDocument.parse("{\"_id\": 101,\n" +
                "\"fieldA\": \"2020-03-11\", \n" +
                "\"fieldNum\": \"100.5\"}");
        insertBsonDocuments(tableName, new BsonDocument[]{doc1});
        try (Connection connection = getConnection()) {
            final Statement statement = getDocumentDbStatement(connection);
            final ResultSet resultSet = statement.executeQuery(
                    String.format(
                            "SELECT CAST(\"fieldA\" AS DATE), " +
                                    "CAST(\"fieldA\" AS TIMESTAMP), " +
                                    "CAST(\"fieldNum\" AS DOUBLE), " +
                                    "CAST(\"fieldNum\" AS INTEGER)," +
                                    "CAST(\"fieldNum\" AS BIGINT) " +
                                    " FROM \"%s\".\"%s\"",
                            getDatabaseName(), tableName));
            Assertions.assertNotNull(resultSet);
            Assertions.assertTrue(resultSet.next());
            Assertions.assertEquals("2020-03-11", resultSet.getString(1));
            Assertions.assertEquals(
                    new SimpleDateFormat("yyyy/MM/dd").parse("2020/03/11").getTime(),
                    resultSet.getTimestamp(2).getTime());
            Assertions.assertEquals(100.5D, resultSet.getDouble(3));
            Assertions.assertEquals(100, resultSet.getInt(4));
            Assertions.assertEquals(100, resultSet.getLong(5));
            Assertions.assertFalse(resultSet.next());
        }
    }

    /**
     * Tests that queries containing casts from dates work.
     * @throws SQLException occurs if query or connection fails.
     */
    @DisplayName("Tests queries with cast from date.")
    @ParameterizedTest(name = "testQueryCastDate - [{index}] - {arguments}")
    @MethodSource({"getTestEnvironments"})
    void testQueryCastDate(final DocumentDbTestEnvironment testEnvironment) throws SQLException, ParseException {
        setTestEnvironment(testEnvironment);
        final String tableName = "testQueryCastDate";
        final BsonDocument doc1 = BsonDocument.parse("{\"_id\": 101}");
        doc1.append("date",
                new BsonTimestamp(new SimpleDateFormat("yyyy/MM/dd").parse("2020/03/11").getTime()));
        insertBsonDocuments(tableName, new BsonDocument[]{doc1});
        try (Connection connection = getConnection()) {
            final Statement statement = getDocumentDbStatement(connection);
            final ResultSet resultSet = statement.executeQuery(
                    String.format(
                            "SELECT CAST(\"date\" AS DATE), " +
                                    "CAST(\"date\" AS TIMESTAMP), " +
                                    "CAST(\"date\" AS TIME)," +
                                    "CAST(\"date\" AS VARCHAR) " +
                                    " FROM \"%s\".\"%s\"",
                            getDatabaseName(), tableName));
            Assertions.assertNotNull(resultSet);
            Assertions.assertTrue(resultSet.next());
            Assertions.assertEquals("2020-03-11", resultSet.getDate(1).toString());
            Assertions.assertEquals(
                    new SimpleDateFormat("yyyy/MM/dd").parse("2020/03/11").getTime(),
                    resultSet.getTimestamp(2).getTime());
            Assertions.assertEquals(
                    new SimpleDateFormat("yyyy/MM/dd").parse("2020/03/11").getTime(),
                    resultSet.getTime(3).getTime());
            Assertions.assertFalse(resultSet.next());
        }
    }

    /**
     * Tests that queries containing casts from boolean work.
     * @throws SQLException occurs if query or connection fails.
     */
    @DisplayName("Tests queries with cast from boolean.")
    @ParameterizedTest(name = "testQueryCastBoolean - [{index}] - {arguments}")
    @MethodSource({"getTestEnvironments"})
    void testQueryCastBoolean(final DocumentDbTestEnvironment testEnvironment) throws SQLException {
        setTestEnvironment(testEnvironment);
        final String tableName = "testQueryCastBoolean";
        final BsonDocument doc1 = BsonDocument.parse("{\"_id\": 101,\n" +
                "\"fieldA\": false}");
        insertBsonDocuments(tableName, new BsonDocument[]{doc1});
        try (Connection connection = getConnection()) {
            final Statement statement = getDocumentDbStatement(connection);
            final ResultSet resultSet = statement.executeQuery(
                    String.format(
                            "SELECT CAST(\"fieldA\" AS VARCHAR)" +
                                    " FROM \"%s\".\"%s\"",
                            getDatabaseName(), tableName));
            Assertions.assertNotNull(resultSet);
            Assertions.assertTrue(resultSet.next());
            Assertions.assertEquals("false", resultSet.getString(1));
            Assertions.assertFalse(resultSet.next());
        }
    }

    /**
     * Tests that queries containing various nested casts work.
     * @throws SQLException occurs if query or connection fails.
     */
    @Disabled("Casts are not functioning from string to date.")
    @DisplayName("Tests queries with nested CAST.")
    @ParameterizedTest(name = "testQueryNestedCast - [{index}] - {arguments}")
    @MethodSource({"getTestEnvironments"})
    void testQueryNestedCast(final DocumentDbTestEnvironment testEnvironment) throws SQLException, ParseException {
        setTestEnvironment(testEnvironment);
        final String tableName = "testQueryNestedCast";
        final BsonDocument doc1 = BsonDocument.parse("{\"_id\": 101,\n" +
                "\"dateString\": \"2020-03-11\"," +
                "\"fieldNum\": 7," +
                "\"fieldString\": \"5\"}");
        doc1.append("fieldTimestamp", new BsonTimestamp(
                new SimpleDateFormat("yyyy/MM/dd").parse("2020/03/11").getTime()));
        insertBsonDocuments(tableName, new BsonDocument[]{doc1});
        try (Connection connection = getConnection()) {
            final Statement statement = getDocumentDbStatement(connection);
            final ResultSet resultSet = statement.executeQuery(
                    String.format(
                            "SELECT CAST(CAST(\"dateString\" AS DATE) AS VARCHAR), " +
                                    "CAST(CAST(\"fieldTimestamp\" AS DATE) AS VARCHAR), " +
                                    "CAST(CAST(\"fieldNum\" AS DOUBLE) AS INTEGER)" +
                                    " FROM \"%s\".\"%s\"",
                            getDatabaseName(), tableName));
            Assertions.assertNotNull(resultSet);
            Assertions.assertTrue(resultSet.next());
            Assertions.assertEquals("2020-03-11", resultSet.getString(1));
            Assertions.assertEquals("2020-03-11", resultSet.getString(2));
            Assertions.assertEquals(5, resultSet.getInt(3));
            Assertions.assertFalse(resultSet.next());
        }
    }

    /**
     * Tests that the result set of a query does not close prematurely when results are retrieved in multiple batches.
     * Uses max fetch size of 10 to ensure multiple batches are retrieved.
     * @throws SQLException if connection or query fails.
     */
    @DisplayName("Tests that the result set does not close prematurely when results are retrieved in multiple batches.")
    @ParameterizedTest(name = "testResultSetDoesNotClose - [{index}] - {arguments}")
    @MethodSource({"getTestEnvironments"})
    void testResultSetDoesNotClose(final DocumentDbTestEnvironment testEnvironment) throws SQLException {
        setTestEnvironment(testEnvironment);
        final String tableName = "testResultsetClose";
        final int numDocs = 100;
        final BsonDocument[] docs = new BsonDocument[numDocs];
        for (int i = 0; i < numDocs; i++) {
            final BsonDocument doc = BsonDocument.parse("{\"_id\": " + i + ", \n" +
                    "\"field\":\"abc\"}");
            docs[i] = doc;
        }
        insertBsonDocuments(tableName, docs);
        try (Connection connection = getConnection()) {
            final Statement statement = getDocumentDbStatement(connection);
            statement.setFetchSize(1);
            final ResultSet resultSet = statement.executeQuery(
                    String.format("SELECT * from \"%s\".\"%s\"", getDatabaseName(), tableName));
            Assertions.assertNotNull(resultSet);
            for (int i = 0; i < numDocs; i++) {
                Assertions.assertTrue(resultSet.next());
                Assertions.assertEquals(String.valueOf(i), resultSet.getString(1));
            }
            Assertions.assertFalse(resultSet.next());
        }
    }

    /**
     * Tests that queries with a batch size of zero work.
     * @throws SQLException if connection or query fails.
     */
    @DisplayName("Tests that a batch size of zero works.")
    @ParameterizedTest(name = "testBatchSizeZero - [{index}] - {arguments}")
    @MethodSource({"getTestEnvironments"})
    void testBatchSizeZero(final DocumentDbTestEnvironment testEnvironment) throws SQLException {
        setTestEnvironment(testEnvironment);
        final String tableName = "testBatchSizeZero";
        final int numDocs = 10;
        final BsonDocument[] docs = new BsonDocument[numDocs];
        for (int i = 0; i < numDocs; i++) {
            final BsonDocument doc = BsonDocument.parse("{\"_id\": " + i + ", \n" +
                    "\"field\":\"abc\"}");
            docs[i] = doc;
        }
        insertBsonDocuments(tableName, docs);
        try (Connection connection = getConnection()) {
            final Statement statement = getDocumentDbStatement(connection);
            statement.setFetchSize(0);
            final ResultSet resultSet = statement.executeQuery(
                    String.format("SELECT * from \"%s\".\"%s\"", getDatabaseName(), tableName));
            Assertions.assertNotNull(resultSet);
            for (int i = 0; i < numDocs; i++) {
                Assertions.assertTrue(resultSet.next());
                Assertions.assertEquals(String.valueOf(i), resultSet.getString(1));
            }
            Assertions.assertFalse(resultSet.next());
        }
    }

    /**
     * Tests for queries containing IS NULL and IS NOT NULL in the select clause.
     *
     * @throws SQLException occurs if query fails.
     */
    @DisplayName("Tests queries with IS [NOT] NULL in the select clause.")
    @ParameterizedTest(name = "testQuerySelectIsNull - [{index}] - {arguments}")
    @MethodSource({"getTestEnvironments"})
    void testQuerySelectIsNull(final DocumentDbTestEnvironment testEnvironment) throws SQLException {
        setTestEnvironment(testEnvironment);
        final String tableName = "testQuerySelectIsNull";
        final BsonDocument doc1 = BsonDocument.parse("{\"_id\": 101,\n" +
                "\"field\": \"abc\"}");
        final BsonDocument doc2 = BsonDocument.parse("{\"_id\": 102,\n" +
                "\"field\": null}");
        final BsonDocument doc3 = BsonDocument.parse("{\"_id\": 103}");

        insertBsonDocuments(tableName, new BsonDocument[]{doc1, doc2, doc3});
        try (Connection connection = getConnection()) {
            final Statement statement = getDocumentDbStatement(connection);

            final ResultSet resultSet = statement.executeQuery(
                    String.format(
                            "SELECT \"field\" IS NULL, \"field\" IS NOT NULL FROM \"%s\".\"%s\"",
                            getDatabaseName(), tableName));
            Assertions.assertNotNull(resultSet);

            Assertions.assertTrue(resultSet.next());
            Assertions.assertFalse(resultSet.getBoolean(1));
            Assertions.assertTrue(resultSet.getBoolean(2));

            Assertions.assertTrue(resultSet.next());
            Assertions.assertTrue(resultSet.getBoolean(1));
            Assertions.assertFalse(resultSet.getBoolean(2));

            Assertions.assertTrue(resultSet.next());
            Assertions.assertTrue(resultSet.getBoolean(1));
            Assertions.assertFalse(resultSet.getBoolean(2));
            Assertions.assertFalse(resultSet.next());
        }
    }

    /**
     * Test that queries selecting a substring work.
     * @throws SQLException occurs if query fails.
     */
    @DisplayName("Test that queries selecting a substring work.")
    @ParameterizedTest(name = "testQuerySubstring - [{index}] - {arguments}")
    @MethodSource({"getTestEnvironments"})
    void testQuerySubstring(final DocumentDbTestEnvironment testEnvironment) throws SQLException {
        setTestEnvironment(testEnvironment);
        final String tableName = "testSelectQuerySubstring";
        final BsonDocument doc1 = BsonDocument.parse("{\"_id\": 101,\n" +
                "\"field\": \"abcdefg\"}");
        final BsonDocument doc2 = BsonDocument.parse("{\"_id\": 102,\n" +
                "\"field\": \"uvwxyz\"}");
        final BsonDocument doc3 = BsonDocument.parse("{\"_id\": 103,\n" +
                "\"field\": \"\"}");
        final BsonDocument doc4 = BsonDocument.parse("{\"_id\": 104, \n" +
                "\"field\": null}");
        final BsonDocument doc5 = BsonDocument.parse("{\"_id\": 105}");
        final BsonDocument doc6 = BsonDocument.parse("{\"_id\": 106,\n" +
                "\"field\": \"ab\"}");

        insertBsonDocuments(tableName, new BsonDocument[]{doc1, doc2, doc3, doc4, doc5, doc6});
        try (Connection connection = getConnection()) {
            final Statement statement = getDocumentDbStatement(connection);

            // Test SUBSTRING(%1, %2, %3) format.
            final ResultSet resultSet1 = statement.executeQuery(
                    String.format("SELECT SUBSTRING(\"field\", 1, 3) FROM \"%s\".\"%s\"",
                            getDatabaseName(), tableName));
            Assertions.assertNotNull(resultSet1);
            Assertions.assertTrue(resultSet1.next());
            Assertions.assertEquals("abc", resultSet1.getString(1));
            Assertions.assertTrue(resultSet1.next());
            Assertions.assertEquals("uvw", resultSet1.getString(1));
            Assertions.assertTrue(resultSet1.next());
            Assertions.assertEquals("", resultSet1.getString(1));
            Assertions.assertTrue(resultSet1.next());
            Assertions.assertEquals("", resultSet1.getString(1));
            Assertions.assertTrue(resultSet1.next());
            Assertions.assertEquals("", resultSet1.getString(1));
            Assertions.assertTrue(resultSet1.next());
            Assertions.assertEquals("ab", resultSet1.getString(1));
            Assertions.assertFalse(resultSet1.next());

            // Test SUBSTRING(%1, %2) format.
            final ResultSet resultSet2 = statement.executeQuery(
                    String.format("SELECT SUBSTRING(\"field\", 1) FROM \"%s\".\"%s\"",
                            getDatabaseName(), tableName));
            Assertions.assertNotNull(resultSet2);
            Assertions.assertTrue(resultSet2.next());
            Assertions.assertEquals("abcdefg", resultSet2.getString(1));
            Assertions.assertTrue(resultSet2.next());
            Assertions.assertEquals("uvwxyz", resultSet2.getString(1));
            Assertions.assertTrue(resultSet2.next());
            Assertions.assertEquals("", resultSet2.getString(1));
            Assertions.assertTrue(resultSet2.next());
            Assertions.assertEquals("", resultSet2.getString(1));
            Assertions.assertTrue(resultSet2.next());
            Assertions.assertEquals("", resultSet2.getString(1));
            Assertions.assertTrue(resultSet2.next());
            Assertions.assertEquals("ab", resultSet2.getString(1));
            Assertions.assertFalse(resultSet2.next());
        }
    }

    /**
     * Test that queries selecting a boolean expression with NOT work.
     * @throws SQLException occurs if query fails.
     */
    @DisplayName("Test that queries selecting boolean expressions with NOT are correct.")
    @ParameterizedTest(name = "testQueryWithNot - [{index}] - {arguments}")
    @MethodSource({"getTestEnvironments"})
    void testQueryWithNot(final DocumentDbTestEnvironment testEnvironment) throws SQLException {
        setTestEnvironment(testEnvironment);
        final String tableName = "testQueryWithNot";
        final BsonDocument doc1 = BsonDocument.parse("{\"_id\": 101,\n" +
                "\"field1\": true, \n" +
                "\"field2\": false, \n" +
                "\"field3\": 1}");
        final BsonDocument doc2 = BsonDocument.parse("{\"_id\": 102,\n" +
                "\"field1\": true, \n" +
                "\"field2\": true, \n" +
                "\"field3\": 5}");
        final BsonDocument doc3 = BsonDocument.parse("{\"_id\": 103,\n" +
                "\"field1\": false, \n" +
                "\"field2\": false, \n" +
                "\"field3\": 5}");

        insertBsonDocuments(tableName, new BsonDocument[]{doc1, doc2, doc3});
        try (Connection connection = getConnection()) {
            final Statement statement = getDocumentDbStatement(connection);
            final ResultSet resultSet = statement.executeQuery(
                    String.format("SELECT NOT (\"field1\"), " +
                                    "NOT (\"field1\" AND \"field2\"), " +
                                    "NOT (\"field1\" OR \"field2\"), " +
                                    "NOT (\"field1\" AND \"field3\" > 2) FROM \"%s\".\"%s\"",
                            getDatabaseName(), tableName));
            Assertions.assertNotNull(resultSet);
            Assertions.assertTrue(resultSet.next());
            Assertions.assertFalse(resultSet.getBoolean(1));
            Assertions.assertTrue(resultSet.getBoolean(2));
            Assertions.assertFalse(resultSet.getBoolean(3));
            Assertions.assertTrue(resultSet.getBoolean(4));

            Assertions.assertTrue(resultSet.next());
            Assertions.assertFalse(resultSet.getBoolean(1));
            Assertions.assertFalse(resultSet.getBoolean(2));
            Assertions.assertFalse(resultSet.getBoolean(3));
            Assertions.assertFalse(resultSet.getBoolean(4));

            Assertions.assertTrue(resultSet.next());
            Assertions.assertTrue(resultSet.getBoolean(1));
            Assertions.assertTrue(resultSet.getBoolean(2));
            Assertions.assertTrue(resultSet.getBoolean(3));
            Assertions.assertTrue(resultSet.getBoolean(4));
            Assertions.assertFalse(resultSet.next());
        }
    }

    /**
     * Test that queries selecting a boolean expression with NOT from nulls.
     * @throws SQLException occurs if query fails.
     */
    @Disabled("AD-315: Boolean expressions do not treat boolean operators with nulls correctly.")
    @DisplayName("Test that queries selecting a boolean expression with NOT from nulls are correct.")
    @ParameterizedTest(name = "testQueryWithAndOrNotNulls - [{index}] - {arguments}")
    @MethodSource({"getTestEnvironments"})
    void testQueryWithAndOrNotNulls(final DocumentDbTestEnvironment testEnvironment) throws SQLException {
        setTestEnvironment(testEnvironment);
        final String tableName = "testQueryWithAndOrNotNulls";
        final BsonDocument doc1 = BsonDocument.parse("{\"_id\": 101, \n" +
                "\"field1\": true, \n" + // Added this document only for metadata
                "\"field2\": true, \n" +
                "\"field3\": 1}");
        final BsonDocument doc2 = BsonDocument.parse("{\"_id\": 102, \n" +
                "\"field1\": null, \n" +
                "\"field2\": null, \n" +
                "\"field3\": null}");

        insertBsonDocuments(tableName, new BsonDocument[]{doc1, doc2});
        try (Connection connection = getConnection()) {
            final Statement statement = getDocumentDbStatement(connection);
            final ResultSet resultSet = statement.executeQuery(
                    String.format("SELECT NOT (\"field1\" AND \"field2\"), " +
                                    "NOT (\"field1\" OR \"field2\"), " +
                                    "NOT (\"field1\" AND \"field3\" > 2) FROM \"%s\".\"%s\"",
                            getDatabaseName(), tableName));
            Assertions.assertNotNull(resultSet);
            Assertions.assertTrue(resultSet.next());
            Assertions.assertTrue(resultSet.next());
            Assertions.assertNull(resultSet.getString(1));
            Assertions.assertNull(resultSet.getString(2));
            Assertions.assertNull(resultSet.getString(3));
            Assertions.assertFalse(resultSet.next());
        }
    }

    @DisplayName("Test that queries using COALESCE() are correct.")
    @ParameterizedTest(name = "testQueryCoalesce - [{index}] - {arguments}")
    @MethodSource({"getTestEnvironments"})
    void testQueryCoalesce(final DocumentDbTestEnvironment testEnvironment) throws SQLException {
        setTestEnvironment(testEnvironment);
        final String tableName = "testQueryCoalesce";
        final BsonDocument doc1 = BsonDocument.parse("{\"_id\": 101, \n" +
                "\"field1\": null, \n" + // Added this document only for metadata
                "\"field2\": 1, \n" +
                "\"field3\": 2}");
        final BsonDocument doc2 = BsonDocument.parse("{\"_id\": 102, \n" +
                "\"field1\": null, \n" +
                "\"field2\": null, \n" +
                "\"field3\": 2}");

        insertBsonDocuments(tableName, new BsonDocument[]{doc1, doc2});
        try (Connection connection = getConnection()) {
            final Statement statement = getDocumentDbStatement(connection);
            final ResultSet resultSet = statement.executeQuery(
                    String.format("SELECT COALESCE(\"%s\", \"%s\", \"%s\" ) FROM \"%s\".\"%s\"",
                            "field1", "field2", "field3", getDatabaseName(), tableName));
            Assertions.assertNotNull(resultSet);
            Assertions.assertTrue(resultSet.next());
            Assertions.assertEquals(resultSet.getInt(1), 1);
            Assertions.assertTrue(resultSet.next());
            Assertions.assertEquals(resultSet.getInt(1), 2);
            Assertions.assertFalse(resultSet.next());
        }
    }

    @DisplayName("Tests closing a Statement will not cause exception for cancelQuery.")
    @ParameterizedTest(name = "testCloseStatement - [{index}] - {arguments}")
    @MethodSource({"getTestEnvironments"})
    void testCloseStatement(final DocumentDbTestEnvironment testEnvironment) throws SQLException {
        setTestEnvironment(testEnvironment);
        try (Connection connection = getConnection()) {
            final Statement statement = getDocumentDbStatement(connection);
            Assertions.assertDoesNotThrow(statement::close);
        }
    }

    @ParameterizedTest(name = "testQueryWithSelectBoolean - [{index}] - {arguments}")
    @MethodSource({"getTestEnvironments"})
    void testQuerySelectBoolean(final DocumentDbTestEnvironment testEnvironment) throws SQLException {
        setTestEnvironment(testEnvironment);
        final String tableName = "testQuerySelectBooleanExpr";
        final BsonDocument doc1 = BsonDocument.parse("{\"_id\": 101, \n" +
                "\"field\": 1, \n " +
                "\"field2\": 2}");
        final BsonDocument doc2 = BsonDocument.parse("{\"_id\": 102, \n" +
                "\"field\": 1, \n " +
                "\"field2\": 3}");
        final BsonDocument doc3 = BsonDocument.parse("{\"_id\": 103, \n" +
                "\"field\": 1, \n " +
                "\"field2\": null}");

        insertBsonDocuments(tableName,
                new BsonDocument[]{doc1, doc2, doc3});
        try (Connection connection = getConnection()) {
            final Statement statement = getDocumentDbStatement(connection);
            final ResultSet resultSet = statement.executeQuery(
                    String.format("SELECT \"field2\" <> 2 FROM \"%s\".\"%s\"",
                            getDatabaseName(), tableName));
            Assertions.assertNotNull(resultSet);
            Assertions.assertTrue(resultSet.next());
            Assertions.assertFalse(resultSet.getBoolean(1));
            Assertions.assertTrue(resultSet.next());
            Assertions.assertTrue(resultSet.getBoolean(1));
            Assertions.assertTrue(resultSet.next());
            Assertions.assertFalse(resultSet.getBoolean(1));
            Assertions.assertFalse(resultSet.next());
        }
    }

    @ParameterizedTest(name = "testQueryWithNotNull - [{index}] - {arguments}")
    @MethodSource({"getTestEnvironments"})
    void testQuerySelectNotWithNull(final DocumentDbTestEnvironment testEnvironment) throws SQLException {
        setTestEnvironment(testEnvironment);
        final String tableName = "testQuerySelectNotNulls";
        final BsonDocument doc1 = BsonDocument.parse("{\"_id\": 101, \n" +
                "\"field\": true}");
        final BsonDocument doc2 = BsonDocument.parse("{\"_id\": 102, \n" +
                "\"field\": false}");
        final BsonDocument doc3 = BsonDocument.parse("{\"_id\": 103, \n" +
                "\"field\": null}");

        insertBsonDocuments(tableName,
                new BsonDocument[]{doc1, doc2, doc3});
        try (Connection connection = getConnection()) {
            final Statement statement = getDocumentDbStatement(connection);
            final ResultSet resultSet = statement.executeQuery(
                    String.format("SELECT NOT(\"field\") FROM \"%s\".\"%s\"",
                            getDatabaseName(), tableName));
            Assertions.assertNotNull(resultSet);
            Assertions.assertTrue(resultSet.next());
            Assertions.assertFalse(resultSet.getBoolean(1));
            Assertions.assertTrue(resultSet.next());
            Assertions.assertTrue(resultSet.getBoolean(1));
            Assertions.assertTrue(resultSet.next());
            Assertions.assertNull(resultSet.getString(1));
            Assertions.assertFalse(resultSet.next());
        }
    }

    @ParameterizedTest(name = "testQuerySelectLogicNulls - [{index}] - {arguments}")
    @MethodSource({"getTestEnvironments"})
    void testQuerySelectLogicNulls(final DocumentDbTestEnvironment testEnvironment) throws SQLException {
        setTestEnvironment(testEnvironment);
        final String tableName = "testQuerySelectLogicNulls";
        final BsonDocument doc1 = BsonDocument.parse("{\"_id\": 101, \n" +
                "\"field\": true, \n" +
                "\"field1\": null}");
        final BsonDocument doc2 = BsonDocument.parse("{\"_id\": 102, \n" +
                "\"field\": false, \n" +
                "\"field1\": null}");
        final BsonDocument doc3 = BsonDocument.parse("{\"_id\": 103, \n" +
                "\"field\": true, \n" +
                "\"field1\": true}");
        final BsonDocument doc4 = BsonDocument.parse("{\"_id\": 104, \n" +
                "\"field\": null, \n" +
                "\"field1\": null}");
        final BsonDocument doc5 = BsonDocument.parse("{\"_id\": 105, \n" +
                "\"field\": true, \n" +
                "\"field1\": false}");
        final BsonDocument doc6 = BsonDocument.parse("{\"_id\": 106, \n" +
                "\"field\": false, \n" +
                "\"field1\": true}");
        final BsonDocument doc7 = BsonDocument.parse("{\"_id\": 107, \n" +
                "\"field\": false, \n" +
                "\"field1\": false}");

        insertBsonDocuments(tableName,
                new BsonDocument[]{doc1, doc2, doc3, doc4, doc5, doc6, doc7});
        try (Connection connection = getConnection()) {
            final Statement statement = getDocumentDbStatement(connection);
            final ResultSet resultSet = statement.executeQuery(
                    String.format("SELECT  " +
                                    "(\"field\" AND \"field1\")," +
                                    "(\"field\" OR \"field1\")" +
                                    "FROM \"%s\".\"%s\"",
                            getDatabaseName(), tableName));
            Assertions.assertNotNull(resultSet);
            Assertions.assertTrue(resultSet.next());
            Assertions.assertNull(resultSet.getString(1));
            Assertions.assertTrue(resultSet.getBoolean(2));

            Assertions.assertTrue(resultSet.next());
            Assertions.assertFalse(resultSet.getBoolean(1));
            Assertions.assertNull(resultSet.getString(2));

            Assertions.assertTrue(resultSet.next());
            Assertions.assertTrue(resultSet.getBoolean(1));
            Assertions.assertTrue(resultSet.getBoolean(2));


            Assertions.assertTrue(resultSet.next());
            Assertions.assertNull(resultSet.getString(1));
            Assertions.assertNull(resultSet.getString(2));

            Assertions.assertTrue(resultSet.next());
            Assertions.assertFalse(resultSet.getBoolean(1));
            Assertions.assertTrue(resultSet.getBoolean(2));

            Assertions.assertTrue(resultSet.next());
            Assertions.assertFalse(resultSet.getBoolean(1));
            Assertions.assertTrue(resultSet.getBoolean(2));

            Assertions.assertTrue(resultSet.next());
            Assertions.assertFalse(resultSet.getBoolean(1));
            Assertions.assertFalse(resultSet.getBoolean(2));
            Assertions.assertFalse(resultSet.next());
        }
    }

    @ParameterizedTest(name = "testQuerySelectLogicManyNulls - [{index}] - {arguments}")
    @MethodSource({"getTestEnvironments"})
    void testQuerySelectLogicManyNulls(final DocumentDbTestEnvironment testEnvironment) throws SQLException {
        setTestEnvironment(testEnvironment);
        final String tableName = "testQuerySelectLogicManyNulls";
        final BsonDocument doc1 = BsonDocument.parse("{\"_id\": 101, \n" +
                "\"field\": true, \n" +
                "\"field1\": true, \n" +
                "\"field2\": null, \n" +
                "\"field3\": null, \n" +
                "\"field4\": true, \n" +
                "\"field5\": true, \n" +
                "\"field6\": false, \n" +
                "\"field7\": false, \n" +
                "\"field8\": true, \n" +
                "\"field9\": true}");
        final BsonDocument doc2 = BsonDocument.parse("{\"_id\": 102, \n" +
                "\"field\": true, \n" +
                "\"field1\": true, \n" +
                "\"field2\": true, \n" +
                "\"field3\": true, \n" +
                "\"field4\": true, \n" +
                "\"field5\": null, \n" +
                "\"field6\": null, \n" +
                "\"field7\": true, \n" +
                "\"field8\": true, \n" +
                "\"field9\": null}");
        final BsonDocument doc3 = BsonDocument.parse("{\"_id\": 103, \n" +
                "\"field\": true, \n" +
                "\"field1\": true, \n" +
                "\"field2\": true, \n" +
                "\"field3\": true, \n" +
                "\"field4\": true, \n" +
                "\"field5\": true, \n" +
                "\"field6\": true, \n" +
                "\"field7\": true, \n" +
                "\"field8\": true, \n" +
                "\"field9\": true}");
        final BsonDocument doc4 = BsonDocument.parse("{\"_id\": 104, \n" +
                "\"field\": null, \n" +
                "\"field1\": null, \n" +
                "\"field2\": null, \n" +
                "\"field3\": null, \n" +
                "\"field4\": null, \n" +
                "\"field5\": null, \n" +
                "\"field6\": null, \n" +
                "\"field7\": null, \n" +
                "\"field8\": null, \n" +
                "\"field9\": null}");
        final BsonDocument doc5 = BsonDocument.parse("{\"_id\": 105, \n" +
                "\"field\": null, \n" +
                "\"field1\": null, \n" +
                "\"field2\": null, \n" +
                "\"field3\": null, \n" +
                "\"field4\": null, \n" +
                "\"field5\": null, \n" +
                "\"field6\": false, \n" +
                "\"field7\": null, \n" +
                "\"field8\": null, \n" +
                "\"field9\": null}");

        insertBsonDocuments(tableName,
                new BsonDocument[]{doc1, doc2, doc3, doc4, doc5});
        try (Connection connection = getConnection()) {
            final Statement statement = getDocumentDbStatement(connection);
            final ResultSet resultSet = statement.executeQuery(
                    String.format("SELECT  " +
                                    "(\"field\" AND \"field1\" AND \"field2\" AND \"field3\" AND \"field4\" AND \"field5\" AND \"field6\" AND \"field7\" AND \"field8\" AND \"field9\")," +
                                    "(\"field\" OR \"field1\" OR \"field2\" OR \"field3\" OR \"field4\" OR \"field5\" OR \"field6\" OR \"field7\" OR \"field8\" OR \"field9\")" +
                                    "FROM \"%s\".\"%s\"",
                            getDatabaseName(), tableName));
            Assertions.assertNotNull(resultSet);
            Assertions.assertTrue(resultSet.next());
            Assertions.assertFalse(resultSet.getBoolean(1));
            Assertions.assertTrue(resultSet.getBoolean(2));

            Assertions.assertTrue(resultSet.next());
            Assertions.assertNull(resultSet.getString(1));
            Assertions.assertTrue(resultSet.getBoolean(2));

            Assertions.assertTrue(resultSet.next());
            Assertions.assertTrue(resultSet.getBoolean(1));
            Assertions.assertTrue(resultSet.getBoolean(2));

            Assertions.assertTrue(resultSet.next());
            Assertions.assertNull(resultSet.getString(1));
            Assertions.assertNull(resultSet.getString(2));

            Assertions.assertTrue(resultSet.next());
            Assertions.assertFalse(resultSet.getBoolean(1));
            Assertions.assertNull(resultSet.getString(2));
            Assertions.assertFalse(resultSet.next());
        }
    }

    @ParameterizedTest(name = "testQuerySelectLogicNullAndTypes - [{index}] - {arguments}")
    @MethodSource({"getTestEnvironments"})
    void testQuerySelectLogicNullAndTypes(final DocumentDbTestEnvironment testEnvironment) throws SQLException {
        setTestEnvironment(testEnvironment);
        final String tableName = "testQuerySelectLogicNullAndTypes";
        final BsonDocument doc1 = BsonDocument.parse("{\"_id\": 101, \n" +
                "\"field\": \"abc\", \n" +
                "\"field1\": true, \n" +
                "\"field2\": 3}");
        doc1.append("field3", new BsonDateTime(Instant.parse("2020-01-03T00:00:00.00Z").toEpochMilli()));
        final BsonDocument doc2 = BsonDocument.parse("{\"_id\": 102, \n" +
                "\"field\": \"def\", \n" +
                "\"field1\": null, \n" +
                "\"field2\": 1}");
        doc2.append("field3", new BsonDateTime(Instant.parse("2020-01-01T00:00:00.00Z").toEpochMilli()));
        final BsonDocument doc3 = BsonDocument.parse("{\"_id\": 103, \n" +
                "\"field\": null, \n" +
                "\"field1\": false, \n" +
                "\"field2\": null}");
        doc2.append("field3", new BsonDateTime(Instant.parse("2020-01-03T00:00:00.00Z").toEpochMilli()));
        final BsonDocument doc4 = BsonDocument.parse("{\"_id\": 104, \n" +
                "\"field\": \"abc\", \n" +
                "\"field1\": null, \n" +
                "\"field2\": 4}");
        doc4.append("field3", new BsonDateTime(Instant.parse("2020-01-03T00:00:00.00Z").toEpochMilli()));

        insertBsonDocuments(tableName,
                new BsonDocument[]{doc1, doc2, doc3, doc4});
        try (Connection connection = getConnection()) {
            final Statement statement = getDocumentDbStatement(connection);
            final ResultSet resultSet = statement.executeQuery(
                    String.format("SELECT  " +
                                    "(\"field\" = 'abc' AND \"field1\")," +
                                    "(\"field2\" > 2 OR \"field1\")," +
                                    "(\"field3\" > '2020-01-02' AND \"field1\")" +
                                    "FROM \"%s\".\"%s\"",
                            getDatabaseName(), tableName));
            Assertions.assertNotNull(resultSet);
            Assertions.assertTrue(resultSet.next());
            Assertions.assertTrue(resultSet.getBoolean(1));
            Assertions.assertTrue(resultSet.getBoolean(2));
            Assertions.assertTrue(resultSet.getBoolean(3));

            Assertions.assertTrue(resultSet.next());
            Assertions.assertFalse(resultSet.getBoolean(1));
            Assertions.assertNull(resultSet.getString(2));
            Assertions.assertFalse(resultSet.getBoolean(3));

            Assertions.assertTrue(resultSet.next());
            Assertions.assertFalse(resultSet.getBoolean(1));
            Assertions.assertNull(resultSet.getString(2));
            Assertions.assertFalse(resultSet.getBoolean(3));


            Assertions.assertTrue(resultSet.next());
            Assertions.assertNull(resultSet.getString(1));
            Assertions.assertTrue(resultSet.getBoolean(2));
            Assertions.assertNull(resultSet.getString(3));
            Assertions.assertFalse(resultSet.next());
        }
    }

<<<<<<< HEAD
    @DisplayName("Tests querying with inconsistent data types using aggregate operator syntax.")
    @ParameterizedTest(name = "testTypeComparisonsWithAggregateOperators - [{index}] - {arguments}")
    @MethodSource({"getTestEnvironments"})
    void testTypeComparisonsWithAggregateOperators(final DocumentDbTestEnvironment testEnvironment) throws SQLException {
        setTestEnvironment(testEnvironment);
        final String collection = "testTypeComparisonsWithAggregateOperators";
        final BsonDocument document1 =
                BsonDocument.parse("{ \"_id\" : \"key0\", \"array\": [1, 2, \"3\", \"4\", true] }");
        insertBsonDocuments(collection, new BsonDocument[]{document1});
        try (Connection connection = getConnection()) {
            final Statement statement = getDocumentDbStatement(connection);

            // Aggregate comparison operator is used.
            // All string and boolean values will return true since these are greater than numeric.
            statement.execute(String.format(
                    "SELECT \"%3$s\" > 3 FROM \"%1$s\".\"%2$s\"",
                    getDatabaseName(), collection + "_array",
                    "value"));
            final ResultSet resultSet1 = statement.getResultSet();
            Assertions.assertNotNull(resultSet1);
            Assertions.assertTrue(resultSet1.next());
            Assertions.assertEquals(false, resultSet1.getBoolean(1));
            Assertions.assertTrue(resultSet1.next());
            Assertions.assertEquals(false, resultSet1.getBoolean(1));
            Assertions.assertTrue(resultSet1.next());
            Assertions.assertEquals(true, resultSet1.getBoolean(1));
            Assertions.assertTrue(resultSet1.next());
            Assertions.assertEquals(true, resultSet1.getBoolean(1));
            Assertions.assertTrue(resultSet1.next());
            Assertions.assertEquals(true, resultSet1.getBoolean(1));
            Assertions.assertFalse(resultSet1.next());

            // Aggregate comparison operator is used.
            // All numeric values returned since these are less than any string.
            // Boolean is greater than string.
            statement.execute(String.format(
                    "SELECT \"%3$s\" FROM \"%1$s\".\"%2$s\" WHERE \"%3$s\" < \"%4$s\"",
                    getDatabaseName(), collection + "_array",
                    "value", collection + "__id"));
            final ResultSet resultSet2 = statement.getResultSet();
            Assertions.assertNotNull(resultSet2);
            Assertions.assertTrue(resultSet2.next());
            Assertions.assertEquals("1", resultSet2.getString("value"));
            Assertions.assertTrue(resultSet2.next());
            Assertions.assertEquals("2", resultSet2.getString("value"));
            Assertions.assertTrue(resultSet2.next());
            Assertions.assertEquals("3", resultSet2.getString("value"));
            Assertions.assertTrue(resultSet2.next());
            Assertions.assertEquals("4", resultSet2.getString("value"));
            Assertions.assertFalse(resultSet2.next());
        }
    }

    @DisplayName("Tests querying for inconsistent data types using query operator syntax.")
    @ParameterizedTest(name = "testTypeComparisonsWithAggregateOperators - [{index}] - {arguments}")
    @MethodSource({"getTestEnvironments"})
    void testTypeComparisonsWithQueryOperators(final DocumentDbTestEnvironment testEnvironment) throws SQLException {
        setTestEnvironment(testEnvironment);
        final String collection = "testTypeComparisonsWithQueryOperators";
        final BsonDocument document1 =
                BsonDocument.parse("{ \"_id\" : \"key0\", \"array\": [1, 2, \"3\", \"4\", true] }");
        insertBsonDocuments(collection, new BsonDocument[]{document1});
        try (Connection connection = getConnection()) {
            final Statement statement = getDocumentDbStatement(connection);

            // Query comparison operator is used.
            // No values returned since comparisons must match type.
            statement.execute(String.format(
                    "SELECT \"%3$s\" FROM \"%1$s\".\"%2$s\""
                            + "WHERE \"%3$s\" < '3'",
                    getDatabaseName(), collection + "_array",
                    "value"));
            final ResultSet resultSet1 = statement.getResultSet();
            Assertions.assertNotNull(resultSet1);
            Assertions.assertFalse(resultSet1.next());

            // Query comparison operator is used to check BOTH string and numeric.
            // Numeric and string values are compared. Boolean value is rejected.
            statement.execute(
                    String.format(
                            "SELECT \"%3$s\" FROM \"%1$s\".\"%2$s\" WHERE \"%3$s\" < 4 OR \"%3$s\" < '4'",
                            getDatabaseName(), collection + "_array", "value"));
            final ResultSet resultSet2 = statement.getResultSet();
            Assertions.assertNotNull(resultSet2);
            Assertions.assertTrue(resultSet2.next());
            Assertions.assertEquals("1", resultSet2.getString("value"));
            Assertions.assertTrue(resultSet2.next());
            Assertions.assertEquals("2", resultSet2.getString("value"));
            Assertions.assertTrue(resultSet2.next());
            Assertions.assertEquals("3", resultSet2.getString("value"));
            Assertions.assertFalse(resultSet2.next());
=======
    @DisplayName("Tests that calculating a distinct aggregate after "
            + "grouping by a single column returns correct result. ")
    @ParameterizedTest(name = "testSingleColumnGroupByWithDistinctAggregate - [{index}] - {arguments}")
    @MethodSource({"getTestEnvironments"})
    void testSingleColumnGroupByWithDistinctAggregate(final DocumentDbTestEnvironment testEnvironment) throws SQLException {
        setTestEnvironment(testEnvironment);
        final String tableName = "testSingleColumnGroupByWithAggregate";
        final BsonDocument doc1 =
                BsonDocument.parse("{\"_id\": 101,\n" + "\"field1\": 1, \"field2\": 2}");
        final BsonDocument doc2 = BsonDocument.parse("{\"_id\": 102, \"field1\": null, \"field2\": 2}");
        final BsonDocument doc3 = BsonDocument.parse("{\"_id\": 103, \"field2\": 2}");
        insertBsonDocuments(tableName, new BsonDocument[] {doc1, doc2, doc3});
        try (Connection connection = getConnection()) {
            final Statement statement = getDocumentDbStatement(connection);
            final ResultSet resultSet1 =
                    statement.executeQuery(
                            String.format(
                                    "SELECT SUM(DISTINCT\"field1\") FROM \"%s\".\"%s\" GROUP BY \"field2\"",
                                    getDatabaseName(), tableName));
            Assertions.assertNotNull(resultSet1);
            Assertions.assertTrue(resultSet1.next());
            Assertions.assertEquals(
                    1,
                    resultSet1.getObject(1),
                    "Correct sum should be returned after grouping by single column.");
            Assertions.assertFalse(resultSet1.next());
        }
    }

    @DisplayName("Tests that query with SUM() where all values are null returns null"
            + "and where some values are null returns the sum.")
    @ParameterizedTest(name = "testQuerySumNulls - [{index}] - {arguments}")
    @MethodSource({"getTestEnvironments"})
    void testQuerySumNulls(final DocumentDbTestEnvironment testEnvironment) throws SQLException {
        setTestEnvironment(testEnvironment);
        final String tableName = "testQuerySumNulls";
        final BsonDocument doc1 =
                BsonDocument.parse("{\"_id\": 101,\n" + "\"field1\": 1, \"field2\": 2}");
        final BsonDocument doc2 = BsonDocument.parse("{\"_id\": 102, \"field1\": null, \"field2\": 3}");
        final BsonDocument doc3 = BsonDocument.parse("{\"_id\": 103, \"field2\": 3}");
        insertBsonDocuments(tableName, new BsonDocument[] {doc1, doc2, doc3});
        try (Connection connection = getConnection()) {
            final Statement statement = getDocumentDbStatement(connection);
            final ResultSet resultSet1 =
                    statement.executeQuery(
                            String.format(
                                    "SELECT SUM(DISTINCT\"field1\") FROM \"%s\".\"%s\" WHERE \"field2\" <> 2",
                                    getDatabaseName(), tableName));
            Assertions.assertNotNull(resultSet1);
            Assertions.assertTrue(resultSet1.next());
            Assertions.assertNull(
                    resultSet1.getObject(1),
                    "SUM(DISTINCT value) where all fields are null/undefined should be null.");
            Assertions.assertFalse(resultSet1.next());

            final ResultSet resultSet2 =
                    statement.executeQuery(
                            String.format(
                                    "SELECT SUM(\"field1\") FROM \"%s\".\"%s\" WHERE \"field2\" <> 2",
                                    getDatabaseName(), tableName));
            Assertions.assertNotNull(resultSet2);
            Assertions.assertTrue(resultSet2.next());
            Assertions.assertNull(
                    resultSet2.getObject(1),
                    "SUM(value) where all fields are null/undefined should be null.");
            Assertions.assertFalse(resultSet2.next());

            final ResultSet resultSet3 =
                    statement.executeQuery(
                            String.format(
                                    "SELECT SUM(\"field1\") FROM \"%s\".\"%s\"", getDatabaseName(), tableName));
            Assertions.assertNotNull(resultSet3);
            Assertions.assertTrue(resultSet3.next());
            Assertions.assertEquals(
                    1,
                    resultSet3.getObject(1),
                    "SUM(value) where only some fields are null/undefined should return the sum.");
            Assertions.assertFalse(resultSet3.next());
>>>>>>> 2c4175c1
        }
    }
}<|MERGE_RESOLUTION|>--- conflicted
+++ resolved
@@ -1323,7 +1323,6 @@
         }
     }
 
-<<<<<<< HEAD
     @DisplayName("Tests querying with inconsistent data types using aggregate operator syntax.")
     @ParameterizedTest(name = "testTypeComparisonsWithAggregateOperators - [{index}] - {arguments}")
     @MethodSource({"getTestEnvironments"})
@@ -1415,7 +1414,9 @@
             Assertions.assertTrue(resultSet2.next());
             Assertions.assertEquals("3", resultSet2.getString("value"));
             Assertions.assertFalse(resultSet2.next());
-=======
+        }
+    }
+
     @DisplayName("Tests that calculating a distinct aggregate after "
             + "grouping by a single column returns correct result. ")
     @ParameterizedTest(name = "testSingleColumnGroupByWithDistinctAggregate - [{index}] - {arguments}")
@@ -1494,7 +1495,6 @@
                     resultSet3.getObject(1),
                     "SUM(value) where only some fields are null/undefined should return the sum.");
             Assertions.assertFalse(resultSet3.next());
->>>>>>> 2c4175c1
         }
     }
 }