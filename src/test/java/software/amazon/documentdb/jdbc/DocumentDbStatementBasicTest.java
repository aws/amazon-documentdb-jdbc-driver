--- conflicted
+++ resolved
@@ -398,7 +398,6 @@
     }
 
     /**
-<<<<<<< HEAD
      * Tests TIMESTAMPADD() and TIMESTAMPDIFF() for intervals that can be converted to ms.
      * @throws SQLException occurs if query fails.
      */
@@ -1240,8 +1239,6 @@
 
 
     /**
-=======
->>>>>>> ed65be49
      * Tests that queries containing ORDER BY and OFFSET work.
      * @throws SQLException occurs if query or connection fails.
      */
