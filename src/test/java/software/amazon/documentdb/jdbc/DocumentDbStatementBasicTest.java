/*
 * Copyright <2021> Amazon.com, Inc. or its affiliates. All Rights Reserved.
 *
 * Licensed under the Apache License, Version 2.0 (the "License").
 * You may not use this file except in compliance with the License.
 * A copy of the License is located at
 *
 *     http://www.apache.org/licenses/LICENSE-2.0
 *
 * or in the "license" file accompanying this file. This file is distributed
 * on an "AS IS" BASIS, WITHOUT WARRANTIES OR CONDITIONS OF ANY KIND, either
 * express or implied. See the License for the specific language governing
 * permissions and limitations under the License.
 *
 */

package software.amazon.documentdb.jdbc;

import org.bson.BsonDateTime;
import org.bson.BsonDocument;
import org.bson.BsonMinKey;
import org.bson.BsonNull;
import org.bson.BsonTimestamp;
import org.junit.jupiter.api.Assertions;
import org.junit.jupiter.api.Disabled;
import org.junit.jupiter.api.DisplayName;
import org.junit.jupiter.api.Test;
import org.junit.jupiter.params.ParameterizedTest;
import org.junit.jupiter.params.provider.EnumSource;

import java.io.IOException;
import java.sql.Blob;
import java.sql.Date;
import java.sql.ResultSet;
import java.sql.SQLException;
import java.sql.Statement;
import java.sql.Time;
import java.sql.Timestamp;
import java.sql.Types;
import java.text.ParseException;
import java.text.SimpleDateFormat;
import java.time.DayOfWeek;
import java.time.Instant;
import java.time.Month;
import java.time.OffsetDateTime;
import java.time.ZoneOffset;
import java.time.format.TextStyle;
import java.time.temporal.ChronoUnit;
import java.util.ArrayList;
import java.util.List;
import java.util.Locale;
import java.util.function.Function;
import java.util.regex.Pattern;

public class DocumentDbStatementBasicTest extends DocumentDbStatementTest {

    /**
     * Tests querying for all data types with all scan methods.
     *
     * @param method the scan method to use
     * @throws SQLException occurs if executing the statement or retrieving a value fails.
     * @throws IOException  occurs if reading an input stream fails.
     */
    @ParameterizedTest
    @EnumSource(DocumentDbMetadataScanMethod.class)
    protected void testQueryWithAllDataTypes(final DocumentDbMetadataScanMethod method) throws SQLException, IOException {
        final String collectionName = "testDocumentDbDriverTest_" + method.getName();
        final int recordCount = 10;
        prepareSimpleConsistentData(DATABASE_NAME, collectionName,
                recordCount, USER, PASSWORD);
        final DocumentDbStatement statement = getDocumentDbStatement(method);
        final ResultSet resultSet = statement.executeQuery(String.format(
                "SELECT * FROM \"%s\".\"%s\"", DATABASE_NAME, collectionName));
        Assertions.assertNotNull(resultSet);
        int count = 0;
        while (resultSet.next()) {
            Assertions.assertTrue(
                    Pattern.matches("^\\w+$", resultSet.getString(collectionName + "__id")));
            Assertions.assertEquals(Double.MAX_VALUE, resultSet.getDouble("fieldDouble"));
            Assertions.assertEquals("新年快乐", resultSet.getString("fieldString"));
            Assertions.assertTrue(Pattern.matches("^\\w+$", resultSet.getString("fieldObjectId")));
            Assertions.assertTrue(resultSet.getBoolean("fieldBoolean"));
            Assertions.assertEquals(
                    Instant.parse("2020-01-01T00:00:00.00Z"),
                    resultSet.getTimestamp("fieldDate").toInstant());
            Assertions.assertEquals(Integer.MAX_VALUE, resultSet.getInt("fieldInt"));
            Assertions.assertEquals(Long.MAX_VALUE, resultSet.getLong("fieldLong"));
            Assertions.assertEquals("MaxKey", resultSet.getString("fieldMaxKey"));
            Assertions.assertEquals("MinKey", resultSet.getString("fieldMinKey"));
            Assertions.assertNull(resultSet.getString("fieldNull"));

            // Test for binary/blob types.
            final Blob blob = resultSet.getBlob("fieldBinary");
            final byte[] expectedBytes = new byte[]{0, 1, 2};
            // Note: pos is 1-indexed
            Assertions.assertArrayEquals(
                    expectedBytes, blob.getBytes(1, (int) blob.length()));
            final byte[] actualBytes = new byte[(int) blob.length()];
            resultSet.getBinaryStream("fieldBinary").read(actualBytes);
            Assertions.assertArrayEquals(expectedBytes, actualBytes);

            count++;
        }
        Assertions.assertEquals(recordCount, count);
    }

    /**
     * Test querying when there is a conflict between an array and a scalar. The column
     * should become VARCHAR.
     *
     * @throws SQLException occurs if executing the statement or retrieving a value fails.
     */
    @Test
    void testArrayScalarConflict() throws SQLException {
        final List<BsonDocument> documents = new ArrayList<>();
        BsonDocument document = BsonDocument.parse(
                "{ \"_id\" : \"key0\", \n" +
                        "  \"array\" : [ {\n" +
                        "    \"field1\" : 1, \n" +
                        "    \"field2\" : 2 \n" +
                        "  } ] \n" +
                        "}"
        );
        documents.add(document);
        document = BsonDocument.parse(
                "{ \"_id\" : \"key1\", \n" +
                        "  \"array\" : [ 1, 2, 3 ] \n" +
                        "}"
        );
        documents.add(document);
        insertBsonDocuments(
                "testArrayScalarConflict",
                DATABASE_NAME,
                USER,
                PASSWORD,
                documents.toArray(new BsonDocument[]{}));

        final DocumentDbStatement statement = getDocumentDbStatement();

        final ResultSet resultSet = statement.executeQuery(String.format(
                "SELECT * FROM \"%s\".\"%s\"", DATABASE_NAME, "testArrayScalarConflict_array"));
        for (int i = 0; i < 4; i++) {
            Assertions.assertTrue(resultSet.next());
            final String arrayValue = resultSet.getString("value");
            if (i == 0) {
                Assertions.assertEquals("{\"field1\": 1, \"field2\": 2}", arrayValue);
            } else {
                Assertions.assertEquals(String.valueOf(i), arrayValue);
            }
        }
        Assertions.assertFalse(resultSet.next());
    }

    /**
     * Test querying when there is a conflict between a document field and a scalar. The column
     * should become VARCHAR.
     *
     * @throws SQLException occurs if executing the statement or retrieving a value fails.
     */
    @Test
    void testDocumentScalarConflict() throws SQLException {
        final List<BsonDocument> documents = new ArrayList<>();
        BsonDocument document = BsonDocument.parse(
                "{ \"_id\" : \"key0\", \n" +
                        "  \"doc\" : {\n" +
                        "    \"field1\" : 1, \n" +
                        "    \"field2\" : 2 \n" +
                        "  } \n" +
                        "}"
        );
        documents.add(document);
        document = BsonDocument.parse(
                "{ \"_id\" : \"key1\", \n" +
                        "  \"doc\" : 1 \n" +
                        "}"
        );
        documents.add(document);
        insertBsonDocuments(
                "testDocumentScalarConflict",
                DATABASE_NAME,
                USER,
                PASSWORD,
                documents.toArray(new BsonDocument[]{}));

        final DocumentDbStatement statement = getDocumentDbStatement();

        final ResultSet resultSet = statement.executeQuery(String.format(
                "SELECT * FROM \"%s\".\"%s\"", DATABASE_NAME, "testDocumentScalarConflict"));
        for (int i = 0; i < 2; i++) {
            Assertions.assertTrue(resultSet.next());
            final String arrayValue = resultSet.getString("doc");
            if (i == 0) {
                Assertions.assertEquals("{\"field1\": 1, \"field2\": 2}", arrayValue);
            } else {
                Assertions.assertEquals(String.valueOf(i), arrayValue);
            }
        }
        Assertions.assertFalse(resultSet.next());
    }

    /**
     * Test querying when there is a conflict between a document field and an array. The column
     * should become VARCHAR.
     *
     * @throws SQLException occurs if executing the statement or retrieving a value fails.
     */
    @Test
    void testArrayDocumentConflict() throws SQLException {
        final List<BsonDocument> documents = new ArrayList<>();
        BsonDocument document = BsonDocument.parse(
                "{ \"_id\" : \"key0\", \n" +
                        "  \"field\" : {\n" +
                        "    \"field1\" : 1, \n" +
                        "    \"field2\" : 2 \n" +
                        "  } \n" +
                        "}"
        );
        documents.add(document);
        document = BsonDocument.parse(
                "{ \"_id\" : \"key1\", \n" +
                        "  \"field\" : [1, 2, 3, 4] \n" +
                        "}"
        );
        documents.add(document);
        insertBsonDocuments(
                "testArrayDocumentConflict",
                DATABASE_NAME,
                USER,
                PASSWORD,
                documents.toArray(new BsonDocument[]{}));

        final DocumentDbStatement statement = getDocumentDbStatement();

        final ResultSet resultSet = statement.executeQuery(String.format(
                "SELECT * FROM \"%s\".\"%s\"", DATABASE_NAME, "testArrayDocumentConflict"));
        for (int i = 0; i < 2; i++) {
            Assertions.assertTrue(resultSet.next());
            final String arrayValue = resultSet.getString("field");
            if (i == 0) {
                Assertions.assertEquals("{\"field1\": 1, \"field2\": 2}", arrayValue);
            } else {
                Assertions.assertEquals("[1, 2, 3, 4]", arrayValue);
            }
        }
        Assertions.assertFalse(resultSet.next());
    }

    /**
     * Test querying when there is a conflict between a document field and an array of mixed type. The column
     * should become VARCHAR.
     *
     * @throws SQLException occurs if executing the statement or retrieving a value fails.
     */
    @Test
    void testDocumentAndArrayOfMixedTypesConflict() throws SQLException {
        final List<BsonDocument> documents = new ArrayList<>();
        BsonDocument document = BsonDocument.parse(
                "{ \"_id\" : \"key0\", \n" +
                        "  \"field\" : {\n" +
                        "    \"field1\" : 1, \n" +
                        "    \"field2\" : 2 \n" +
                        "  } \n" +
                        "}"
        );
        documents.add(document);
        document = BsonDocument.parse(
                "{ \"_id\" : \"key1\", \n" +
                        "  \"field\" : [\n " +
                        "   {\n" +
                        "      \"field1\" : 1,\n" +
                        "      \"field2\" : 2 \n" +
                        "   },\n " +
                        "   1 ] \n " +
                        "}"
        );
        documents.add(document);
        insertBsonDocuments(
                "testDocumentAndArrayOfMixedTypesConflict",
                DATABASE_NAME,
                USER,
                PASSWORD,
                documents.toArray(new BsonDocument[]{}));

        final DocumentDbStatement statement = getDocumentDbStatement();

        final ResultSet resultSet = statement.executeQuery(String.format(
                "SELECT * FROM \"%s\".\"%s\"", DATABASE_NAME, "testDocumentAndArrayOfMixedTypesConflict"));
        for (int i = 0; i < 2; i++) {
            Assertions.assertTrue(resultSet.next());
            final String arrayValue = resultSet.getString("field");
            if (i == 0) {
                Assertions.assertEquals("{\"field1\": 1, \"field2\": 2}", arrayValue);
            } else {
                Assertions.assertEquals("[{\"field1\": 1, \"field2\": 2}, 1]", arrayValue);
            }
        }
        Assertions.assertFalse(resultSet.next());
    }

    /**
     * Tests that documents missing a sub-document do not create null rows.
     */
    @DisplayName("Test that documents not containing a sub-document do not add null rows.")
    @Test
    void testDocumentWithMissingSubDocument() throws SQLException {
        final String collection = "testMissingSubDocumentNotNull";
        final List<BsonDocument> documents = new ArrayList<>();
        BsonDocument document = BsonDocument.parse(
                "{ \"_id\" : \"key0\", \n" +
                        "  \"name\" : \"withDocument\", \n" +
                        "  \"subDocument\" : {\n" +
                        "    \"field1\" : 1, \n" +
                        "    \"field2\" : 2 \n" +
                        "  } \n" +
                        "}"
        );
        documents.add(document);
        document = BsonDocument.parse(
                "{ \"_id\" : \"key1\", \n" +
                        "  \"name\" : \"withoutDocument\" \n" +
                        "}"
        );
        documents.add(document);
        insertBsonDocuments(
                collection, DATABASE_NAME, USER, PASSWORD, documents.toArray(new BsonDocument[]{}));
        final Statement statement = getDocumentDbStatement();
        statement.execute(String.format(
                "SELECT * FROM \"%s\".\"%s\"", DATABASE_NAME, collection + "_subDocument"));
        final ResultSet results = statement.getResultSet();
        Assertions.assertTrue(results.next());
        Assertions.assertEquals("key0", results.getString(1));
        Assertions.assertEquals(1, results.getInt(2));
        Assertions.assertEquals(2, results.getInt(3));
        Assertions.assertFalse(results.next(), "Contained unexpected extra row.");
    }

    /**
     * Tests that documents missing a nested sub-document do not create null rows.
     */
    @DisplayName("Test that documents not containing a sub-document do not add null rows.")
    @Test
    void testDocumentWithMissingNestedSubDocument() throws SQLException {
        final String collection = "testMissingNestedSubDocumentNotNull";
        final List<BsonDocument> documents = new ArrayList<>();
        BsonDocument document = BsonDocument.parse(
                "{ \"_id\" : \"key0\", \n" +
                        "  \"name\" : \"withDocument\", \n" +
                        "  \"subDocument\" : {\n" +
                        "    \"field1\" : 1, \n" +
                        "    \"nestedSubDoc\" : {\n" +
                        "       \"nestedField\": 7 \n" +
                        "   } \n" +
                        "  } \n" +
                        "}"
        );
        documents.add(document);
        document = BsonDocument.parse(
                "{ \"_id\" : \"key1\", \n" +
                        "  \"name\" : \"withoutDocument\" \n" +
                        "}"
        );
        documents.add(document);
        insertBsonDocuments(
                collection, DATABASE_NAME, USER, PASSWORD, documents.toArray(new BsonDocument[]{}));
        final Statement statement = getDocumentDbStatement();
        statement.execute(String.format(
                "SELECT * FROM \"%s\".\"%s\"", DATABASE_NAME, collection + "_subDocument_nestedSubDoc"));
        final ResultSet results = statement.getResultSet();
        Assertions.assertTrue(results.next());
        Assertions.assertEquals("key0", results.getString(1));
        Assertions.assertEquals(7, results.getInt(2));
        Assertions.assertFalse(results.next(), "Contained unexpected extra row.");
    }

    /**
     * Tests COUNT(columnName) doesn't count null or missing values.
     *
     * @throws SQLException occurs if query fails.
     */
    @Test
    @DisplayName("Tests count('column') works ensuring null/undefined values are not counted")
    void testCountColumnName() throws SQLException {
        final String tableName = "testCountColumn";
        final BsonDocument doc1 = BsonDocument.parse("{\"_id\": 101,\n" +
                "\"field\": \"abc\"}");
        final BsonDocument doc2 = BsonDocument.parse("{\"_id\": 102,\n" +
                "\"field\": null}");
        final BsonDocument doc3 = BsonDocument.parse("{\"_id\": 103\n}");
        insertBsonDocuments(tableName, DATABASE_NAME, USER, PASSWORD,
                new BsonDocument[]{doc1, doc2, doc3});
        final Statement statement = getDocumentDbStatement();
        final ResultSet resultSet = statement.executeQuery(
                String.format("SELECT COUNT(\"field\") from \"%s\".\"%s\"", DATABASE_NAME, tableName));
        Assertions.assertNotNull(resultSet);
        Assertions.assertTrue(resultSet.next());
        Assertions.assertEquals(1, resultSet.getInt(1));
        Assertions.assertFalse(resultSet.next());
    }

    /**
     * Tests that SUM(1) works, equivalent to COUNT(*).
     *
     * @throws SQLException occurs if query fails.
     */
    @Test
    @DisplayName("Tests query with SUM(1).")
    void testQuerySumOne() throws SQLException {
        final String tableName = "testQuerySumOne";
        final BsonDocument doc1 = BsonDocument.parse("{\"_id\": 101,\n" +
                "\"field\": 4}");
        final BsonDocument doc2 = BsonDocument.parse("{\"_id\": 102}");
        final BsonDocument doc3 = BsonDocument.parse("{\"_id\": 103}");
        insertBsonDocuments(tableName, DATABASE_NAME, USER, PASSWORD,
                new BsonDocument[]{doc1, doc2, doc3});
        final Statement statement = getDocumentDbStatement();
        final ResultSet resultSet = statement.executeQuery(
                String.format("SELECT SUM(1) from \"%s\".\"%s\"", DATABASE_NAME, tableName));
        Assertions.assertNotNull(resultSet);
        Assertions.assertTrue(resultSet.next());
        Assertions.assertEquals(3, resultSet.getInt(1));
        Assertions.assertFalse(resultSet.next());
    }

    /**
     * Tests that TIMESTAMPADD() works for intervals that can be converted to ms.
     * @throws SQLException occurs if query fails.
     */
    @Test
    @DisplayName("Tests TIMESTAMPADD() with different intervals.")
    void testQueryTimestampAdd() throws SQLException {
        final String tableName = "testTimestampAdd";
        final long dateTime = Instant.parse("2020-01-01T00:00:00.00Z").toEpochMilli();
        final long weekAfterDateTime = Instant.parse("2020-01-08T00:00:00.00Z").toEpochMilli();
        final long dayAfterDateTime = Instant.parse("2020-01-02T00:00:00.00Z").toEpochMilli();
        final long hourAfterDateTime =  Instant.parse("2020-01-01T01:00:00.00Z").toEpochMilli();
        final long minuteAfterDateTime = Instant.parse("2020-01-01T00:01:00.00Z").toEpochMilli();
        final long secondAfterDateTime =  Instant.parse("2020-01-01T00:00:01.00Z").toEpochMilli();
        final BsonDocument doc1 = BsonDocument.parse("{\"_id\": 101}");
        doc1.append("field", new BsonDateTime(dateTime));
        doc1.append("fieldWeekAfter", new BsonDateTime(weekAfterDateTime));
        doc1.append("fieldDayAfter", new BsonDateTime(dayAfterDateTime));
        doc1.append("fieldHourAfter", new BsonDateTime(hourAfterDateTime));
        doc1.append("fieldMinuteAfter", new BsonDateTime(minuteAfterDateTime));
        doc1.append("fieldSecondAfter", new BsonDateTime(secondAfterDateTime));
        insertBsonDocuments(tableName, DATABASE_NAME, USER, PASSWORD,
                new BsonDocument[]{doc1});
        final Statement statement = getDocumentDbStatement();

        // Add 1 day to a date column.
        final ResultSet resultSet = statement.executeQuery(
                String.format("SELECT TIMESTAMPADD(DAY"
                        + ", 1, \"field\") FROM \"%s\".\"%s\"", DATABASE_NAME, tableName));
        Assertions.assertNotNull(resultSet);
        Assertions.assertTrue(resultSet.next());
        Assertions.assertEquals(new Timestamp(dayAfterDateTime), resultSet.getTimestamp(1));
        Assertions.assertFalse(resultSet.next());

        // Add 1 hour to a date column.
        final ResultSet resultSet2 = statement.executeQuery(
                String.format("SELECT TIMESTAMPADD(HOUR"
                        + ", 1, \"field\") FROM \"%s\".\"%s\"", DATABASE_NAME, tableName));
        Assertions.assertNotNull(resultSet2);
        Assertions.assertTrue(resultSet2.next());
        Assertions.assertEquals(new Timestamp(hourAfterDateTime), resultSet2.getTimestamp(1));
        Assertions.assertFalse(resultSet2.next());

        // Add 1 minute to a date column.
        final ResultSet resultSet3 = statement.executeQuery(
                String.format("SELECT TIMESTAMPADD(MINUTE"
                        + ", 1, \"field\") FROM \"%s\".\"%s\"", DATABASE_NAME, tableName));
        Assertions.assertNotNull(resultSet3);
        Assertions.assertTrue(resultSet3.next());
        Assertions.assertEquals(new Timestamp(minuteAfterDateTime), resultSet3.getTimestamp(1));
        Assertions.assertFalse(resultSet3.next());

        // Add 1 second to a date column.
        final ResultSet resultSet4 = statement.executeQuery(
                String.format("SELECT TIMESTAMPADD(SECOND"
                        + ", 1, \"field\") FROM \"%s\".\"%s\"", DATABASE_NAME, tableName));
        Assertions.assertNotNull(resultSet4);
        Assertions.assertTrue(resultSet4.next());
        Assertions.assertEquals(new Timestamp(secondAfterDateTime), resultSet4.getTimestamp(1));
        Assertions.assertFalse(resultSet4.next());

        // Add 1 day to a date literal.
        final ResultSet resultSet5 = statement.executeQuery(
                String.format("SELECT TIMESTAMPADD(DAY"
                        + ", 1, TIMESTAMP '2020-01-01 00:00:00' ) FROM \"%s\".\"%s\"", DATABASE_NAME, tableName));
        Assertions.assertNotNull(resultSet5);
        Assertions.assertTrue(resultSet5.next());
        Assertions.assertEquals(new Timestamp(dayAfterDateTime), resultSet5.getTimestamp(1));
        Assertions.assertFalse(resultSet5.next());

        // Add 1 day to the date and extract the day of the month from result.
        final ResultSet resultSet6 = statement.executeQuery(
                String.format("SELECT DAYOFMONTH(TIMESTAMPADD(DAY"
                        + ", 1, \"field\")) FROM \"%s\".\"%s\"", DATABASE_NAME, tableName));
        Assertions.assertNotNull(resultSet6);
        Assertions.assertTrue(resultSet6.next());
        Assertions.assertEquals(2, resultSet6.getInt(1));
        Assertions.assertFalse(resultSet6.next());

        // Difference of DAY
        final ResultSet resultSet7 = statement.executeQuery(
                String.format("SELECT TIMESTAMPDIFF(DAY, \"field\", \"fieldDayAfter\")"
                        + " FROM \"%s\".\"%s\"", DATABASE_NAME, tableName));
        Assertions.assertNotNull(resultSet7);
        Assertions.assertTrue(resultSet7.next());
        Assertions.assertEquals(1, resultSet7.getLong(1));
        Assertions.assertFalse(resultSet7.next());

        // Difference of WEEK
        final ResultSet resultSet8 = statement.executeQuery(
                String.format("SELECT TIMESTAMPDIFF(WEEK, \"field\", \"fieldWeekAfter\")"
                        + " FROM \"%s\".\"%s\"", DATABASE_NAME, tableName));
        Assertions.assertNotNull(resultSet8);
        Assertions.assertTrue(resultSet8.next());
        Assertions.assertEquals(1, resultSet8.getLong(1));
        Assertions.assertFalse(resultSet8.next());

        // Difference of HOUR
        final ResultSet resultSet9 = statement.executeQuery(
                String.format("SELECT TIMESTAMPDIFF(HOUR, \"field\", \"fieldHourAfter\")"
                        + " FROM \"%s\".\"%s\"", DATABASE_NAME, tableName));
        Assertions.assertNotNull(resultSet9);
        Assertions.assertTrue(resultSet9.next());
        Assertions.assertEquals(1, resultSet9.getLong(1));
        Assertions.assertFalse(resultSet9.next());

        // Difference of MINUTE
        final ResultSet resultSet10 = statement.executeQuery(
                String.format("SELECT TIMESTAMPDIFF(MINUTE, \"field\", \"fieldMinuteAfter\")"
                        + " FROM \"%s\".\"%s\"", DATABASE_NAME, tableName));
        Assertions.assertNotNull(resultSet10);
        Assertions.assertTrue(resultSet10.next());
        Assertions.assertEquals(1, resultSet10.getLong(1));
        Assertions.assertFalse(resultSet10.next());

        // Difference of SECOND
        final ResultSet resultSet11 = statement.executeQuery(
                String.format("SELECT TIMESTAMPDIFF(SECOND, \"field\", \"fieldSecondAfter\")"
                        + " FROM \"%s\".\"%s\"", DATABASE_NAME, tableName));
        Assertions.assertNotNull(resultSet11);
        Assertions.assertTrue(resultSet11.next());
        Assertions.assertEquals(1, resultSet11.getLong(1));
        Assertions.assertFalse(resultSet11.next());

        // Difference of MINUTE in SECOND
        final ResultSet resultSet12 = statement.executeQuery(
                String.format("SELECT TIMESTAMPDIFF(SECOND, \"field\", \"fieldMinuteAfter\")"
                        + " FROM \"%s\".\"%s\"", DATABASE_NAME, tableName));
        Assertions.assertNotNull(resultSet12);
        Assertions.assertTrue(resultSet12.next());
        Assertions.assertEquals(60, resultSet12.getLong(1));
        Assertions.assertFalse(resultSet12.next());

        // Difference of HOUR in SECOND
        final ResultSet resultSet13 = statement.executeQuery(
                String.format("SELECT TIMESTAMPDIFF(SECOND, \"field\", \"fieldHourAfter\")"
                        + " FROM \"%s\".\"%s\"", DATABASE_NAME, tableName));
        Assertions.assertNotNull(resultSet13);
        Assertions.assertTrue(resultSet13.next());
        Assertions.assertEquals(3600, resultSet13.getLong(1));
        Assertions.assertFalse(resultSet13.next());

        // Difference of DAY in SECOND
        final ResultSet resultSet14 = statement.executeQuery(
                String.format("SELECT TIMESTAMPDIFF(SECOND, \"field\", \"fieldDayAfter\")"
                        + " FROM \"%s\".\"%s\"", DATABASE_NAME, tableName));
        Assertions.assertNotNull(resultSet14);
        Assertions.assertTrue(resultSet14.next());
        Assertions.assertEquals(86400, resultSet14.getLong(1));
        Assertions.assertFalse(resultSet14.next());

        // Difference of WEEK in SECOND
        final ResultSet resultSet15 = statement.executeQuery(
                String.format("SELECT TIMESTAMPDIFF(SECOND, \"field\", \"fieldWeekAfter\")"
                        + " FROM \"%s\".\"%s\"", DATABASE_NAME, tableName));
        Assertions.assertNotNull(resultSet15);
        Assertions.assertTrue(resultSet15.next());
        Assertions.assertEquals(604800, resultSet15.getLong(1));
        Assertions.assertFalse(resultSet15.next());

        // Difference of SECOND in MICROSECOND
        final ResultSet resultSet16 = statement.executeQuery(
                String.format("SELECT TIMESTAMPDIFF(MICROSECOND, \"field\", \"fieldSecondAfter\")"
                        + " FROM \"%s\".\"%s\"", DATABASE_NAME, tableName));
        Assertions.assertNotNull(resultSet16);
        Assertions.assertTrue(resultSet16.next());
        Assertions.assertEquals(1000000, resultSet16.getLong(1));
        Assertions.assertFalse(resultSet16.next());
    }

    /**
     * Tests that EXTRACT works for different time units.
     * @throws SQLException occurs if query fails.
     */
    @Test
    @DisplayName("Tests EXTRACT() for different time units.")
    void testQueryExtract() throws SQLException {
        final String tableName = "testExtract";
        final long dateTime = Instant.parse("2020-02-03T04:05:06.00Z").toEpochMilli();
        final BsonDocument doc1 = BsonDocument.parse("{\"_id\": 101}");
        doc1.append("field", new BsonDateTime(dateTime));
        final BsonDocument doc2 = BsonDocument.parse("{\"_id\": 102}");
        doc2.append("field", new BsonDateTime(dateTime));
        insertBsonDocuments(tableName, DATABASE_NAME, USER, PASSWORD,
                new BsonDocument[]{doc1, doc2});
        final Statement statement = getDocumentDbStatement();

        // Get date parts and use group by to remove any duplicate rows.
        final Locale originalLocale = Locale.getDefault();
        try {
            Locale.setDefault(Locale.SIMPLIFIED_CHINESE);
            // Get date parts.
            final ResultSet resultSet = statement.executeQuery(String.format(
                    "SELECT %n"
                            + "YEAR(\"field\"),%n"
                            + "MONTH(\"field\"),%n"
                            + "WEEK(\"field\"),%n"
                            + "DAYOFMONTH(\"field\"),%n"
                            + "DAYOFWEEK(\"field\"),%n"
                            + "DAYOFYEAR(\"field\"),%n"
                            + "HOUR(\"field\"),%n"
                            + "MINUTE(\"field\"),%n"
                            + "SECOND(\"field\"),%n"
                            + "QUARTER(\"field\"),%n"
                            + "DAYNAME(\"field\"),%n"
                            + "MONTHNAME(\"field\")%n"
                    + "FROM \"%s\".\"%s\" %n"
                    + "GROUP BY %n"
                            + "YEAR(\"field\"),%n"
                            + "MONTH(\"field\"),%n"
                            + "WEEK(\"field\"),%n"
                            + "DAYOFMONTH(\"field\"),%n"
                            + "DAYOFWEEK(\"field\"),%n"
                            + "DAYOFYEAR(\"field\"),%n"
                            + "HOUR(\"field\"),%n"
                            + "MINUTE(\"field\"),%n"
                            + "SECOND(\"field\"),%n"
                            + "QUARTER(\"field\"),%n"
                            + "DAYNAME(\"field\"),%n"
                            + "MONTHNAME(\"field\")"
                    , DATABASE_NAME, tableName));
            Assertions.assertNotNull(resultSet);
            Assertions.assertTrue(resultSet.next());
            // Year is 2020.
            Assertions.assertEquals(2020, resultSet.getInt(1));
            // Month is 2 (Feb).
            Assertions.assertEquals(2, resultSet.getInt(2));
            // Week in year is 5.
            Assertions.assertEquals(5, resultSet.getInt(3));
            // Day of month is 3.
            Assertions.assertEquals(3, resultSet.getInt(4));
            // Day of week is 2 (Monday).
            Assertions.assertEquals(2, resultSet.getInt(5));
            // Day of year is 34.
            Assertions.assertEquals(34, resultSet.getInt(6));
            // Hour is 4.
            Assertions.assertEquals(4, resultSet.getInt(7));
            // Minute is 5.
            Assertions.assertEquals(5, resultSet.getInt(8));
            // Seconds is 6.
            Assertions.assertEquals(6, resultSet.getInt(9));
            // Quarter is 1.
            Assertions.assertEquals(1, resultSet.getInt(10));
            // Day name is Monday
            Assertions.assertEquals("星期一", resultSet.getString(11));
            // Month name is February
            Assertions.assertEquals("二月", resultSet.getString(12));
            Assertions.assertFalse(resultSet.next());

        // Use extract in CASE.
        final ResultSet resultSet2 = statement.executeQuery(
                String.format("SELECT "
                        + "CASE WHEN DAYOFMONTH(\"field\") < 5 "
                        + "THEN 'A' "
                        + "ELSE 'B' "
                        + "END "
                        + "FROM \"%s\".\"%s\" ", DATABASE_NAME, tableName));
        Assertions.assertNotNull(resultSet2);
        Assertions.assertTrue(resultSet2.next());
        Assertions.assertEquals("A", resultSet2.getString(1));
        Assertions.assertTrue(resultSet2.next());
        Assertions.assertEquals("A", resultSet2.getString(1));
        Assertions.assertFalse(resultSet2.next());
        } finally {
            Locale.setDefault(originalLocale);
        }
    }

    @Test
    @DisplayName("Tests DAYNAME")
    void testDayName() throws SQLException {
        final String tableName = "testDayName";
        final List<BsonDocument> docs = new ArrayList<>();
        final Instant startingDateTime = Instant.parse("2020-02-02T04:05:06.00Z");
        for (int i = 0; i < 8; i++) {
            docs.add(new BsonDocument(
                    "field",
                    new BsonDateTime(startingDateTime.plus(i, ChronoUnit.DAYS).toEpochMilli())));
        }
        insertBsonDocuments(tableName, DATABASE_NAME, USER, PASSWORD,
                docs.toArray(new BsonDocument[0]));
        final Statement statement = getDocumentDbStatement();

        final Locale originalLocale = Locale.getDefault();
        try {
            Locale.setDefault(Locale.SIMPLIFIED_CHINESE);
            // Get date parts.
            final ResultSet resultSet = statement.executeQuery(
                    String.format("SELECT "
                            + "DAYNAME(\"field\"), \"field\""
                            + "FROM \"%s\".\"%s\"", DATABASE_NAME, tableName));
            Assertions.assertNotNull(resultSet);

            Assertions.assertTrue(resultSet.next());
            Assertions.assertEquals(
                    new Timestamp(startingDateTime.plus(0, ChronoUnit.DAYS).toEpochMilli()),
                    resultSet.getTimestamp(2));
            Assertions.assertEquals(
                    DayOfWeek.SUNDAY.getDisplayName(TextStyle.FULL, Locale.getDefault()),
                    resultSet.getString(1));

            Assertions.assertTrue(resultSet.next());
            Assertions.assertEquals(
                    DayOfWeek.MONDAY.getDisplayName(TextStyle.FULL, Locale.getDefault()),
                    resultSet.getString(1));

            Assertions.assertTrue(resultSet.next());
            Assertions.assertEquals(
                    DayOfWeek.TUESDAY.getDisplayName(TextStyle.FULL, Locale.getDefault()),
                    resultSet.getString(1));

            Assertions.assertTrue(resultSet.next());
            Assertions.assertEquals(
                    DayOfWeek.WEDNESDAY.getDisplayName(TextStyle.FULL, Locale.getDefault()),
                    resultSet.getString(1));

            Assertions.assertTrue(resultSet.next());
            Assertions.assertEquals(
                    DayOfWeek.THURSDAY.getDisplayName(TextStyle.FULL, Locale.getDefault()),
                    resultSet.getString(1));

            Assertions.assertTrue(resultSet.next());
            Assertions.assertEquals(
                    DayOfWeek.FRIDAY.getDisplayName(TextStyle.FULL, Locale.getDefault()),
                    resultSet.getString(1));

            Assertions.assertTrue(resultSet.next());
            Assertions.assertEquals(
                    DayOfWeek.SATURDAY.getDisplayName(TextStyle.FULL, Locale.getDefault()),
                    resultSet.getString(1));

            Assertions.assertTrue(resultSet.next());
            Assertions.assertEquals(
                    DayOfWeek.SUNDAY.getDisplayName(TextStyle.FULL, Locale.getDefault()),
                    resultSet.getString(1));

            Assertions.assertFalse(resultSet.next());
        } finally {
            Locale.setDefault(originalLocale);
        }
    }

    @Test
    @DisplayName("Tests MONTHNAME")
    void testMonthName() throws SQLException {
        final String tableName = "testMonthName";
        final List<BsonDocument> docs = new ArrayList<>();
        final OffsetDateTime startingDateTime = Instant.parse("2020-01-02T04:05:06.00Z").atOffset(ZoneOffset.UTC);
        for (int i = 0; i < 13; i++) {
            docs.add(new BsonDocument(
                    "field",
                    new BsonDateTime(startingDateTime.plusMonths(i).toInstant().toEpochMilli())));
        }
        docs.add(new BsonDocument(
                "field",
                new BsonNull()));
        insertBsonDocuments(tableName, DATABASE_NAME, USER, PASSWORD,
                docs.toArray(new BsonDocument[0]));
        final Statement statement = getDocumentDbStatement();

        final Locale originalLocale = Locale.getDefault();
        try {
            Locale.setDefault(Locale.SIMPLIFIED_CHINESE);
            // Get date parts.
            final ResultSet resultSet = statement.executeQuery(
                    String.format("SELECT "
                            + "MONTHNAME(\"field\"), \"field\""
                            + "FROM \"%s\".\"%s\"", DATABASE_NAME, tableName));
            Assertions.assertNotNull(resultSet);

            Assertions.assertTrue(resultSet.next());
            Assertions.assertEquals(
                    new Timestamp(startingDateTime.toInstant().toEpochMilli()),
                    resultSet.getTimestamp(2));
            Assertions.assertEquals(
                    Month.JANUARY.getDisplayName(TextStyle.FULL, Locale.getDefault()),
                    resultSet.getString(1));

            Assertions.assertTrue(resultSet.next());
            Assertions.assertEquals(
                    Month.FEBRUARY.getDisplayName(TextStyle.FULL, Locale.getDefault()),
                    resultSet.getString(1));

            Assertions.assertTrue(resultSet.next());
            Assertions.assertEquals(
                    Month.MARCH.getDisplayName(TextStyle.FULL, Locale.getDefault()),
                    resultSet.getString(1));

            Assertions.assertTrue(resultSet.next());
            Assertions.assertEquals(
                    Month.APRIL.getDisplayName(TextStyle.FULL, Locale.getDefault()),
                    resultSet.getString(1));

            Assertions.assertTrue(resultSet.next());
            Assertions.assertEquals(
                    Month.MAY.getDisplayName(TextStyle.FULL, Locale.getDefault()),
                    resultSet.getString(1));

            Assertions.assertTrue(resultSet.next());
            Assertions.assertEquals(
                    Month.JUNE.getDisplayName(TextStyle.FULL, Locale.getDefault()),
                    resultSet.getString(1));

            Assertions.assertTrue(resultSet.next());
            Assertions.assertEquals(
                    Month.JULY.getDisplayName(TextStyle.FULL, Locale.getDefault()),
                    resultSet.getString(1));

            Assertions.assertTrue(resultSet.next());
            Assertions.assertEquals(
                    Month.AUGUST.getDisplayName(TextStyle.FULL, Locale.getDefault()),
                    resultSet.getString(1));

            Assertions.assertTrue(resultSet.next());
            Assertions.assertEquals(
                    Month.SEPTEMBER.getDisplayName(TextStyle.FULL, Locale.getDefault()),
                    resultSet.getString(1));

            Assertions.assertTrue(resultSet.next());
            Assertions.assertEquals(
                    Month.OCTOBER.getDisplayName(TextStyle.FULL, Locale.getDefault()),
                    resultSet.getString(1));

            Assertions.assertTrue(resultSet.next());
            Assertions.assertEquals(
                    Month.NOVEMBER.getDisplayName(TextStyle.FULL, Locale.getDefault()),
                    resultSet.getString(1));

            Assertions.assertTrue(resultSet.next());
            Assertions.assertEquals(
                    Month.DECEMBER.getDisplayName(TextStyle.FULL, Locale.getDefault()),
                    resultSet.getString(1));

            Assertions.assertTrue(resultSet.next());
            Assertions.assertEquals(
                    Month.JANUARY.getDisplayName(TextStyle.FULL, Locale.getDefault()),
                    resultSet.getString(1));

            Assertions.assertTrue(resultSet.next());
            Assertions.assertNull(resultSet.getString(1));

            Assertions.assertFalse(resultSet.next());
        } finally {
            Locale.setDefault(originalLocale);
        }
    }

    @Test
    @DisplayName("Tests MONTHNAME for NULL")
    void testMonthNameForNull() throws SQLException {
        final String tableName = "testMonthNameForNull";
        final List<BsonDocument> docs = new ArrayList<>();
        docs.add(new BsonDocument(
                "field",
                new BsonNull()));
        insertBsonDocuments(tableName, DATABASE_NAME, USER, PASSWORD,
                docs.toArray(new BsonDocument[0]));
        final Statement statement = getDocumentDbStatement();

        // Get month name.
        final ResultSet resultSet = statement.executeQuery(
                String.format("SELECT %n"
                        + " MONTHNAME(CAST(NULL AS TIMESTAMP))%n"
                        + " FROM \"%s\".\"%s\"", DATABASE_NAME, tableName));
        Assertions.assertNotNull(resultSet);
        Assertions.assertTrue(resultSet.next());
        Assertions.assertNull(resultSet.getString(1));
        Assertions.assertFalse(resultSet.next());

        // Get date parts.
        final ResultSet resultSet2 = statement.executeQuery(
                String.format("SELECT %n"
                        + " MONTHNAME(NULL)%n"
                        + " FROM \"%s\".\"%s\"", DATABASE_NAME, tableName));
        Assertions.assertNotNull(resultSet2);
        Assertions.assertTrue(resultSet2.next());
        Assertions.assertNull(resultSet2.getString(1));
        Assertions.assertFalse(resultSet2.next());

        final ResultSet resultSet3 = statement.executeQuery(
                String.format("SELECT %n"
                        + " MONTHNAME(CAST(\"field\" AS TIMESTAMP))%n"
                        + " FROM \"%s\".\"%s\"", DATABASE_NAME, tableName));
        Assertions.assertNotNull(resultSet3);
        Assertions.assertTrue(resultSet3.next());
        Assertions.assertNull(resultSet3.getTimestamp(1));
        Assertions.assertFalse(resultSet3.next());
    }

    @Test
    @DisplayName("Tests DAYNAME for NULL")
    void testDayNameForNull() throws SQLException {
        final String tableName = "testDayNameForNull";
        final List<BsonDocument> docs = new ArrayList<>();
        docs.add(new BsonDocument(
                "field",
                new BsonNull()));
        insertBsonDocuments(tableName, DATABASE_NAME, USER, PASSWORD,
                docs.toArray(new BsonDocument[0]));
        final Statement statement = getDocumentDbStatement();

        // Get month name.
        final ResultSet resultSet = statement.executeQuery(
                String.format("SELECT %n"
                        + " DAYNAME(CAST(NULL AS TIMESTAMP))%n"
                        + " FROM \"%s\".\"%s\"", DATABASE_NAME, tableName));
        Assertions.assertNotNull(resultSet);
        Assertions.assertTrue(resultSet.next());
        Assertions.assertNull(resultSet.getString(1));
        Assertions.assertFalse(resultSet.next());

        // Get date parts.
        final ResultSet resultSet2 = statement.executeQuery(
                String.format("SELECT %n"
                        + " DAYNAME(NULL)%n"
                        + " FROM \"%s\".\"%s\"", DATABASE_NAME, tableName));
        Assertions.assertNotNull(resultSet2);
        Assertions.assertTrue(resultSet2.next());
        Assertions.assertNull(resultSet2.getString(1));
        Assertions.assertFalse(resultSet2.next());

        final ResultSet resultSet3 = statement.executeQuery(
                String.format("SELECT %n"
                        + " DAYNAME(CAST(\"field\" AS TIMESTAMP))%n"
                        + " FROM \"%s\".\"%s\"", DATABASE_NAME, tableName));
        Assertions.assertNotNull(resultSet3);
        Assertions.assertTrue(resultSet3.next());
        Assertions.assertNull(resultSet3.getTimestamp(1));
        Assertions.assertFalse(resultSet3.next());
    }

    /**
     * Tests CURRENT_TIMESTAMP.
     * @throws SQLException occurs if query fails.
     */
    @Test
    @DisplayName("Tests CURRENT_TIMESTAMP.")
    void testCurrentTimestamp() throws SQLException {
        final String tableName = "testCurrentTimestamp";
        final long dateTime = Instant.parse("2020-02-03T04:05:06.00Z").toEpochMilli();
        final BsonDocument doc1 = BsonDocument.parse("{\"_id\": 101}");
        doc1.append("field", new BsonDateTime(dateTime));
        insertBsonDocuments(tableName, DATABASE_NAME, USER, PASSWORD,
                new BsonDocument[]{doc1});
        final Statement statement = getDocumentDbStatement();

        // Get current date.
        final ResultSet resultSet1 = statement.executeQuery(
                String.format("SELECT CURRENT_TIMESTAMP"
                        + " FROM \"%s\".\"%s\"", DATABASE_NAME, tableName));

        final Function<ResultSet, SQLException> validateResultSet = (testResultSet) -> {
            try {
                Assertions.assertNotNull(testResultSet);
                Assertions.assertTrue(testResultSet.next());
                Assertions.assertEquals(Types.TIMESTAMP, testResultSet.getMetaData().getColumnType(1));
                final Timestamp timestamp = testResultSet.getTimestamp(1);
                Assertions.assertNotNull(timestamp);
                final OffsetDateTime actualDateTime = timestamp.toInstant().atOffset(ZoneOffset.UTC);
                final OffsetDateTime currentDateTime = Instant.now().atOffset(ZoneOffset.UTC);
                final long diffInMilliSeconds = actualDateTime
                        .until(currentDateTime, ChronoUnit.MILLIS);
                Assertions.assertTrue(diffInMilliSeconds > 0 && diffInMilliSeconds < 2000);
                Assertions.assertFalse(testResultSet.next());
                return null;
            } catch (SQLException e) {
                return e;
            }
        };
        SQLException e = validateResultSet.apply(resultSet1);
        if (e != null) {
            throw e;
        }

        // Get current date as alias column name.
        final ResultSet resultSet2 = statement.executeQuery(
                String.format("SELECT CURRENT_TIMESTAMP AS \"cts\""
                        + " FROM \"%s\".\"%s\"", DATABASE_NAME, tableName));
        e = validateResultSet.apply(resultSet2);
        if (e != null) {
            throw e;
        }

        // Where clause use.
        final ResultSet resultSet3 = statement.executeQuery(
                String.format("SELECT \"field\" "
                        + " FROM \"%s\".\"%s\""
                        + " WHERE \"field\" < CURRENT_TIMESTAMP", DATABASE_NAME, tableName));
        Assertions.assertNotNull(resultSet3);
        Assertions.assertTrue(resultSet3.next());
        Assertions.assertEquals(dateTime, resultSet3.getTimestamp(1).getTime());
        Assertions.assertFalse(resultSet3.next());

        final ResultSet resultSet4 = statement.executeQuery(
                String.format("SELECT \"field\" "
                        + " FROM \"%s\".\"%s\""
                        + " WHERE \"field\" > CURRENT_TIMESTAMP", DATABASE_NAME, tableName));
        Assertions.assertNotNull(resultSet4);
        Assertions.assertFalse(resultSet4.next());
    }

    /**
     * Tests CURRENT_DATE.
     * @throws SQLException occurs if query fails.
     */
    @Test
    @DisplayName("Tests CURRENT_DATE.")
    void testCurrentDate() throws SQLException {
        final String tableName = "testCurrentDate";
        final long dateTime = Instant.parse("2020-02-03T04:05:06.00Z").toEpochMilli();
        final BsonDocument doc1 = BsonDocument.parse("{\"_id\": 101}");
        doc1.append("field", new BsonDateTime(dateTime));
        insertBsonDocuments(tableName, DATABASE_NAME, USER, PASSWORD,
                new BsonDocument[]{doc1});
        final Statement statement = getDocumentDbStatement();

        // Get current date.
        final ResultSet resultSet1 = statement.executeQuery(
                String.format("SELECT CURRENT_DATE"
                        + " FROM \"%s\".\"%s\"", DATABASE_NAME, tableName));

        final Function<ResultSet, SQLException> validateResultSet = (testResultSet) -> {
            try {
                Assertions.assertNotNull(testResultSet);
                Assertions.assertTrue(testResultSet.next());
                Assertions.assertEquals(Types.DATE, testResultSet.getMetaData().getColumnType(1));
                final Date actualDate = testResultSet.getDate(1);
                Assertions.assertNotNull(actualDate);
                final Date currentDate = new Date(Instant.now().toEpochMilli());
                Assertions.assertEquals(currentDate.toString(), actualDate.toString());
                Assertions.assertFalse(testResultSet.next());
                return null;
            } catch (SQLException e) {
                return e;
            }
        };
        SQLException e = validateResultSet.apply(resultSet1);
        if (e != null) {
            throw e;
        }

        // Get current date as alias column name.
        final ResultSet resultSet2 = statement.executeQuery(
                String.format("SELECT CURRENT_DATE AS \"cts\""
                        + " FROM \"%s\".\"%s\"", DATABASE_NAME, tableName));
        e = validateResultSet.apply(resultSet2);
        if (e != null) {
            throw e;
        }

        // Where clause use.
        final ResultSet resultSet3 = statement.executeQuery(
                String.format("SELECT \"field\" "
                        + " FROM \"%s\".\"%s\""
                        + " WHERE \"field\" < CURRENT_DATE", DATABASE_NAME, tableName));
        Assertions.assertNotNull(resultSet3);
        Assertions.assertTrue(resultSet3.next());
        Assertions.assertEquals(dateTime, resultSet3.getDate(1).getTime());
        Assertions.assertFalse(resultSet3.next());

        final ResultSet resultSet4 = statement.executeQuery(
                String.format("SELECT \"field\" "
                        + " FROM \"%s\".\"%s\""
                        + " WHERE \"field\" > CURRENT_DATE", DATABASE_NAME, tableName));
        Assertions.assertNotNull(resultSet4);
        Assertions.assertFalse(resultSet4.next());
    }

    /**
     * Tests CURRENT_TIME.
     * @throws SQLException occurs if query fails.
     */
    @Test
    @DisplayName("Tests CURRENT_TIME.")
    void testCurrentTime() throws SQLException {
        final String tableName = "testCurrentTime";
        final long dateTime = Instant.parse("2020-02-03T04:05:06.00Z").toEpochMilli();
        final BsonDocument doc1 = BsonDocument.parse("{\"_id\": 101}");
        doc1.append("field", new BsonDateTime(dateTime));
        insertBsonDocuments(tableName, DATABASE_NAME, USER, PASSWORD,
                new BsonDocument[]{doc1});
        final Statement statement = getDocumentDbStatement();

        // Get current date.
        final ResultSet resultSet1 = statement.executeQuery(
                String.format("SELECT CURRENT_TIME"
                        + " FROM \"%s\".\"%s\"", DATABASE_NAME, tableName));

        final Function<ResultSet, SQLException> validateResultSet = (testResultSet) -> {
            try {
                Assertions.assertNotNull(testResultSet);
                Assertions.assertTrue(testResultSet.next());
                Assertions.assertEquals(Types.TIME, testResultSet.getMetaData().getColumnType(1));
                final Time actualDate = testResultSet.getTime(1);
                Assertions.assertNotNull(actualDate);
                final Time currentTime = new Time(Instant.now().toEpochMilli());
                final long timeDiff =  actualDate.toLocalTime()
                        .until(currentTime.toLocalTime(), ChronoUnit.MILLIS);
                Assertions.assertTrue(timeDiff < 2000);
                Assertions.assertFalse(testResultSet.next());
                return null;
            } catch (SQLException e) {
                return e;
            }
        };
        SQLException e = validateResultSet.apply(resultSet1);
        if (e != null) {
            throw e;
        }

        // Get current date as alias column name.
        final ResultSet resultSet2 = statement.executeQuery(
                String.format("SELECT CURRENT_TIME AS \"cts\""
                        + " FROM \"%s\".\"%s\"", DATABASE_NAME, tableName));
        e = validateResultSet.apply(resultSet2);
        if (e != null) {
            throw e;
        }

        // Where clause use - must cast to TIME to make it comparable.
        final ResultSet resultSet3 = statement.executeQuery(
                String.format("SELECT \"field\""
                        + " FROM \"%s\".\"%s\""
                        + " WHERE CAST(\"field\" AS TIME) < CURRENT_TIME", DATABASE_NAME, tableName));
        Assertions.assertNotNull(resultSet3);
        Assertions.assertTrue(resultSet3.next());
        Assertions.assertEquals(dateTime, resultSet3.getDate(1).getTime());
        Assertions.assertFalse(resultSet3.next());

        final ResultSet resultSet4 = statement.executeQuery(
                String.format("SELECT \"field\""
                        + " FROM \"%s\".\"%s\""
                        + " WHERE CAST(\"field\" AS TIME) > CURRENT_TIME", DATABASE_NAME, tableName));
        Assertions.assertNotNull(resultSet4);
        Assertions.assertFalse(resultSet4.next());
    }


    /**
     * Tests that queries containing ORDER BY and OFFSET work.
     * @throws SQLException occurs if query or connection fails.
     */
    @Test
    @DisplayName("Tests queries with OFFSET")
    void testQueryOffset() throws SQLException {
        final String tableName = "testQueryOffset";
        final BsonDocument doc1 = BsonDocument.parse("{\"_id\": 101,\n" +
                "\"fieldA\": 1,\n" +
                "\"fieldB\": 2}");
        final BsonDocument doc2 = BsonDocument.parse("{\"_id\": 102,\n" +
                "\"fieldA\": 3,\n" +
                "\"fieldB\": 4}");
        final BsonDocument doc3 = BsonDocument.parse("{\"_id\": 103,\n" +
                "\"fieldA\": 5,\n" +
                "\"fieldB\": 6}");
        insertBsonDocuments(tableName, DATABASE_NAME, USER, PASSWORD,
                new BsonDocument[]{doc1, doc2, doc3});
        final Statement statement = getDocumentDbStatement();
        final ResultSet resultSet = statement.executeQuery(
                String.format(
                        "SELECT * FROM \"%s\".\"%s\" LIMIT 2 OFFSET 1",
                        DATABASE_NAME, tableName));
        Assertions.assertNotNull(resultSet);
        Assertions.assertTrue(resultSet.next());
        Assertions.assertEquals("102", resultSet.getString(1));
        Assertions.assertTrue(resultSet.next());
        Assertions.assertEquals("103", resultSet.getString(1));
        Assertions.assertFalse(resultSet.next());
    }

    /**
     * Tests that queries containing IN (c1, c2...) work.
     * @throws SQLException occurs if query or connection fails.
     */
    @Test
    @DisplayName("Tests queries with WHERE [field] IN (...)")
    void testQueryWhereIN() throws SQLException {
        final String tableName = "testQueryWhereIN";
        final BsonDocument doc1 = BsonDocument.parse("{\"_id\": 101,\n" +
                "\"fieldA\": 1,\n" +
                "\"fieldB\": \"abc\"}");
        final BsonDocument doc2 = BsonDocument.parse("{\"_id\": 102,\n" +
                "\"fieldA\": 3,\n" +
                "\"fieldB\": \"def\"}");
        final BsonDocument doc3 = BsonDocument.parse("{\"_id\": 103,\n" +
                "\"fieldA\": 5,\n" +
                "\"fieldB\": \"ghi\"}");
        insertBsonDocuments(tableName, DATABASE_NAME, USER, PASSWORD,
                new BsonDocument[]{doc1, doc2, doc3});
        final Statement statement = getDocumentDbStatement();
        ResultSet resultSet = statement.executeQuery(
                String.format(
                        "SELECT * FROM \"%s\".\"%s\" WHERE \"fieldA\" IN (1, 5)",
                        DATABASE_NAME, tableName));
        Assertions.assertNotNull(resultSet);
        Assertions.assertTrue(resultSet.next());
        Assertions.assertEquals("101", resultSet.getString(1));
        Assertions.assertTrue(resultSet.next());
        Assertions.assertEquals("103", resultSet.getString(1));
        Assertions.assertFalse(resultSet.next());
        resultSet = statement.executeQuery(
                String.format(
                        "SELECT * FROM \"%s\".\"%s\" WHERE \"fieldB\" IN ('abc', 'ghi')",
                        DATABASE_NAME, tableName));
        Assertions.assertNotNull(resultSet);
        Assertions.assertTrue(resultSet.next());
        Assertions.assertEquals("101", resultSet.getString(1));
        Assertions.assertTrue(resultSet.next());
        Assertions.assertEquals("103", resultSet.getString(1));
        Assertions.assertFalse(resultSet.next());
    }

    /**
     * Tests that queries containing NOT IN (c1, c2...) work.
     * @throws SQLException occurs if query or connection fails.
     */
    @Test
    @DisplayName("Tests queries with WHERE [field] NOT IN (...)")
    void testQueryWhereNotIN() throws SQLException {
        final String tableName = "testQueryWhereNOTIN";
        final BsonDocument doc1 = BsonDocument.parse("{\"_id\": 101,\n" +
                "\"fieldA\": 1,\n" +
                "\"fieldB\": \"abc\"}");
        final BsonDocument doc2 = BsonDocument.parse("{\"_id\": 102,\n" +
                "\"fieldA\": 3,\n" +
                "\"fieldB\": \"def\"}");
        final BsonDocument doc3 = BsonDocument.parse("{\"_id\": 103,\n" +
                "\"fieldA\": 5, \n" +
                "\"fieldB\": \"ghi\"}");
        insertBsonDocuments(tableName, DATABASE_NAME, USER, PASSWORD,
                new BsonDocument[]{doc1, doc2, doc3});
        final Statement statement = getDocumentDbStatement();
        ResultSet resultSet = statement.executeQuery(
                String.format(
                        "SELECT * FROM \"%s\".\"%s\" WHERE \"fieldA\" NOT IN (1, 5)",
                        DATABASE_NAME, tableName));
        Assertions.assertNotNull(resultSet);
        Assertions.assertTrue(resultSet.next());
        Assertions.assertEquals("102", resultSet.getString(1));
        Assertions.assertFalse(resultSet.next());
        resultSet = statement.executeQuery(
                String.format(
                        "SELECT * FROM \"%s\".\"%s\" WHERE \"fieldB\" NOT IN ('abc', 'ghi')",
                        DATABASE_NAME, tableName));
        Assertions.assertNotNull(resultSet);
        Assertions.assertTrue(resultSet.next());
        Assertions.assertEquals("102", resultSet.getString(1));
        Assertions.assertFalse(resultSet.next());
    }

    /**
     * Tests that queries containing casts from numbers work.
     * @throws SQLException occurs if query or connection fails.
     */
    @Test
    @DisplayName("Tests queries with cast from number.")
    void testQueryCastNum() throws SQLException {
        final String tableName = "testQueryCastNum";
        final BsonDocument doc1 = BsonDocument.parse("{\"_id\": 101,\n" +
                "\"fieldA\": 1,\n" +
                "\"fieldB\": 1.2," +
                "\"fieldC\": 10000000000}");
        insertBsonDocuments(tableName, DATABASE_NAME, USER, PASSWORD,
                new BsonDocument[]{doc1});
        final Statement statement = getDocumentDbStatement();
        final ResultSet resultSet = statement.executeQuery(
                String.format(
                        "SELECT CAST(\"fieldA\" AS INTEGER), " +
                                "CAST(\"fieldA\" AS BIGINT), " +
                                "CAST(\"fieldA\" AS DOUBLE), " +
                                "CAST(\"fieldB\" AS INTEGER)," +
                                "CAST(\"fieldB\" AS BIGINT), " +
                                "CAST(\"fieldB\" AS DOUBLE), " +
                                "CAST(\"fieldC\" AS BIGINT), " +
                                "CAST(\"fieldC\" AS DOUBLE) " +
                                " FROM \"%s\".\"%s\"",
                        DATABASE_NAME, tableName));
        Assertions.assertNotNull(resultSet);
        Assertions.assertTrue(resultSet.next());
        Assertions.assertEquals(1, resultSet.getInt(1));
        Assertions.assertEquals(1L, resultSet.getLong(2));
        Assertions.assertEquals(1D, resultSet.getDouble(3));
        Assertions.assertEquals(1, resultSet.getInt(4));
        Assertions.assertEquals(1L, resultSet.getLong(5));
        Assertions.assertEquals(1.2D, resultSet.getDouble(6));
        Assertions.assertEquals(10000000000L, resultSet.getLong(7));
        Assertions.assertEquals(10000000000D, resultSet.getDouble(8));
        Assertions.assertFalse(resultSet.next());
    }

    /**
     * Tests that queries containing casts from strings work.
     * @throws SQLException occurs if query or connection fails.
     */
    @Test
    @Disabled("Cast to date not working.")
    @DisplayName("Tests queries with cast from string.")
    void testQueryCastString() throws SQLException, ParseException {
        final String tableName = "testQueryCastString";
        final BsonDocument doc1 = BsonDocument.parse("{\"_id\": 101,\n" +
                "\"fieldA\": \"2020-03-11\", \n" +
                "\"fieldNum\": \"100.5\"}");
        insertBsonDocuments(tableName, DATABASE_NAME, USER, PASSWORD,
                new BsonDocument[]{doc1});
        final Statement statement = getDocumentDbStatement();
        final ResultSet resultSet = statement.executeQuery(
                String.format(
                        "SELECT CAST(\"fieldA\" AS DATE), " +
                                "CAST(\"fieldA\" AS TIMESTAMP), " +
                                "CAST(\"fieldNum\" AS DOUBLE), " +
                                "CAST(\"fieldNum\" AS INTEGER)," +
                                "CAST(\"fieldNum\" AS BIGINT) " +
                                " FROM \"%s\".\"%s\"",
                        DATABASE_NAME, tableName));
        Assertions.assertNotNull(resultSet);
        Assertions.assertTrue(resultSet.next());
        Assertions.assertEquals("2020-03-11", resultSet.getString(1));
        Assertions.assertEquals(new SimpleDateFormat("yyyy/MM/dd").parse("2020/03/11").getTime(),
                resultSet.getTimestamp(2).getTime());
        Assertions.assertEquals(100.5D, resultSet.getDouble(3));
        Assertions.assertEquals(100, resultSet.getInt(4));
        Assertions.assertEquals(100, resultSet.getLong(5));
        Assertions.assertFalse(resultSet.next());
    }

    /**
     * Tests that queries containing casts from dates work.
     * @throws SQLException occurs if query or connection fails.
     */
    @Test
    @DisplayName("Tests queries with cast from date.")
    void testQueryCastDate() throws SQLException, ParseException {
        final String tableName = "testQueryCastDate";
        final BsonDocument doc1 = BsonDocument.parse("{\"_id\": 101}");
        doc1.append("date",
                new BsonTimestamp(new SimpleDateFormat("yyyy/MM/dd").parse("2020/03/11").getTime()));
        insertBsonDocuments(tableName, DATABASE_NAME, USER, PASSWORD,
                new BsonDocument[]{doc1});
        final Statement statement = getDocumentDbStatement();
        final ResultSet resultSet = statement.executeQuery(
                String.format(
                        "SELECT CAST(\"date\" AS DATE), " +
                                "CAST(\"date\" AS TIMESTAMP), " +
                                "CAST(\"date\" AS TIME)," +
                                "CAST(\"date\" AS VARCHAR) " +
                                " FROM \"%s\".\"%s\"",
                        DATABASE_NAME, tableName));
        Assertions.assertNotNull(resultSet);
        Assertions.assertTrue(resultSet.next());
        Assertions.assertEquals("2020-03-11", resultSet.getDate(1).toString());
        Assertions.assertEquals(new SimpleDateFormat("yyyy/MM/dd").parse("2020/03/11").getTime(),
                resultSet.getTimestamp(2).getTime());
        Assertions.assertEquals(new SimpleDateFormat("yyyy/MM/dd").parse("2020/03/11").getTime(),
                resultSet.getTime(3).getTime());
        Assertions.assertFalse(resultSet.next());
    }

    /**
     * Tests that queries containing casts from boolean work.
     * @throws SQLException occurs if query or connection fails.
     */
    @Test
    @DisplayName("Tests queries with cast from boolean.")
    void testQueryCastBoolean() throws SQLException {
        final String tableName = "testQueryCastBoolean";
        final BsonDocument doc1 = BsonDocument.parse("{\"_id\": 101,\n" +
                "\"fieldA\": false}");
        insertBsonDocuments(tableName, DATABASE_NAME, USER, PASSWORD,
                new BsonDocument[]{doc1});
        final Statement statement = getDocumentDbStatement();
        final ResultSet resultSet = statement.executeQuery(
                String.format(
                        "SELECT CAST(\"fieldA\" AS VARCHAR)" +
                                " FROM \"%s\".\"%s\"",
                        DATABASE_NAME, tableName));
        Assertions.assertNotNull(resultSet);
        Assertions.assertTrue(resultSet.next());
        Assertions.assertEquals("false", resultSet.getString(1));
        Assertions.assertFalse(resultSet.next());
    }

    /**
     * Tests that queries containing various nested casts work.
     * @throws SQLException occurs if query or connection fails.
     */
    @Test
    @Disabled("Casts are not functioning from string to date.")
    @DisplayName("Tests queries with nested CAST.")
    void testQueryNestedCast() throws SQLException, ParseException {
        final String tableName = "testQueryNestedCast";
        final BsonDocument doc1 = BsonDocument.parse("{\"_id\": 101,\n" +
                "\"dateString\": \"2020-03-11\"," +
                "\"fieldNum\": 7," +
                "\"fieldString\": \"5\"}");
        doc1.append("fieldTimestamp", new BsonTimestamp(
                new SimpleDateFormat("yyyy/MM/dd").parse("2020/03/11").getTime()));
        insertBsonDocuments(tableName, DATABASE_NAME, USER, PASSWORD,
                new BsonDocument[]{doc1});
        final Statement statement = getDocumentDbStatement();
        final ResultSet resultSet = statement.executeQuery(
                String.format(
                        "SELECT CAST(CAST(\"dateString\" AS DATE) AS VARCHAR), " +
                                "CAST(CAST(\"fieldTimestamp\" AS DATE) AS VARCHAR), " +
                                "CAST(CAST(\"fieldNum\" AS DOUBLE) AS INTEGER)" +
                                " FROM \"%s\".\"%s\"",
                        DATABASE_NAME, tableName));
        Assertions.assertNotNull(resultSet);
        Assertions.assertTrue(resultSet.next());
        Assertions.assertEquals("2020-03-11", resultSet.getString(1));
        Assertions.assertEquals("2020-03-11", resultSet.getString(2));
        Assertions.assertEquals(5, resultSet.getInt(3));
        Assertions.assertFalse(resultSet.next());
    }


    /**
     * Tests that the result set of a query does not close prematurely when results are retrieved in multiple batches.
     * Uses max fetch size of 10 to ensure multiple batches are retrieved.
     * @throws SQLException if connection or query fails.
     */
    @Test
    @DisplayName("Tests that the result set does not close prematurely when results are retrieved in multiple batches.")
    void testResultSetDoesNotClose() throws SQLException {
        final String tableName = "testResultsetClose";
        final int numDocs = 100;
        final BsonDocument[] docs = new BsonDocument[numDocs];
        for (int i = 0; i < numDocs; i++) {
            final BsonDocument doc = BsonDocument.parse("{\"_id\": " + i + ", \n" +
                    "\"field\":\"abc\"}");
            docs[i] = doc;
        }
        insertBsonDocuments(tableName, DATABASE_NAME, USER, PASSWORD, docs);
        final Statement statement = getDocumentDbStatement();
        statement.setFetchSize(1);
        final ResultSet resultSet = statement.executeQuery(
                String.format("SELECT * from \"%s\".\"%s\"", DATABASE_NAME, tableName));
        Assertions.assertNotNull(resultSet);
        for (int i = 0; i < numDocs; i++) {
            Assertions.assertTrue(resultSet.next());
            Assertions.assertEquals(String.valueOf(i), resultSet.getString(1));
        }
        Assertions.assertFalse(resultSet.next());
    }

    /**
     * Tests that queries with a batch size of zero work.
     * @throws SQLException if connection or query fails.
     */
    @Test
    @DisplayName("Tests that a batch size of zero works.")
    void testBatchSizeZero() throws SQLException {
        final String tableName = "testBatchSizeZero";
        final int numDocs = 10;
        final BsonDocument[] docs = new BsonDocument[numDocs];
        for (int i = 0; i < numDocs; i++) {
            final BsonDocument doc = BsonDocument.parse("{\"_id\": " + i + ", \n" +
                    "\"field\":\"abc\"}");
            docs[i] = doc;
        }
        insertBsonDocuments(tableName, DATABASE_NAME, USER, PASSWORD, docs);
        final Statement statement = getDocumentDbStatement();
        statement.setFetchSize(0);
        final ResultSet resultSet = statement.executeQuery(
                String.format("SELECT * from \"%s\".\"%s\"", DATABASE_NAME, tableName));
        Assertions.assertNotNull(resultSet);
        for (int i = 0; i < numDocs; i++) {
            Assertions.assertTrue(resultSet.next());
            Assertions.assertEquals(String.valueOf(i), resultSet.getString(1));
        }
        Assertions.assertFalse(resultSet.next());
    }

    /**
<<<<<<< HEAD
     * Tests that queries with CASE are correct, particularly where null or undefined values are involved.
     * @throws SQLException occurs if query fails.
     */
    @Test
    @Disabled("Null/undefined not handled correctly for NOT.")
    @DisplayName("Tests queries with CASE and null values are correct.")
    void testCase() throws SQLException {
        final String tableName = "testCASE";
        final BsonDocument doc1 = BsonDocument.parse("{\"_id\": 101,\n" +
                "\"field\": 1}");
        final BsonDocument doc2 = BsonDocument.parse("{\"_id\": 102,\n" +
                "\"field\": 2}");
        final BsonDocument doc3 = BsonDocument.parse("{\"_id\": 103,\n" +
                "\"field\": 5}");
        final BsonDocument doc4 = BsonDocument.parse("{\"_id\": 104,\n" +
                "\"field\": 4}");
        final BsonDocument doc5 = BsonDocument.parse("{\"_id\": 105,\n" +
                "\"field\": 3}");
        final BsonDocument doc6 = BsonDocument.parse("{\"_id\": 106,\n" +
                "\"field2\": 9}");
        final BsonDocument doc7 = BsonDocument.parse("{\"_id\": 107,\n" +
                "\"field3\": false}");
        final BsonDocument doc8 = BsonDocument.parse("{\"_id\": 108,\n" +
                "\"field\": null}");
        final BsonDocument doc9 = BsonDocument.parse("{\"_id\": 109}");
        final BsonDocument doc10 = BsonDocument.parse("{\"_id\": 110}");
        doc10.append("field", new BsonMinKey());
        insertBsonDocuments(tableName, DATABASE_NAME, USER, PASSWORD,
                new BsonDocument[]{doc1, doc2, doc3, doc4, doc5, doc6, doc7, doc8, doc9, doc10});
        final Statement statement = getDocumentDbStatement();
        final ResultSet resultSet = statement.executeQuery(
                String.format(
                        "SELECT CASE " +
                                "WHEN \"field\" < 2  THEN 'A' "
                                + "WHEN \"field\" <= 2 THEN 'B' "
                                + "WHEN \"field\" > 4 THEN 'C' "
                                + "WHEN \"field\" >= 4 THEN 'D' "
                                + "WHEN \"field\" <> 7 THEN 'E' "
                                + "WHEN \"field2\" IN (9, 10) THEN 'F' "
                                + "WHEN NOT \"field3\" THEN 'G' "
                                + "ELSE 'H' END FROM \"%s\".\"%s\"",
                        DATABASE_NAME, tableName));
        Assertions.assertNotNull(resultSet);
        Assertions.assertTrue(resultSet.next());
        Assertions.assertEquals("A", resultSet.getString(1));
        Assertions.assertTrue(resultSet.next());
        Assertions.assertEquals("B", resultSet.getString(1));
        Assertions.assertTrue(resultSet.next());
        Assertions.assertEquals("C", resultSet.getString(1));
        Assertions.assertTrue(resultSet.next());
        Assertions.assertEquals("D", resultSet.getString(1));
        Assertions.assertTrue(resultSet.next());
        Assertions.assertEquals("E", resultSet.getString(1));
        Assertions.assertTrue(resultSet.next());
        Assertions.assertEquals("F", resultSet.getString(1));
        Assertions.assertTrue(resultSet.next());
        Assertions.assertEquals("G", resultSet.getString(1));
        Assertions.assertTrue(resultSet.next());
        Assertions.assertEquals("H", resultSet.getString(1));
        Assertions.assertTrue(resultSet.next());
        Assertions.assertEquals("H", resultSet.getString(1));
        Assertions.assertTrue(resultSet.next());
        Assertions.assertEquals("H", resultSet.getString(1));
        Assertions.assertFalse(resultSet.next());
    }

    /**
     * Tests that queries with CASE are correct with two different fields involved.
     * @throws SQLException occurs if query fails.
     */
    @Test
    @DisplayName("Tests queries with two field CASE.")
    void testCaseTwoFields() throws SQLException {
        final String tableName = "testCASETwoFields";
        final BsonDocument doc1 = BsonDocument.parse("{\"_id\": 101,\n" +
                "\"fieldA\": 1,\n" +
                "\"fieldB\": 2}");
        final BsonDocument doc2 = BsonDocument.parse("{\"_id\": 102,\n" +
                "\"fieldA\": 2,\n" +
                "\"fieldB\": 1}");
        final BsonDocument doc3 = BsonDocument.parse("{\"_id\": 103,\n" +
                "\"fieldA\": 1}");
        insertBsonDocuments(tableName, DATABASE_NAME, USER, PASSWORD,
                new BsonDocument[]{doc1, doc2, doc3});
        final Statement statement = getDocumentDbStatement();
        final ResultSet resultSet = statement.executeQuery(
                String.format(
                        "SELECT CASE " +
                                "WHEN \"fieldA\" < \"fieldB\"  THEN 'A' " +
                                "WHEN \"fieldA\" > \"fieldB\" THEN 'B' " +
                                "ELSE 'C' END FROM \"%s\".\"%s\"",
                        DATABASE_NAME, tableName));
        Assertions.assertNotNull(resultSet);
        Assertions.assertTrue(resultSet.next());
        Assertions.assertEquals("A", resultSet.getString(1));
        Assertions.assertTrue(resultSet.next());
        Assertions.assertEquals("B", resultSet.getString(1));
        Assertions.assertTrue(resultSet.next());
        Assertions.assertEquals("C", resultSet.getString(1));
        Assertions.assertFalse(resultSet.next());
    }


    /**
     * Tests a query with nested CASE.
     */
    @Test
    @DisplayName("Tests a query with nested CASE.")
    void testNestedCase() throws SQLException {
        final String tableName = "testNestedCASE";
        final BsonDocument doc1 = BsonDocument.parse("{\"_id\": 101,\n" +
                "\"field\": 1}");
        final BsonDocument doc2 = BsonDocument.parse("{\"_id\": 102,\n" +
                "\"field\": 2}");
        final BsonDocument doc3 = BsonDocument.parse("{\"_id\": 103,\n" +
                "\"field\": 3}");
        insertBsonDocuments(tableName, DATABASE_NAME, USER, PASSWORD,
                new BsonDocument[]{doc1, doc2, doc3});
        final Statement statement = getDocumentDbStatement();
        final ResultSet resultSet = statement.executeQuery(
                String.format(
                        "SELECT CASE "
                                + "WHEN \"field\" < 3  THEN "
                                + "( CASE WHEN \"field\" < 2 THEN 'A' "
                                + "ELSE 'B' END )"
                                + "ELSE 'C' END FROM \"%s\".\"%s\"",
                        DATABASE_NAME, tableName));
        Assertions.assertNotNull(resultSet);
        Assertions.assertTrue(resultSet.next());
        Assertions.assertEquals("A", resultSet.getString(1));
        Assertions.assertTrue(resultSet.next());
        Assertions.assertEquals("B", resultSet.getString(1));
        Assertions.assertTrue(resultSet.next());
        Assertions.assertEquals("C", resultSet.getString(1));
        Assertions.assertFalse(resultSet.next());
    }

    /**
     * Tests queries with CASE where a string literal contains '$'.
     */
    @Test
    @Disabled("Relies on $literal support.")
    @DisplayName("Tests queries with CASE where a string literal contains '$'.")
    void testCaseWithConflictingStringLiterals() throws SQLException {
        final String tableName = "testCaseWithConflictingStringLiterals";
        final BsonDocument doc1 = BsonDocument.parse("{\"_id\": 101,\n" +
                "\"price\": \"$1\"}");
        final BsonDocument doc2 = BsonDocument.parse("{\"_id\": 102,\n" +
                "\"price\": \"$2.25\"}");
        final BsonDocument doc3 = BsonDocument.parse("{\"_id\": 103,\n" +
                "\"price\": \"1\"}");
        insertBsonDocuments(tableName, DATABASE_NAME, USER, PASSWORD,
                new BsonDocument[]{doc1, doc2, doc3});
        final Statement statement = getDocumentDbStatement();
        final ResultSet resultSet1 = statement.executeQuery(
                String.format(
                        "SELECT CASE " +
                                "WHEN \"price\" = '$1'  THEN 'A' " +
                                "ELSE 'B' END FROM \"%s\".\"%s\"",
                        DATABASE_NAME, tableName));
        Assertions.assertNotNull(resultSet1);
        Assertions.assertTrue(resultSet1.next());
        Assertions.assertEquals("A", resultSet1.getString(1));
        Assertions.assertTrue(resultSet1.next());
        Assertions.assertEquals("B", resultSet1.getString(1));
        Assertions.assertTrue(resultSet1.next());
        Assertions.assertEquals("B", resultSet1.getString(1));
        Assertions.assertFalse(resultSet1.next());

        final ResultSet resultSet2 = statement.executeQuery(
                String.format(
                        "SELECT CASE " +
                                "WHEN \"price\" = '1'  THEN 'YES' " +
                                "ELSE '$price' END FROM \"%s\".\"%s\"",
                        DATABASE_NAME, tableName));
        Assertions.assertNotNull(resultSet2);
        Assertions.assertTrue(resultSet2.next());
        Assertions.assertEquals("$price", resultSet2.getString(1));
        Assertions.assertTrue(resultSet2.next());
        Assertions.assertEquals("$price", resultSet2.getString(1));
        Assertions.assertTrue(resultSet2.next());
        Assertions.assertEquals("YES", resultSet2.getString(1));
        Assertions.assertFalse(resultSet2.next());
    }

=======
     * Tests for queries containing IS NULL and IS NOT NULL in the select clause.
     *
     * @throws SQLException occurs if query fails.
     */
    @Test
    @DisplayName("Tests queries with IS [NOT] NULL in the select clause.")
    void testQuerySelectIsNull() throws SQLException {
        final String tableName = "testQuerySelectIsNull";
        final BsonDocument doc1 = BsonDocument.parse("{\"_id\": 101,\n" +
                "\"field\": \"abc\"}");
        final BsonDocument doc2 = BsonDocument.parse("{\"_id\": 102,\n" +
                "\"field\": null}");
        final BsonDocument doc3 = BsonDocument.parse("{\"_id\": 103}");

        insertBsonDocuments(tableName, DATABASE_NAME, USER, PASSWORD,
                new BsonDocument[]{doc1, doc2, doc3});
        final Statement statement = getDocumentDbStatement();

        final ResultSet resultSet = statement.executeQuery(
                String.format("SELECT \"field\" IS NULL, \"field\" IS NOT NULL FROM \"%s\".\"%s\"",
                        DATABASE_NAME, tableName));
        Assertions.assertNotNull(resultSet);

        Assertions.assertTrue(resultSet.next());
        Assertions.assertFalse(resultSet.getBoolean(1));
        Assertions.assertTrue(resultSet.getBoolean(2));

        Assertions.assertTrue(resultSet.next());
        Assertions.assertTrue(resultSet.getBoolean(1));
        Assertions.assertFalse(resultSet.getBoolean(2));

        Assertions.assertTrue(resultSet.next());
        Assertions.assertTrue(resultSet.getBoolean(1));
        Assertions.assertFalse(resultSet.getBoolean(2));
        Assertions.assertFalse(resultSet.next());
    }
>>>>>>> abb007c6
}<|MERGE_RESOLUTION|>--- conflicted
+++ resolved
@@ -1494,7 +1494,44 @@
     }
 
     /**
-<<<<<<< HEAD
+     * Tests for queries containing IS NULL and IS NOT NULL in the select clause.
+     *
+     * @throws SQLException occurs if query fails.
+     */
+    @Test
+    @DisplayName("Tests queries with IS [NOT] NULL in the select clause.")
+    void testQuerySelectIsNull() throws SQLException {
+        final String tableName = "testQuerySelectIsNull";
+        final BsonDocument doc1 = BsonDocument.parse("{\"_id\": 101,\n" +
+                "\"field\": \"abc\"}");
+        final BsonDocument doc2 = BsonDocument.parse("{\"_id\": 102,\n" +
+                "\"field\": null}");
+        final BsonDocument doc3 = BsonDocument.parse("{\"_id\": 103}");
+
+        insertBsonDocuments(tableName, DATABASE_NAME, USER, PASSWORD,
+                new BsonDocument[]{doc1, doc2, doc3});
+        final Statement statement = getDocumentDbStatement();
+
+        final ResultSet resultSet = statement.executeQuery(
+                String.format("SELECT \"field\" IS NULL, \"field\" IS NOT NULL FROM \"%s\".\"%s\"",
+                        DATABASE_NAME, tableName));
+        Assertions.assertNotNull(resultSet);
+
+        Assertions.assertTrue(resultSet.next());
+        Assertions.assertFalse(resultSet.getBoolean(1));
+        Assertions.assertTrue(resultSet.getBoolean(2));
+
+        Assertions.assertTrue(resultSet.next());
+        Assertions.assertTrue(resultSet.getBoolean(1));
+        Assertions.assertFalse(resultSet.getBoolean(2));
+
+        Assertions.assertTrue(resultSet.next());
+        Assertions.assertTrue(resultSet.getBoolean(1));
+        Assertions.assertFalse(resultSet.getBoolean(2));
+        Assertions.assertFalse(resultSet.next());
+    }
+
+    /**
      * Tests that queries with CASE are correct, particularly where null or undefined values are involved.
      * @throws SQLException occurs if query fails.
      */
@@ -1680,42 +1717,4 @@
         Assertions.assertFalse(resultSet2.next());
     }
 
-=======
-     * Tests for queries containing IS NULL and IS NOT NULL in the select clause.
-     *
-     * @throws SQLException occurs if query fails.
-     */
-    @Test
-    @DisplayName("Tests queries with IS [NOT] NULL in the select clause.")
-    void testQuerySelectIsNull() throws SQLException {
-        final String tableName = "testQuerySelectIsNull";
-        final BsonDocument doc1 = BsonDocument.parse("{\"_id\": 101,\n" +
-                "\"field\": \"abc\"}");
-        final BsonDocument doc2 = BsonDocument.parse("{\"_id\": 102,\n" +
-                "\"field\": null}");
-        final BsonDocument doc3 = BsonDocument.parse("{\"_id\": 103}");
-
-        insertBsonDocuments(tableName, DATABASE_NAME, USER, PASSWORD,
-                new BsonDocument[]{doc1, doc2, doc3});
-        final Statement statement = getDocumentDbStatement();
-
-        final ResultSet resultSet = statement.executeQuery(
-                String.format("SELECT \"field\" IS NULL, \"field\" IS NOT NULL FROM \"%s\".\"%s\"",
-                        DATABASE_NAME, tableName));
-        Assertions.assertNotNull(resultSet);
-
-        Assertions.assertTrue(resultSet.next());
-        Assertions.assertFalse(resultSet.getBoolean(1));
-        Assertions.assertTrue(resultSet.getBoolean(2));
-
-        Assertions.assertTrue(resultSet.next());
-        Assertions.assertTrue(resultSet.getBoolean(1));
-        Assertions.assertFalse(resultSet.getBoolean(2));
-
-        Assertions.assertTrue(resultSet.next());
-        Assertions.assertTrue(resultSet.getBoolean(1));
-        Assertions.assertFalse(resultSet.getBoolean(2));
-        Assertions.assertFalse(resultSet.next());
-    }
->>>>>>> abb007c6
 }