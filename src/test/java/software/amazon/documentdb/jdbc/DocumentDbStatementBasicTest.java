/*
 * Copyright <2021> Amazon.com, Inc. or its affiliates. All Rights Reserved.
 *
 * Licensed under the Apache License, Version 2.0 (the "License").
 * You may not use this file except in compliance with the License.
 * A copy of the License is located at
 *
 *     http://www.apache.org/licenses/LICENSE-2.0
 *
 * or in the "license" file accompanying this file. This file is distributed
 * on an "AS IS" BASIS, WITHOUT WARRANTIES OR CONDITIONS OF ANY KIND, either
 * express or implied. See the License for the specific language governing
 * permissions and limitations under the License.
 *
 */

package software.amazon.documentdb.jdbc;

import org.bson.BsonDocument;
import org.bson.BsonTimestamp;
import org.junit.jupiter.api.Assertions;
import org.junit.jupiter.api.Disabled;
import org.junit.jupiter.api.DisplayName;
import org.junit.jupiter.params.ParameterizedTest;
import org.junit.jupiter.params.provider.MethodSource;
import software.amazon.documentdb.jdbc.common.test.DocumentDbTestEnvironment;

import java.io.IOException;
import java.sql.Blob;
import java.sql.ResultSet;
import java.sql.SQLException;
import java.sql.Statement;
import java.text.ParseException;
import java.text.SimpleDateFormat;
import java.time.Instant;
import java.util.ArrayList;
import java.util.List;
import java.util.regex.Pattern;

public class DocumentDbStatementBasicTest extends DocumentDbStatementTest {

    /**
     * Tests querying for all data types with all scan methods.
     *
     * @throws SQLException occurs if executing the statement or retrieving a value fails.
     * @throws IOException  occurs if reading an input stream fails.
     */
    @DisplayName("Tests that all supported data types can be scanned and retrieved.")
    @ParameterizedTest(name = "testQueryWithAllDataTypes - [{index}] - {arguments}")
    @MethodSource({"getTestEnvironmentsForScanMethods"})
    protected void testQueryWithAllDataTypes(final DocumentDbTestEnvironment testEnvironment, final DocumentDbMetadataScanMethod scanMethod) throws SQLException, IOException {
        setTestEnvironment(testEnvironment);
        final String collectionName = "testDocumentDbDriverTest-" + scanMethod.getName();
        final int recordCount = 10;
        prepareSimpleConsistentData(collectionName, recordCount);
        final DocumentDbStatement statement = getDocumentDbStatement(scanMethod);
        final ResultSet resultSet = statement.executeQuery(String.format(
                "SELECT * FROM \"%s\".\"%s\"", getDatabaseName(), collectionName));
        Assertions.assertNotNull(resultSet);
        int count = 0;
        while (resultSet.next()) {
            Assertions.assertTrue(
                    Pattern.matches("^\\w+$", resultSet.getString(collectionName + "__id")));
            Assertions.assertEquals(Double.MAX_VALUE, resultSet.getDouble("fieldDouble"));
            Assertions.assertEquals("新年快乐", resultSet.getString("fieldString"));
            Assertions.assertTrue(Pattern.matches("^\\w+$", resultSet.getString("fieldObjectId")));
            Assertions.assertTrue(resultSet.getBoolean("fieldBoolean"));
            Assertions.assertEquals(
                    Instant.parse("2020-01-01T00:00:00.00Z"),
                    resultSet.getTimestamp("fieldDate").toInstant());
            Assertions.assertEquals(Integer.MAX_VALUE, resultSet.getInt("fieldInt"));
            Assertions.assertEquals(Long.MAX_VALUE, resultSet.getLong("fieldLong"));
            Assertions.assertEquals("MaxKey", resultSet.getString("fieldMaxKey"));
            Assertions.assertEquals("MinKey", resultSet.getString("fieldMinKey"));
            Assertions.assertNull(resultSet.getString("fieldNull"));

            // Test for binary/blob types.
            final Blob blob = resultSet.getBlob("fieldBinary");
            final byte[] expectedBytes = new byte[]{0, 1, 2};
            // Note: pos is 1-indexed
            Assertions.assertArrayEquals(
                    expectedBytes, blob.getBytes(1, (int) blob.length()));
            final byte[] actualBytes = new byte[(int) blob.length()];
            Assertions.assertEquals(3,
                    resultSet.getBinaryStream("fieldBinary").read(actualBytes));
            Assertions.assertArrayEquals(expectedBytes, actualBytes);

            count++;
        }
        Assertions.assertEquals(recordCount, count);
    }

    /**
     * Test querying when there is a conflict between an array and a scalar. The column
     * should become VARCHAR.
     *
     * @throws SQLException occurs if executing the statement or retrieving a value fails.
     */
    @DisplayName("Tests querying when there is conflict between an array and a scalar.")
    @ParameterizedTest(name = "testArrayScalarConflict - [{index}] - {arguments}")
    @MethodSource({"getTestEnvironments"})
    void testArrayScalarConflict(final DocumentDbTestEnvironment testEnvironment) throws SQLException {
        setTestEnvironment(testEnvironment);
        final List<BsonDocument> documents = new ArrayList<>();
        BsonDocument document = BsonDocument.parse(
                "{ \"_id\" : \"key0\", \n" +
                        "  \"array\" : [ {\n" +
                        "    \"field1\" : 1, \n" +
                        "    \"field2\" : 2 \n" +
                        "  } ] \n" +
                        "}"
        );
        documents.add(document);
        document = BsonDocument.parse(
                "{ \"_id\" : \"key1\", \n" +
                        "  \"array\" : [ 1, 2, 3 ] \n" +
                        "}"
        );
        documents.add(document);
        insertBsonDocuments("testArrayScalarConflict", documents.toArray(new BsonDocument[]{}));

        final DocumentDbStatement statement = getDocumentDbStatement();

        final ResultSet resultSet = statement.executeQuery(String.format(
                "SELECT * FROM \"%s\".\"%s\"", getDatabaseName(), "testArrayScalarConflict_array"));
        for (int i = 0; i < 4; i++) {
            Assertions.assertTrue(resultSet.next());
            final String arrayValue = resultSet.getString("value");
            if (i == 0) {
                Assertions.assertEquals("{\"field1\": 1, \"field2\": 2}", arrayValue);
            } else {
                Assertions.assertEquals(String.valueOf(i), arrayValue);
            }
        }
        Assertions.assertFalse(resultSet.next());
    }

    /**
     * Test querying when there is a conflict between a document field and a scalar. The column
     * should become VARCHAR.
     *
     * @throws SQLException occurs if executing the statement or retrieving a value fails.
     */
    @DisplayName("Test querying when there is a conflict between a document field and a scalar.")
    @ParameterizedTest(name = "testDocumentScalarConflict - [{index}] - {arguments}")
    @MethodSource({"getTestEnvironments"})
    void testDocumentScalarConflict(final DocumentDbTestEnvironment testEnvironment) throws SQLException {
        setTestEnvironment(testEnvironment);
        final List<BsonDocument> documents = new ArrayList<>();
        BsonDocument document = BsonDocument.parse(
                "{ \"_id\" : \"key0\", \n" +
                        "  \"doc\" : {\n" +
                        "    \"field1\" : 1, \n" +
                        "    \"field2\" : 2 \n" +
                        "  } \n" +
                        "}"
        );
        documents.add(document);
        document = BsonDocument.parse(
                "{ \"_id\" : \"key1\", \n" +
                        "  \"doc\" : 1 \n" +
                        "}"
        );
        documents.add(document);
        insertBsonDocuments("testDocumentScalarConflict", documents.toArray(new BsonDocument[]{}));
        final DocumentDbStatement statement = getDocumentDbStatement();
        final ResultSet resultSet = statement.executeQuery(String.format(
                "SELECT * FROM \"%s\".\"%s\"", getDatabaseName(), "testDocumentScalarConflict"));
        for (int i = 0; i < 2; i++) {
            Assertions.assertTrue(resultSet.next());
            final String arrayValue = resultSet.getString("doc");
            if (i == 0) {
                Assertions.assertEquals("{\"field1\": 1, \"field2\": 2}", arrayValue);
            } else {
                Assertions.assertEquals(String.valueOf(i), arrayValue);
            }
        }
        Assertions.assertFalse(resultSet.next());
    }

    /**
     * Test querying when there is a conflict between a document field and an array. The column
     * should become VARCHAR.
     *
     * @throws SQLException occurs if executing the statement or retrieving a value fails.
     */
    @DisplayName("Test querying when there is a conflict between a document field and an array.")
    @ParameterizedTest(name = "testArrayDocumentConflict - [{index}] - {arguments}")
    @MethodSource({"getTestEnvironments"})
    void testArrayDocumentConflict(final DocumentDbTestEnvironment testEnvironment) throws SQLException {
        setTestEnvironment(testEnvironment);
        final List<BsonDocument> documents = new ArrayList<>();
        BsonDocument document = BsonDocument.parse(
                "{ \"_id\" : \"key0\", \n" +
                        "  \"field\" : {\n" +
                        "    \"field1\" : 1, \n" +
                        "    \"field2\" : 2 \n" +
                        "  } \n" +
                        "}"
        );
        documents.add(document);
        document = BsonDocument.parse(
                "{ \"_id\" : \"key1\", \n" +
                        "  \"field\" : [1, 2, 3, 4] \n" +
                        "}"
        );
        documents.add(document);
        insertBsonDocuments("testArrayDocumentConflict", documents.toArray(new BsonDocument[]{}));
        final DocumentDbStatement statement = getDocumentDbStatement();
        final ResultSet resultSet = statement.executeQuery(String.format(
                "SELECT * FROM \"%s\".\"%s\"", getDatabaseName(), "testArrayDocumentConflict"));
        for (int i = 0; i < 2; i++) {
            Assertions.assertTrue(resultSet.next());
            final String arrayValue = resultSet.getString("field");
            if (i == 0) {
                Assertions.assertEquals("{\"field1\": 1, \"field2\": 2}", arrayValue);
            } else {
                Assertions.assertEquals("[1, 2, 3, 4]", arrayValue);
            }
        }
        Assertions.assertFalse(resultSet.next());
    }

    /**
     * Test querying when there is a conflict between a document field and an array of mixed type. The column
     * should become VARCHAR.
     *
     * @throws SQLException occurs if executing the statement or retrieving a value fails.
     */
    @DisplayName("Test querying when there is a conflict between a document field and an array of mixed type.")
    @ParameterizedTest(name = "testDocumentAndArrayOfMixedTypesConflict - [{index}] - {arguments}")
    @MethodSource({"getTestEnvironments"})
    void testDocumentAndArrayOfMixedTypesConflict(final DocumentDbTestEnvironment testEnvironment) throws SQLException {
        setTestEnvironment(testEnvironment);
        final List<BsonDocument> documents = new ArrayList<>();
        BsonDocument document = BsonDocument.parse(
                "{ \"_id\" : \"key0\", \n" +
                        "  \"field\" : {\n" +
                        "    \"field1\" : 1, \n" +
                        "    \"field2\" : 2 \n" +
                        "  } \n" +
                        "}"
        );
        documents.add(document);
        document = BsonDocument.parse(
                "{ \"_id\" : \"key1\", \n" +
                        "  \"field\" : [\n " +
                        "   {\n" +
                        "      \"field1\" : 1,\n" +
                        "      \"field2\" : 2 \n" +
                        "   },\n " +
                        "   1 ] \n " +
                        "}"
        );
        documents.add(document);
        insertBsonDocuments("testDocumentAndArrayOfMixedTypesConflict", documents.toArray(new BsonDocument[]{}));
        final DocumentDbStatement statement = getDocumentDbStatement();
        final ResultSet resultSet = statement.executeQuery(String.format(
                "SELECT * FROM \"%s\".\"%s\"", getDatabaseName(), "testDocumentAndArrayOfMixedTypesConflict"));
        for (int i = 0; i < 2; i++) {
            Assertions.assertTrue(resultSet.next());
            final String arrayValue = resultSet.getString("field");
            if (i == 0) {
                Assertions.assertEquals("{\"field1\": 1, \"field2\": 2}", arrayValue);
            } else {
                Assertions.assertEquals("[{\"field1\": 1, \"field2\": 2}, 1]", arrayValue);
            }
        }
        Assertions.assertFalse(resultSet.next());
    }

    /**
     * Tests that documents missing a sub-document do not create null rows.
     */
    @DisplayName("Test that documents not containing a sub-document do not add null rows.")
    @ParameterizedTest(name = "testDocumentWithMissingSubDocument - [{index}] - {arguments}")
    @MethodSource({"getTestEnvironments"})
    void testDocumentWithMissingSubDocument(final DocumentDbTestEnvironment testEnvironment) throws SQLException {
        setTestEnvironment(testEnvironment);
        final String collection = "testMissingSubDocumentNotNull";
        final List<BsonDocument> documents = new ArrayList<>();
        BsonDocument document = BsonDocument.parse(
                "{ \"_id\" : \"key0\", \n" +
                        "  \"name\" : \"withDocument\", \n" +
                        "  \"subDocument\" : {\n" +
                        "    \"field1\" : 1, \n" +
                        "    \"field2\" : 2 \n" +
                        "  } \n" +
                        "}"
        );
        documents.add(document);
        document = BsonDocument.parse(
                "{ \"_id\" : \"key1\", \n" +
                        "  \"name\" : \"withoutDocument\" \n" +
                        "}"
        );
        documents.add(document);
        insertBsonDocuments(collection,documents.toArray(new BsonDocument[]{}));
        final Statement statement = getDocumentDbStatement();
        statement.execute(String.format(
                "SELECT * FROM \"%s\".\"%s\"", getDatabaseName(), collection + "_subDocument"));
        final ResultSet results = statement.getResultSet();
        Assertions.assertTrue(results.next());
        Assertions.assertEquals("key0", results.getString(1));
        Assertions.assertEquals(1, results.getInt(2));
        Assertions.assertEquals(2, results.getInt(3));
        Assertions.assertFalse(results.next(), "Contained unexpected extra row.");
    }

    /**
     * Tests that documents missing a nested sub-document do not create null rows.
     */
    @DisplayName("Test that documents not containing a sub-document do not add null rows.")
    @ParameterizedTest(name = "testDocumentWithMissingNestedSubDocument - [{index}] - {arguments}")
    @MethodSource({"getTestEnvironments"})
    void testDocumentWithMissingNestedSubDocument(final DocumentDbTestEnvironment testEnvironment) throws SQLException {
        setTestEnvironment(testEnvironment);
        final String collection = "testMissingNestedSubDocumentNotNull";
        final List<BsonDocument> documents = new ArrayList<>();
        BsonDocument document = BsonDocument.parse(
                "{ \"_id\" : \"key0\", \n" +
                        "  \"name\" : \"withDocument\", \n" +
                        "  \"subDocument\" : {\n" +
                        "    \"field1\" : 1, \n" +
                        "    \"nestedSubDoc\" : {\n" +
                        "       \"nestedField\": 7 \n" +
                        "   } \n" +
                        "  } \n" +
                        "}"
        );
        documents.add(document);
        document = BsonDocument.parse(
                "{ \"_id\" : \"key1\", \n" +
                        "  \"name\" : \"withoutDocument\" \n" +
                        "}"
        );
        documents.add(document);
        insertBsonDocuments(collection, documents.toArray(new BsonDocument[]{}));
        final Statement statement = getDocumentDbStatement();
        statement.execute(String.format(
                "SELECT * FROM \"%s\".\"%s\"", getDatabaseName(), collection + "_subDocument_nestedSubDoc"));
        final ResultSet results = statement.getResultSet();
        Assertions.assertTrue(results.next());
        Assertions.assertEquals("key0", results.getString(1));
        Assertions.assertEquals(7, results.getInt(2));
        Assertions.assertFalse(results.next(), "Contained unexpected extra row.");
    }

    /**
     * Tests COUNT(columnName) doesn't count null or missing values.
     *
     * @throws SQLException occurs if query fails.
     */
    @DisplayName("Tests count('column') works ensuring null/undefined values are not counted")
    @ParameterizedTest(name = "testCountColumnName - [{index}] - {arguments}")
    @MethodSource({"getTestEnvironments"})
    void testCountColumnName(final DocumentDbTestEnvironment testEnvironment) throws SQLException {
        setTestEnvironment(testEnvironment);
        final String tableName = "testCountColumn";
        final BsonDocument doc1 = BsonDocument.parse("{\"_id\": 101,\n" +
                "\"field\": \"abc\"}");
        final BsonDocument doc2 = BsonDocument.parse("{\"_id\": 102,\n" +
                "\"field\": null}");
        final BsonDocument doc3 = BsonDocument.parse("{\"_id\": 103\n}");
        insertBsonDocuments(tableName, new BsonDocument[]{doc1, doc2, doc3});
        final Statement statement = getDocumentDbStatement();
        final ResultSet resultSet = statement.executeQuery(
                String.format("SELECT COUNT(\"field\") from \"%s\".\"%s\"", getDatabaseName(), tableName));
        Assertions.assertNotNull(resultSet);
        Assertions.assertTrue(resultSet.next());
        Assertions.assertEquals(1, resultSet.getInt(1));
        Assertions.assertFalse(resultSet.next());
    }

    /**
     * Tests that SUM(1) works, equivalent to COUNT(*).
     *
     * @throws SQLException occurs if query fails.
     */
    @DisplayName("Tests query with SUM(1).")
    @ParameterizedTest(name = "testQuerySumOne - [{index}] - {arguments}")
    @MethodSource({"getTestEnvironments"})
    void testQuerySumOne(final DocumentDbTestEnvironment testEnvironment) throws SQLException {
        setTestEnvironment(testEnvironment);
        final String tableName = "testQuerySumOne";
        final BsonDocument doc1 = BsonDocument.parse("{\"_id\": 101,\n" +
                "\"field\": 4}");
        final BsonDocument doc2 = BsonDocument.parse("{\"_id\": 102}");
        final BsonDocument doc3 = BsonDocument.parse("{\"_id\": 103}");
        insertBsonDocuments(tableName, new BsonDocument[]{doc1, doc2, doc3});
        final Statement statement = getDocumentDbStatement();
        final ResultSet resultSet = statement.executeQuery(
                String.format("SELECT SUM(1) from \"%s\".\"%s\"", getDatabaseName(), tableName));
        Assertions.assertNotNull(resultSet);
        Assertions.assertTrue(resultSet.next());
        Assertions.assertEquals(3, resultSet.getInt(1));
        Assertions.assertFalse(resultSet.next());
    }

    /**
     * Tests that queries containing ORDER BY and OFFSET work.
     * @throws SQLException occurs if query or connection fails.
     */
    @DisplayName("Tests queries with OFFSET")
    @ParameterizedTest(name = "testQueryOffset - [{index}] - {arguments}")
    @MethodSource({"getTestEnvironments"})
    void testQueryOffset(final DocumentDbTestEnvironment testEnvironment) throws SQLException {
        setTestEnvironment(testEnvironment);
        final String tableName = "testQueryOffset";
        final BsonDocument doc1 = BsonDocument.parse("{\"_id\": 101,\n" +
                "\"fieldA\": 1,\n" +
                "\"fieldB\": 2}");
        final BsonDocument doc2 = BsonDocument.parse("{\"_id\": 102,\n" +
                "\"fieldA\": 3,\n" +
                "\"fieldB\": 4}");
        final BsonDocument doc3 = BsonDocument.parse("{\"_id\": 103,\n" +
                "\"fieldA\": 5,\n" +
                "\"fieldB\": 6}");
        insertBsonDocuments(tableName, new BsonDocument[]{doc1, doc2, doc3});
        final Statement statement = getDocumentDbStatement();
        final ResultSet resultSet = statement.executeQuery(
                String.format(
                        "SELECT * FROM \"%s\".\"%s\" LIMIT 2 OFFSET 1",
                        getDatabaseName(), tableName));
        Assertions.assertNotNull(resultSet);
        Assertions.assertTrue(resultSet.next());
        Assertions.assertEquals("102", resultSet.getString(1));
        Assertions.assertTrue(resultSet.next());
        Assertions.assertEquals("103", resultSet.getString(1));
        Assertions.assertFalse(resultSet.next());
    }

    /**
     * Tests that queries containing IN (c1, c2...) work.
     * @throws SQLException occurs if query or connection fails.
     */
    @DisplayName("Tests queries with WHERE [field] IN (...)")
    @ParameterizedTest(name = "testQueryWhereIN - [{index}] - {arguments}")
    @MethodSource({"getTestEnvironments"})
    void testQueryWhereIN(final DocumentDbTestEnvironment testEnvironment) throws SQLException {
        setTestEnvironment(testEnvironment);
        final String tableName = "testQueryWhereIN";
        final BsonDocument doc1 = BsonDocument.parse("{\"_id\": 101,\n" +
                "\"fieldA\": 1,\n" +
                "\"fieldB\": \"abc\"}");
        final BsonDocument doc2 = BsonDocument.parse("{\"_id\": 102,\n" +
                "\"fieldA\": 3,\n" +
                "\"fieldB\": \"def\"}");
        final BsonDocument doc3 = BsonDocument.parse("{\"_id\": 103,\n" +
                "\"fieldA\": 5,\n" +
                "\"fieldB\": \"ghi\"}");
        insertBsonDocuments(tableName, new BsonDocument[]{doc1, doc2, doc3});
        final Statement statement = getDocumentDbStatement();
        ResultSet resultSet = statement.executeQuery(
                String.format(
                        "SELECT * FROM \"%s\".\"%s\" WHERE \"fieldA\" IN (1, 5)",
                        getDatabaseName(), tableName));
        Assertions.assertNotNull(resultSet);
        Assertions.assertTrue(resultSet.next());
        Assertions.assertEquals("101", resultSet.getString(1));
        Assertions.assertTrue(resultSet.next());
        Assertions.assertEquals("103", resultSet.getString(1));
        Assertions.assertFalse(resultSet.next());
        resultSet = statement.executeQuery(
                String.format(
                        "SELECT * FROM \"%s\".\"%s\" WHERE \"fieldB\" IN ('abc', 'ghi')",
                        getDatabaseName(), tableName));
        Assertions.assertNotNull(resultSet);
        Assertions.assertTrue(resultSet.next());
        Assertions.assertEquals("101", resultSet.getString(1));
        Assertions.assertTrue(resultSet.next());
        Assertions.assertEquals("103", resultSet.getString(1));
        Assertions.assertFalse(resultSet.next());
    }

    /**
     * Tests that queries containing NOT IN (c1, c2...) work.
     * @throws SQLException occurs if query or connection fails.
     */
    @DisplayName("Tests queries with WHERE [field] NOT IN (...)")
    @ParameterizedTest(name = "testQueryWhereNotIN - [{index}] - {arguments}")
    @MethodSource({"getTestEnvironments"})
    void testQueryWhereNotIN(final DocumentDbTestEnvironment testEnvironment) throws SQLException {
        setTestEnvironment(testEnvironment);
        final String tableName = "testQueryWhereNOTIN";
        final BsonDocument doc1 = BsonDocument.parse("{\"_id\": 101,\n" +
                "\"fieldA\": 1,\n" +
                "\"fieldB\": \"abc\"}");
        final BsonDocument doc2 = BsonDocument.parse("{\"_id\": 102,\n" +
                "\"fieldA\": 3,\n" +
                "\"fieldB\": \"def\"}");
        final BsonDocument doc3 = BsonDocument.parse("{\"_id\": 103,\n" +
                "\"fieldA\": 5, \n" +
                "\"fieldB\": \"ghi\"}");
        insertBsonDocuments(tableName, new BsonDocument[]{doc1, doc2, doc3});
        final Statement statement = getDocumentDbStatement();
        ResultSet resultSet = statement.executeQuery(
                String.format(
                        "SELECT * FROM \"%s\".\"%s\" WHERE \"fieldA\" NOT IN (1, 5)",
                        getDatabaseName(), tableName));
        Assertions.assertNotNull(resultSet);
        Assertions.assertTrue(resultSet.next());
        Assertions.assertEquals("102", resultSet.getString(1));
        Assertions.assertFalse(resultSet.next());
        resultSet = statement.executeQuery(
                String.format(
                        "SELECT * FROM \"%s\".\"%s\" WHERE \"fieldB\" NOT IN ('abc', 'ghi')",
                        getDatabaseName(), tableName));
        Assertions.assertNotNull(resultSet);
        Assertions.assertTrue(resultSet.next());
        Assertions.assertEquals("102", resultSet.getString(1));
        Assertions.assertFalse(resultSet.next());
    }

    /**
     * Tests that queries containing casts from numbers work.
     * @throws SQLException occurs if query or connection fails.
     */
    @DisplayName("Tests queries with cast from number.")
    @ParameterizedTest(name = "testQueryCastNum - [{index}] - {arguments}")
    @MethodSource({"getTestEnvironments"})
    void testQueryCastNum(final DocumentDbTestEnvironment testEnvironment) throws SQLException {
        setTestEnvironment(testEnvironment);
        final String tableName = "testQueryCastNum";
        final BsonDocument doc1 = BsonDocument.parse("{\"_id\": 101,\n" +
                "\"fieldA\": 1,\n" +
                "\"fieldB\": 1.2," +
                "\"fieldC\": 10000000000}");
        insertBsonDocuments(tableName, new BsonDocument[]{doc1});
        final Statement statement = getDocumentDbStatement();
        final ResultSet resultSet = statement.executeQuery(
                String.format(
                        "SELECT CAST(\"fieldA\" AS INTEGER), " +
                                "CAST(\"fieldA\" AS BIGINT), " +
                                "CAST(\"fieldA\" AS DOUBLE), " +
                                "CAST(\"fieldB\" AS INTEGER)," +
                                "CAST(\"fieldB\" AS BIGINT), " +
                                "CAST(\"fieldB\" AS DOUBLE), " +
                                "CAST(\"fieldC\" AS BIGINT), " +
                                "CAST(\"fieldC\" AS DOUBLE) " +
                                " FROM \"%s\".\"%s\"",
                        getDatabaseName(), tableName));
        Assertions.assertNotNull(resultSet);
        Assertions.assertTrue(resultSet.next());
        Assertions.assertEquals(1, resultSet.getInt(1));
        Assertions.assertEquals(1L, resultSet.getLong(2));
        Assertions.assertEquals(1D, resultSet.getDouble(3));
        Assertions.assertEquals(1, resultSet.getInt(4));
        Assertions.assertEquals(1L, resultSet.getLong(5));
        Assertions.assertEquals(1.2D, resultSet.getDouble(6));
        Assertions.assertEquals(10000000000L, resultSet.getLong(7));
        Assertions.assertEquals(10000000000D, resultSet.getDouble(8));
        Assertions.assertFalse(resultSet.next());
    }

    /**
     * Tests that queries containing casts from strings work.
     * @throws SQLException occurs if query or connection fails.
     */
    @Disabled("Cast to date not working.")
    @DisplayName("Tests queries with cast from string.")
    @ParameterizedTest(name = "testQueryCastString - [{index}] - {arguments}")
    @MethodSource({"getTestEnvironments"})
    void testQueryCastString(final DocumentDbTestEnvironment testEnvironment) throws SQLException, ParseException {
        setTestEnvironment(testEnvironment);
        final String tableName = "testQueryCastString";
        final BsonDocument doc1 = BsonDocument.parse("{\"_id\": 101,\n" +
                "\"fieldA\": \"2020-03-11\", \n" +
                "\"fieldNum\": \"100.5\"}");
        insertBsonDocuments(tableName, new BsonDocument[]{doc1});
        final Statement statement = getDocumentDbStatement();
        final ResultSet resultSet = statement.executeQuery(
                String.format(
                        "SELECT CAST(\"fieldA\" AS DATE), " +
                                "CAST(\"fieldA\" AS TIMESTAMP), " +
                                "CAST(\"fieldNum\" AS DOUBLE), " +
                                "CAST(\"fieldNum\" AS INTEGER)," +
                                "CAST(\"fieldNum\" AS BIGINT) " +
                                " FROM \"%s\".\"%s\"",
                        getDatabaseName(), tableName));
        Assertions.assertNotNull(resultSet);
        Assertions.assertTrue(resultSet.next());
        Assertions.assertEquals("2020-03-11", resultSet.getString(1));
        Assertions.assertEquals(new SimpleDateFormat("yyyy/MM/dd").parse("2020/03/11").getTime(),
                resultSet.getTimestamp(2).getTime());
        Assertions.assertEquals(100.5D, resultSet.getDouble(3));
        Assertions.assertEquals(100, resultSet.getInt(4));
        Assertions.assertEquals(100, resultSet.getLong(5));
        Assertions.assertFalse(resultSet.next());
    }

    /**
     * Tests that queries containing casts from dates work.
     * @throws SQLException occurs if query or connection fails.
     */
    @DisplayName("Tests queries with cast from date.")
    @ParameterizedTest(name = "testQueryCastDate - [{index}] - {arguments}")
    @MethodSource({"getTestEnvironments"})
    void testQueryCastDate(final DocumentDbTestEnvironment testEnvironment) throws SQLException, ParseException {
        setTestEnvironment(testEnvironment);
        final String tableName = "testQueryCastDate";
        final BsonDocument doc1 = BsonDocument.parse("{\"_id\": 101}");
        doc1.append("date",
                new BsonTimestamp(new SimpleDateFormat("yyyy/MM/dd").parse("2020/03/11").getTime()));
        insertBsonDocuments(tableName, new BsonDocument[]{doc1});
        final Statement statement = getDocumentDbStatement();
        final ResultSet resultSet = statement.executeQuery(
                String.format(
                        "SELECT CAST(\"date\" AS DATE), " +
                                "CAST(\"date\" AS TIMESTAMP), " +
                                "CAST(\"date\" AS TIME)," +
                                "CAST(\"date\" AS VARCHAR) " +
                                " FROM \"%s\".\"%s\"",
                        getDatabaseName(), tableName));
        Assertions.assertNotNull(resultSet);
        Assertions.assertTrue(resultSet.next());
        Assertions.assertEquals("2020-03-11", resultSet.getDate(1).toString());
        Assertions.assertEquals(new SimpleDateFormat("yyyy/MM/dd").parse("2020/03/11").getTime(),
                resultSet.getTimestamp(2).getTime());
        Assertions.assertEquals(new SimpleDateFormat("yyyy/MM/dd").parse("2020/03/11").getTime(),
                resultSet.getTime(3).getTime());
        Assertions.assertFalse(resultSet.next());
    }

    /**
     * Tests that queries containing casts from boolean work.
     * @throws SQLException occurs if query or connection fails.
     */
    @DisplayName("Tests queries with cast from boolean.")
    @ParameterizedTest(name = "testQueryCastBoolean - [{index}] - {arguments}")
    @MethodSource({"getTestEnvironments"})
    void testQueryCastBoolean(final DocumentDbTestEnvironment testEnvironment) throws SQLException {
        setTestEnvironment(testEnvironment);
        final String tableName = "testQueryCastBoolean";
        final BsonDocument doc1 = BsonDocument.parse("{\"_id\": 101,\n" +
                "\"fieldA\": false}");
        insertBsonDocuments(tableName, new BsonDocument[]{doc1});
        final Statement statement = getDocumentDbStatement();
        final ResultSet resultSet = statement.executeQuery(
                String.format(
                        "SELECT CAST(\"fieldA\" AS VARCHAR)" +
                                " FROM \"%s\".\"%s\"",
                        getDatabaseName(), tableName));
        Assertions.assertNotNull(resultSet);
        Assertions.assertTrue(resultSet.next());
        Assertions.assertEquals("false", resultSet.getString(1));
        Assertions.assertFalse(resultSet.next());
    }

    /**
     * Tests that queries containing various nested casts work.
     * @throws SQLException occurs if query or connection fails.
     */
    @Disabled("Casts are not functioning from string to date.")
    @DisplayName("Tests queries with nested CAST.")
    @ParameterizedTest(name = "testQueryNestedCast - [{index}] - {arguments}")
    @MethodSource({"getTestEnvironments"})
    void testQueryNestedCast(final DocumentDbTestEnvironment testEnvironment) throws SQLException, ParseException {
        setTestEnvironment(testEnvironment);
        final String tableName = "testQueryNestedCast";
        final BsonDocument doc1 = BsonDocument.parse("{\"_id\": 101,\n" +
                "\"dateString\": \"2020-03-11\"," +
                "\"fieldNum\": 7," +
                "\"fieldString\": \"5\"}");
        doc1.append("fieldTimestamp", new BsonTimestamp(
                new SimpleDateFormat("yyyy/MM/dd").parse("2020/03/11").getTime()));
        insertBsonDocuments(tableName, new BsonDocument[]{doc1});
        final Statement statement = getDocumentDbStatement();
        final ResultSet resultSet = statement.executeQuery(
                String.format(
                        "SELECT CAST(CAST(\"dateString\" AS DATE) AS VARCHAR), " +
                                "CAST(CAST(\"fieldTimestamp\" AS DATE) AS VARCHAR), " +
                                "CAST(CAST(\"fieldNum\" AS DOUBLE) AS INTEGER)" +
                                " FROM \"%s\".\"%s\"",
                        getDatabaseName(), tableName));
        Assertions.assertNotNull(resultSet);
        Assertions.assertTrue(resultSet.next());
        Assertions.assertEquals("2020-03-11", resultSet.getString(1));
        Assertions.assertEquals("2020-03-11", resultSet.getString(2));
        Assertions.assertEquals(5, resultSet.getInt(3));
        Assertions.assertFalse(resultSet.next());
    }


    /**
     * Tests that the result set of a query does not close prematurely when results are retrieved in multiple batches.
     * Uses max fetch size of 10 to ensure multiple batches are retrieved.
     * @throws SQLException if connection or query fails.
     */
    @DisplayName("Tests that the result set does not close prematurely when results are retrieved in multiple batches.")
    @ParameterizedTest(name = "testResultSetDoesNotClose - [{index}] - {arguments}")
    @MethodSource({"getTestEnvironments"})
    void testResultSetDoesNotClose(final DocumentDbTestEnvironment testEnvironment) throws SQLException {
        setTestEnvironment(testEnvironment);
        final String tableName = "testResultsetClose";
        final int numDocs = 100;
        final BsonDocument[] docs = new BsonDocument[numDocs];
        for (int i = 0; i < numDocs; i++) {
            final BsonDocument doc = BsonDocument.parse("{\"_id\": " + i + ", \n" +
                    "\"field\":\"abc\"}");
            docs[i] = doc;
        }
        insertBsonDocuments(tableName, docs);
        final Statement statement = getDocumentDbStatement();
        statement.setFetchSize(1);
        final ResultSet resultSet = statement.executeQuery(
                String.format("SELECT * from \"%s\".\"%s\"", getDatabaseName(), tableName));
        Assertions.assertNotNull(resultSet);
        for (int i = 0; i < numDocs; i++) {
            Assertions.assertTrue(resultSet.next());
            Assertions.assertEquals(String.valueOf(i), resultSet.getString(1));
        }
        Assertions.assertFalse(resultSet.next());
    }

    /**
     * Tests that queries with a batch size of zero work.
     * @throws SQLException if connection or query fails.
     */
    @DisplayName("Tests that a batch size of zero works.")
    @ParameterizedTest(name = "testBatchSizeZero - [{index}] - {arguments}")
    @MethodSource({"getTestEnvironments"})
    void testBatchSizeZero(final DocumentDbTestEnvironment testEnvironment) throws SQLException {
        setTestEnvironment(testEnvironment);
        final String tableName = "testBatchSizeZero";
        final int numDocs = 10;
        final BsonDocument[] docs = new BsonDocument[numDocs];
        for (int i = 0; i < numDocs; i++) {
            final BsonDocument doc = BsonDocument.parse("{\"_id\": " + i + ", \n" +
                    "\"field\":\"abc\"}");
            docs[i] = doc;
        }
        insertBsonDocuments(tableName, docs);
        final Statement statement = getDocumentDbStatement();
        statement.setFetchSize(0);
        final ResultSet resultSet = statement.executeQuery(
                String.format("SELECT * from \"%s\".\"%s\"", getDatabaseName(), tableName));
        Assertions.assertNotNull(resultSet);
        for (int i = 0; i < numDocs; i++) {
            Assertions.assertTrue(resultSet.next());
            Assertions.assertEquals(String.valueOf(i), resultSet.getString(1));
        }
        Assertions.assertFalse(resultSet.next());
    }

    /**
     * Tests for queries containing IS NULL and IS NOT NULL in the select clause.
     *
     * @throws SQLException occurs if query fails.
     */
    @DisplayName("Tests queries with IS [NOT] NULL in the select clause.")
    @ParameterizedTest(name = "testQuerySelectIsNull - [{index}] - {arguments}")
    @MethodSource({"getTestEnvironments"})
    void testQuerySelectIsNull(final DocumentDbTestEnvironment testEnvironment) throws SQLException {
        setTestEnvironment(testEnvironment);
        final String tableName = "testQuerySelectIsNull";
        final BsonDocument doc1 = BsonDocument.parse("{\"_id\": 101,\n" +
                "\"field\": \"abc\"}");
        final BsonDocument doc2 = BsonDocument.parse("{\"_id\": 102,\n" +
                "\"field\": null}");
        final BsonDocument doc3 = BsonDocument.parse("{\"_id\": 103}");

        insertBsonDocuments(tableName, new BsonDocument[]{doc1, doc2, doc3});
        final Statement statement = getDocumentDbStatement();

        final ResultSet resultSet = statement.executeQuery(
                String.format("SELECT \"field\" IS NULL, \"field\" IS NOT NULL FROM \"%s\".\"%s\"",
                        getDatabaseName(), tableName));
        Assertions.assertNotNull(resultSet);

        Assertions.assertTrue(resultSet.next());
        Assertions.assertFalse(resultSet.getBoolean(1));
        Assertions.assertTrue(resultSet.getBoolean(2));

        Assertions.assertTrue(resultSet.next());
        Assertions.assertTrue(resultSet.getBoolean(1));
        Assertions.assertFalse(resultSet.getBoolean(2));

        Assertions.assertTrue(resultSet.next());
        Assertions.assertTrue(resultSet.getBoolean(1));
        Assertions.assertFalse(resultSet.getBoolean(2));
        Assertions.assertFalse(resultSet.next());
    }

    /**
     * Test that queries selecting a substring work.
     * @throws SQLException occurs if query fails.
     */
    @DisplayName("Test that queries selecting a substring work.")
    @ParameterizedTest(name = "testQuerySubstring - [{index}] - {arguments}")
    @MethodSource({"getTestEnvironments"})
    void testQuerySubstring(final DocumentDbTestEnvironment testEnvironment) throws SQLException {
        setTestEnvironment(testEnvironment);
        final String tableName = "testSelectQuerySubstring";
        final BsonDocument doc1 = BsonDocument.parse("{\"_id\": 101,\n" +
                "\"field\": \"abcdefg\"}");
        final BsonDocument doc2 = BsonDocument.parse("{\"_id\": 102,\n" +
                "\"field\": \"uvwxyz\"}");
        final BsonDocument doc3 = BsonDocument.parse("{\"_id\": 103,\n" +
                "\"field\": \"\"}");
        final BsonDocument doc4 = BsonDocument.parse("{\"_id\": 104, \n" +
                "\"field\": null}");
        final BsonDocument doc5 = BsonDocument.parse("{\"_id\": 105}");
        final BsonDocument doc6 = BsonDocument.parse("{\"_id\": 106,\n" +
                "\"field\": \"ab\"}");

        insertBsonDocuments(tableName, new BsonDocument[]{doc1, doc2, doc3, doc4, doc5, doc6});
        final Statement statement = getDocumentDbStatement();
        final ResultSet resultSet = statement.executeQuery(
                String.format("SELECT SUBSTRING(\"field\", 1, 3) FROM \"%s\".\"%s\"",
                        getDatabaseName(), tableName));
        Assertions.assertNotNull(resultSet);
        Assertions.assertTrue(resultSet.next());
        Assertions.assertEquals("abc", resultSet.getString(1));
        Assertions.assertTrue(resultSet.next());
        Assertions.assertEquals("uvw", resultSet.getString(1));
        Assertions.assertTrue(resultSet.next());
        Assertions.assertEquals("", resultSet.getString(1));
        Assertions.assertTrue(resultSet.next());
        Assertions.assertEquals("", resultSet.getString(1));
        Assertions.assertTrue(resultSet.next());
        Assertions.assertEquals("", resultSet.getString(1));
        Assertions.assertTrue(resultSet.next());
        Assertions.assertEquals("ab", resultSet.getString(1));
        Assertions.assertFalse(resultSet.next());
    }

    /**
     * Test that queries selecting a boolean expression with NOT work.
     * @throws SQLException occurs if query fails.
     */
    @DisplayName("Test that queries selecting boolean expressions with NOT are correct.")
    @ParameterizedTest(name = "testQueryWithNot - [{index}] - {arguments}")
    @MethodSource({"getTestEnvironments"})
    void testQueryWithNot(final DocumentDbTestEnvironment testEnvironment) throws SQLException {
        setTestEnvironment(testEnvironment);
        final String tableName = "testQueryWithNot";
        final BsonDocument doc1 = BsonDocument.parse("{\"_id\": 101,\n" +
                "\"field1\": true, \n" +
                "\"field2\": false, \n" +
                "\"field3\": 1}");
        final BsonDocument doc2 = BsonDocument.parse("{\"_id\": 102,\n" +
                "\"field1\": true, \n" +
                "\"field2\": true, \n" +
                "\"field3\": 5}");
        final BsonDocument doc3 = BsonDocument.parse("{\"_id\": 103,\n" +
                "\"field1\": false, \n" +
                "\"field2\": false, \n" +
                "\"field3\": 5}");

        insertBsonDocuments(tableName, new BsonDocument[]{doc1, doc2, doc3});
        final Statement statement = getDocumentDbStatement();
        final ResultSet resultSet = statement.executeQuery(
                String.format("SELECT NOT (\"field1\"), " +
                                "NOT (\"field1\" AND \"field2\"), " +
                                "NOT (\"field1\" OR \"field2\"), " +
                                "NOT (\"field1\" AND \"field3\" > 2) FROM \"%s\".\"%s\"",
                        getDatabaseName(), tableName));
        Assertions.assertNotNull(resultSet);
        Assertions.assertTrue(resultSet.next());
        Assertions.assertFalse(resultSet.getBoolean(1));
        Assertions.assertTrue(resultSet.getBoolean(2));
        Assertions.assertFalse(resultSet.getBoolean(3));
        Assertions.assertTrue(resultSet.getBoolean(4));

        Assertions.assertTrue(resultSet.next());
        Assertions.assertFalse(resultSet.getBoolean(1));
        Assertions.assertFalse(resultSet.getBoolean(2));
        Assertions.assertFalse(resultSet.getBoolean(3));
        Assertions.assertFalse(resultSet.getBoolean(4));

        Assertions.assertTrue(resultSet.next());
        Assertions.assertTrue(resultSet.getBoolean(1));
        Assertions.assertTrue(resultSet.getBoolean(2));
        Assertions.assertTrue(resultSet.getBoolean(3));
        Assertions.assertTrue(resultSet.getBoolean(4));
        Assertions.assertFalse(resultSet.next());
    }

    /**
     * Test that queries selecting a boolean expression with NOT from nulls.
     * @throws SQLException occurs if query fails.
     */
    @Disabled("AD-267: Boolean expressions do not treat nulls correctly.")
    @DisplayName("Test that queries selecting a boolean expression with NOT from nulls are correct.")
    @ParameterizedTest(name = "testQueryWithNotNulls - [{index}] - {arguments}")
    @MethodSource({"getTestEnvironments"})
    void testQueryWithNotNulls(final DocumentDbTestEnvironment testEnvironment) throws SQLException {
        setTestEnvironment(testEnvironment);
        final String tableName = "testQueryWithNotNulls";
        final BsonDocument doc1 = BsonDocument.parse("{\"_id\": 101, \n" +
                "\"field1\": true, \n" + // Added this document only for metadata
                "\"field2\": true, \n" +
                "\"field3\": 1}");
        final BsonDocument doc2 = BsonDocument.parse("{\"_id\": 102, \n" +
                "\"field1\": null, \n" +
                "\"field2\": null, \n" +
                "\"field3\": null}");

        insertBsonDocuments(tableName, new BsonDocument[]{doc1, doc2});
        final Statement statement = getDocumentDbStatement();
        final ResultSet resultSet = statement.executeQuery(
                String.format("SELECT NOT (\"field1\" AND \"field2\"), " +
                                "NOT (\"field1\" OR \"field2\"), " +
                                "NOT (\"field1\" AND \"field3\" > 2) FROM \"%s\".\"%s\"",
                        getDatabaseName(), tableName));
        Assertions.assertNotNull(resultSet);
        Assertions.assertTrue(resultSet.next());
        Assertions.assertTrue(resultSet.next());
        Assertions.assertNull(resultSet.getString(1));
        Assertions.assertNull(resultSet.getString(2));
        Assertions.assertNull(resultSet.getString(3));
        Assertions.assertFalse(resultSet.next());
    }

    @DisplayName("Tests closing a Statement will not cause exception for cancelQuery.")
    @ParameterizedTest(name = "testCloseStatement - [{index}] - {arguments}")
    @MethodSource({"getTestEnvironments"})
    void testCloseStatement(final DocumentDbTestEnvironment testEnvironment) throws SQLException {
        setTestEnvironment(testEnvironment);
        final Statement statement = getDocumentDbStatement();
        Assertions.assertDoesNotThrow(statement::close);
    }
<<<<<<< HEAD

    @ParameterizedTest(name = "testQueryWithNotNulls - [{index}] - {arguments}")
    @MethodSource({"getTestEnvironments"})
    void testQuerySelectBoolean(final DocumentDbTestEnvironment testEnvironment) throws SQLException {
        setTestEnvironment(testEnvironment);
        final String tableName = "testQuerySelectBooleanExpr";
        final BsonDocument doc1 = BsonDocument.parse("{\"_id\": 101, \n" +
                "\"field\": 1, \n " +
                "\"field2\": 2}");
        final BsonDocument doc2 = BsonDocument.parse("{\"_id\": 102, \n" +
                "\"field\": 1, \n " +
                "\"field2\": 3}");
        final BsonDocument doc3 = BsonDocument.parse("{\"_id\": 103, \n" +
                "\"field\": 1, \n " +
                "\"field2\": null}");

        insertBsonDocuments(tableName,
                new BsonDocument[]{doc1, doc2, doc3});
        final Statement statement = getDocumentDbStatement();
        final ResultSet resultSet = statement.executeQuery(
                String.format("SELECT \"field2\" <> 2 FROM \"%s\".\"%s\"",
                        getDatabaseName(), tableName));
        Assertions.assertNotNull(resultSet);
        Assertions.assertTrue(resultSet.next());
        Assertions.assertFalse(resultSet.getBoolean(1));
        Assertions.assertTrue(resultSet.next());
        Assertions.assertTrue(resultSet.getBoolean(1));
        Assertions.assertTrue(resultSet.next());
        Assertions.assertFalse(resultSet.getBoolean(1));
        Assertions.assertFalse(resultSet.next());
    }

    @ParameterizedTest(name = "testQueryWithNotNulls - [{index}] - {arguments}")
    @MethodSource({"getTestEnvironments"})
    void testQuerySelectNotWithNull(final DocumentDbTestEnvironment testEnvironment) throws SQLException {
        setTestEnvironment(testEnvironment);
        final String tableName = "testQuerySelectBooleanExpr";
        final BsonDocument doc1 = BsonDocument.parse("{\"_id\": 101, \n" +
                "\"field\": true}");
        final BsonDocument doc2 = BsonDocument.parse("{\"_id\": 102, \n" +
                "\"field\": false}");
        final BsonDocument doc3 = BsonDocument.parse("{\"_id\": 103, \n" +
                "\"field\": null}");

        insertBsonDocuments(tableName,
                new BsonDocument[]{doc1, doc2, doc3});
        final Statement statement = getDocumentDbStatement();
        final ResultSet resultSet = statement.executeQuery(
                String.format("SELECT NOT(\"field\") FROM \"%s\".\"%s\"",
                        getDatabaseName(), tableName));
        Assertions.assertNotNull(resultSet);
        Assertions.assertTrue(resultSet.next());
        Assertions.assertFalse(resultSet.getBoolean(1));
        Assertions.assertTrue(resultSet.next());
        Assertions.assertTrue(resultSet.getBoolean(1));
        Assertions.assertTrue(resultSet.next());
        Assertions.assertNull(resultSet.getString(1));
        Assertions.assertFalse(resultSet.next());
    }

    private long getTruncatedTimestamp(final OffsetDateTime offsetDateTime, final int monthValue) {
        return OffsetDateTime.of(
                offsetDateTime.getYear(), monthValue, 1,
                0, 0, 0, 0,
                ZoneOffset.UTC)
                .toInstant()
                .toEpochMilli();
    }

    private long getTruncatedTimestamp(final Instant dateTime, final ChronoUnit chronoUnit) {
        return dateTime
                .atOffset(ZoneOffset.UTC)
                .truncatedTo(chronoUnit)
                .toInstant()
                .toEpochMilli();
    }
=======
>>>>>>> 530be449
}<|MERGE_RESOLUTION|>--- conflicted
+++ resolved
@@ -921,7 +921,6 @@
         final Statement statement = getDocumentDbStatement();
         Assertions.assertDoesNotThrow(statement::close);
     }
-<<<<<<< HEAD
 
     @ParameterizedTest(name = "testQueryWithNotNulls - [{index}] - {arguments}")
     @MethodSource({"getTestEnvironments"})
@@ -998,6 +997,4 @@
                 .toInstant()
                 .toEpochMilli();
     }
-=======
->>>>>>> 530be449
 }