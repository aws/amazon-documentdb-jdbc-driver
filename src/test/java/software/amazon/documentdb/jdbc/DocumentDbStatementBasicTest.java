--- conflicted
+++ resolved
@@ -1541,7 +1541,48 @@
     }
 
     /**
-<<<<<<< HEAD
+     * Test that queries selecting a substring work.
+     * @throws SQLException occurs if query fails.
+     */
+    @Test
+    @DisplayName("Test that queries selecting a substring work.")
+    void testQuerySubstring() throws SQLException {
+        final String tableName = "testSelectQuerySubstring";
+        final BsonDocument doc1 = BsonDocument.parse("{\"_id\": 101,\n" +
+                "\"field\": \"abcdefg\"}");
+        final BsonDocument doc2 = BsonDocument.parse("{\"_id\": 102,\n" +
+                "\"field\": \"uvwxyz\"}");
+        final BsonDocument doc3 = BsonDocument.parse("{\"_id\": 103,\n" +
+                "\"field\": \"\"}");
+        final BsonDocument doc4 = BsonDocument.parse("{\"_id\": 104, \n" +
+                "\"field\": null}");
+        final BsonDocument doc5 = BsonDocument.parse("{\"_id\": 105}");
+        final BsonDocument doc6 = BsonDocument.parse("{\"_id\": 106,\n" +
+                "\"field\": \"ab\"}");
+
+        insertBsonDocuments(tableName, DATABASE_NAME, USER, PASSWORD,
+                new BsonDocument[]{doc1, doc2, doc3, doc4, doc5, doc6});
+        final Statement statement = getDocumentDbStatement();
+        final ResultSet resultSet = statement.executeQuery(
+                String.format("SELECT SUBSTRING(\"field\", 1, 3) FROM \"%s\".\"%s\"",
+                        DATABASE_NAME, tableName));
+        Assertions.assertNotNull(resultSet);
+        Assertions.assertTrue(resultSet.next());
+        Assertions.assertEquals("abc", resultSet.getString(1));
+        Assertions.assertTrue(resultSet.next());
+        Assertions.assertEquals("uvw", resultSet.getString(1));
+        Assertions.assertTrue(resultSet.next());
+        Assertions.assertEquals("", resultSet.getString(1));
+        Assertions.assertTrue(resultSet.next());
+        Assertions.assertEquals("", resultSet.getString(1));
+        Assertions.assertTrue(resultSet.next());
+        Assertions.assertEquals("", resultSet.getString(1));
+        Assertions.assertTrue(resultSet.next());
+        Assertions.assertEquals("ab", resultSet.getString(1));
+        Assertions.assertFalse(resultSet.next());
+    }
+
+    /**
      * Tests for queries FLOOR(... TO ...) in select clause.
      *
      * @throws SQLException occurs if query fails.
@@ -1700,46 +1741,5 @@
                 .truncatedTo(chronoUnit)
                 .toInstant()
                 .toEpochMilli();
-=======
-     * Test that queries selecting a substring work.
-     * @throws SQLException occurs if query fails.
-     */
-    @Test
-    @DisplayName("Test that queries selecting a substring work.")
-    void testQuerySubstring() throws SQLException {
-        final String tableName = "testSelectQuerySubstring";
-        final BsonDocument doc1 = BsonDocument.parse("{\"_id\": 101,\n" +
-                "\"field\": \"abcdefg\"}");
-        final BsonDocument doc2 = BsonDocument.parse("{\"_id\": 102,\n" +
-                "\"field\": \"uvwxyz\"}");
-        final BsonDocument doc3 = BsonDocument.parse("{\"_id\": 103,\n" +
-                "\"field\": \"\"}");
-        final BsonDocument doc4 = BsonDocument.parse("{\"_id\": 104, \n" +
-                "\"field\": null}");
-        final BsonDocument doc5 = BsonDocument.parse("{\"_id\": 105}");
-        final BsonDocument doc6 = BsonDocument.parse("{\"_id\": 106,\n" +
-                "\"field\": \"ab\"}");
-
-        insertBsonDocuments(tableName, DATABASE_NAME, USER, PASSWORD,
-                new BsonDocument[]{doc1, doc2, doc3, doc4, doc5, doc6});
-        final Statement statement = getDocumentDbStatement();
-        final ResultSet resultSet = statement.executeQuery(
-                String.format("SELECT SUBSTRING(\"field\", 1, 3) FROM \"%s\".\"%s\"",
-                        DATABASE_NAME, tableName));
-        Assertions.assertNotNull(resultSet);
-        Assertions.assertTrue(resultSet.next());
-        Assertions.assertEquals("abc", resultSet.getString(1));
-        Assertions.assertTrue(resultSet.next());
-        Assertions.assertEquals("uvw", resultSet.getString(1));
-        Assertions.assertTrue(resultSet.next());
-        Assertions.assertEquals("", resultSet.getString(1));
-        Assertions.assertTrue(resultSet.next());
-        Assertions.assertEquals("", resultSet.getString(1));
-        Assertions.assertTrue(resultSet.next());
-        Assertions.assertEquals("", resultSet.getString(1));
-        Assertions.assertTrue(resultSet.next());
-        Assertions.assertEquals("ab", resultSet.getString(1));
-        Assertions.assertFalse(resultSet.next());
->>>>>>> 746dd290
     }
 }