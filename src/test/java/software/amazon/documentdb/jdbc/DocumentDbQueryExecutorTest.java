/*
 * Copyright <2021> Amazon.com, Inc. or its affiliates. All Rights Reserved.
 *
 * Licensed under the Apache License, Version 2.0 (the "License").
 * You may not use this file except in compliance with the License.
 * A copy of the License is located at
 *
 *     http://www.apache.org/licenses/LICENSE-2.0
 *
 * or in the "license" file accompanying this file. This file is distributed
 * on an "AS IS" BASIS, WITHOUT WARRANTIES OR CONDITIONS OF ANY KIND, either
 * express or implied. See the License for the specific language governing
 * permissions and limitations under the License.
 *
 */

package software.amazon.documentdb.jdbc;

import com.google.common.collect.ImmutableList;
import com.google.common.util.concurrent.ThreadFactoryBuilder;
import com.mongodb.MongoClientSettings;
import com.mongodb.client.FindIterable;
import com.mongodb.client.MongoClient;
import com.mongodb.client.MongoClients;
import com.mongodb.client.MongoCollection;
import com.mongodb.client.MongoCursor;
import com.mongodb.client.MongoDatabase;
import edu.umd.cs.findbugs.annotations.SuppressFBWarnings;
import lombok.SneakyThrows;
import org.bson.Document;
import org.junit.jupiter.api.AfterEach;
import org.junit.jupiter.api.Assertions;
import org.junit.jupiter.api.BeforeAll;
import org.junit.jupiter.api.DisplayName;
import org.junit.jupiter.api.Test;
import org.junit.jupiter.api.extension.ExtendWith;
import software.amazon.documentdb.jdbc.common.test.DocumentDbFlapDoodleExtension;
import software.amazon.documentdb.jdbc.common.test.DocumentDbFlapDoodleTest;
import software.amazon.documentdb.jdbc.common.utilities.JdbcColumnMetaData;
import software.amazon.documentdb.jdbc.persist.SchemaStoreFactory;
import software.amazon.documentdb.jdbc.persist.SchemaWriter;
import software.amazon.documentdb.jdbc.query.DocumentDbQueryMappingService;

import java.sql.ResultSet;
import java.sql.SQLException;
import java.sql.Statement;
import java.util.ArrayList;
import java.util.Arrays;
import java.util.List;
import java.util.Objects;
import java.util.concurrent.ExecutorService;
import java.util.concurrent.Executors;
import java.util.concurrent.TimeUnit;

@ExtendWith(DocumentDbFlapDoodleExtension.class)
public class DocumentDbQueryExecutorTest extends DocumentDbFlapDoodleTest {
    private static final String DATABASE_NAME = "database";
    private static final String COLLECTION_NAME = "testCollection";
    private static final String TEST_USER = "user";
    private static final String TEST_PASSWORD = "password";
    private static final String QUERY = "SELECT COUNT(*) FROM \"database\".\"testCollection\"";
    private static final DocumentDbConnectionProperties VALID_CONNECTION_PROPERTIES =
            new DocumentDbConnectionProperties();
    private static DocumentDbStatement statement;
    private ResultSet resultSet;

    @BeforeAll
    @SuppressFBWarnings(
            value = "HARD_CODE_PASSWORD",
            justification = "Hardcoded for test purposes only")
    void initialize() throws SQLException {
        // Add a valid users to the local MongoDB instance.
        createUser(DATABASE_NAME, TEST_USER, TEST_PASSWORD);
        VALID_CONNECTION_PROPERTIES.setUser(TEST_USER);
        VALID_CONNECTION_PROPERTIES.setPassword(TEST_PASSWORD);
        VALID_CONNECTION_PROPERTIES.setDatabase(DATABASE_NAME);
        VALID_CONNECTION_PROPERTIES.setTlsEnabled("false");
        VALID_CONNECTION_PROPERTIES.setHostname("localhost:" + getMongoPort());

        prepareSimpleConsistentData(DATABASE_NAME, COLLECTION_NAME, 1, TEST_USER, TEST_PASSWORD);
        final DocumentDbConnection connection = new DocumentDbConnection(VALID_CONNECTION_PROPERTIES);
        statement =
                new DocumentDbStatement(
                        connection,
                        new MockQueryExecutor(
                                statement,
                                VALID_CONNECTION_PROPERTIES,
                                null,
                                0,
                                0));
    }

    @AfterEach
    void afterAll() throws SQLException {
        final SchemaWriter schemaWriter = SchemaStoreFactory.createWriter(VALID_CONNECTION_PROPERTIES);
        schemaWriter.remove("id");
        if (resultSet != null) {
            resultSet.close();
        }
    }

    /** Tests that canceling a query before it has been executed fails. */
    @Test
    @DisplayName("Tests canceling a query without executing first.")
    public void testCancelQueryWithoutExecute() {
        final ExecutorService cancelThread = getCancelThread();
        final Cancel cancel = launchCancelThread(0, statement, cancelThread);
        waitCancelToComplete(cancelThread);
        final SQLException exception = getCancelException(cancel);
        Assertions.assertNotNull(exception);
        Assertions.assertEquals(
                "Cannot cancel query, it is either completed or has not started.",
                exception.getMessage());
    }

    /**
     * Tests that canceling a query while it is executing succeeds and that the query execution then
     * fails because it has been canceled.
     */
    @Test
    @DisplayName("Tests canceling a query while execution is in progress.")
    public void testCancelQueryWhileExecuteInProgress() {
        // Wait 100 milliseconds before attempting to cancel.
        final ExecutorService cancelThread = getCancelThread();
        final Cancel cancel = launchCancelThread(100, statement, cancelThread);

        // Check that query was canceled and cancel thread did not throw exception.
        Assertions.assertEquals(
                "Query has been canceled.",
                Assertions.assertThrows(SQLException.class, () -> resultSet = statement.executeQuery(QUERY))
                        .getMessage());
        waitCancelToComplete(cancelThread);
        Assertions.assertNull(cancel.getException(), () -> cancel.getException().getMessage());
    }

    /** Tests that canceling a query from two different threads. */
    @Test
    @DisplayName("Tests canceling a query from 2 different threads simultaneously.")
    public void testCancelQueryFromTwoThreads() {
        // Let 2 threads both wait for 100 milliseconds before attempting to cancel.
        final ExecutorService cancelThread1 = getCancelThread();
        final ExecutorService cancelThread2 = getCancelThread();
<<<<<<< HEAD
        final Cancel cancel1 = launchCancelThread(500, statement, cancelThread1);
        final Cancel cancel2 = launchCancelThread(100, statement, cancelThread2);
=======
        final Cancel cancel1 = launchCancelThread(100, statement, cancelThread1);
        final Cancel cancel2 = launchCancelThread(300, statement, cancelThread2);
>>>>>>> ae92beab

        // Check that query was canceled.
        Assertions.assertEquals(
                "Query has been canceled.",
                Assertions.assertThrows(SQLException.class,
                                () -> resultSet = statement.executeQuery(QUERY))
                        .getMessage());
        waitCancelToComplete(cancelThread1);
        waitCancelToComplete(cancelThread2);

<<<<<<< HEAD
        // Check that 1 of the threads succeeded while other threw an exception.
        final SQLException exception1 = cancel1.getException();
        if (exception1 == null) {
            Assertions.assertNotNull(cancel2.getException());
        } else {
            Assertions.assertNotNull(exception1);
        }
=======
        // Check that at-least one thread succeed.
        final SQLException e1 = getCancelException(cancel1);
        final SQLException e2 = getCancelException(cancel2);
        final List<SQLException> exceptions = new ArrayList<>(Arrays.asList(e1, e2));
        Assertions.assertTrue(exceptions.stream().anyMatch(Objects::isNull));
>>>>>>> ae92beab
    }

    /** Tests that canceling a query after execution has already completed fails. */
    @Test
    @DisplayName("Tests canceling query after execution already completes.")
    public void testCancelQueryAfterExecuteComplete() {
        // Execute query.
        Assertions.assertDoesNotThrow(() -> statement.execute(QUERY));

        // Launch cancel after execution has already completed.
        final ExecutorService cancelThread = getCancelThread();
        final Cancel cancel = launchCancelThread(0, statement, cancelThread);
        waitCancelToComplete(cancelThread);
        final SQLException exception = getCancelException(cancel);
        Assertions.assertNotNull(exception);
        Assertions.assertEquals(
                "Cannot cancel query, it is either completed or has not started.",
                exception.getMessage());
    }

    /** Tests canceling a query after it has already been canceled. */
    @Test
    @DisplayName("Tests canceling a query after it has already been canceled.")
    public void testCancelQueryTwice() {
        // Wait 100 milliseconds before attempting to cancel.
        final ExecutorService cancelThread1 = getCancelThread();
        final Cancel cancel1 = launchCancelThread(100, statement, cancelThread1);

        // Check that query was canceled and cancel thread did not throw exception.
        Assertions.assertEquals(
                "Query has been canceled.",
                Assertions.assertThrows(SQLException.class, () -> resultSet = statement.executeQuery(QUERY))
                        .getMessage());
        waitCancelToComplete(cancelThread1);
        Assertions.assertNull(cancel1.getException(), () -> cancel1.getException().getMessage());

        // Attempt to cancel again.
        final ExecutorService cancelThread2 = getCancelThread();
        final Cancel cancel2 = launchCancelThread(1, statement, cancelThread2);
        waitCancelToComplete(cancelThread2);
        final SQLException exception = getCancelException(cancel2);
        Assertions.assertNotNull(exception);
        Assertions.assertEquals(
                "Cannot cancel query, it is either completed or has not started.",
                exception.getMessage());
    }

    private ExecutorService getCancelThread() {
        return Executors.newSingleThreadExecutor(
                new ThreadFactoryBuilder().setNameFormat("cancelThread").setDaemon(true).build());
    }

    private Cancel launchCancelThread(
            final int waitTime, final Statement statement, final ExecutorService cancelThread) {
        final Cancel cancel1 = new Cancel(statement, waitTime);
        cancelThread.execute(cancel1);
        return cancel1;
    }

    private SQLException getCancelException(final Cancel cancel) {
        return cancel.getException();
    }

    @SneakyThrows
    private void waitCancelToComplete(final ExecutorService cancelThread) {
        cancelThread.awaitTermination(10000, TimeUnit.MILLISECONDS);
    }

    /** Class to cancel query in a separate thread. */
    private static class Cancel implements Runnable {
        private final Statement statement;
        private final int waitTime;
        private SQLException exception;

        Cancel(final Statement statement, final int waitTime) {
            this.statement = statement;
            this.waitTime = waitTime;
        }

        @SneakyThrows
        @Override
        public void run() {
            try {
                Thread.sleep(waitTime);
                statement.cancel();
            } catch (final SQLException e) {
                exception = e;
            }
        }

        /**
         * Function to get exception if the run call generated one.
         */
        public SQLException getException()  {
            return exception;
        }
    }

    /**
     * Identical to actual DocumentDbQueryExecutor but overrides runQuery, so we can simulate a
     * long-running query with find instead.
     */
    private static class MockQueryExecutor extends DocumentDbQueryExecutor {
        MockQueryExecutor(
                final Statement statement,
                final DocumentDbConnectionProperties connectionProperties,
                final DocumentDbQueryMappingService queryMapper,
                final int queryTimeoutSecs,
                final int maxFetchSize) {
            super(statement, connectionProperties, queryMapper, queryTimeoutSecs, maxFetchSize);
        }

        @Override
        protected java.sql.ResultSet runQuery(final String sql) throws SQLException {
            final MongoClientSettings settings = VALID_CONNECTION_PROPERTIES.buildMongoClientSettings();
            final MongoClient client = MongoClients.create(settings);
            final MongoDatabase database =
                    client.getDatabase(VALID_CONNECTION_PROPERTIES.getDatabase());
            final MongoCollection<Document> collection = database.getCollection(COLLECTION_NAME);

            // We use the $where operator to sleep for 5000 milliseconds. This operator
            // can only be used with find().
            final Document whereDoc =
                    new Document("$where", "function(){ return sleep(5000) || true;}");
            final FindIterable<Document> iterable = collection.find(whereDoc).comment(getQueryId());
            final MongoCursor<Document> iterator = iterable.iterator();
            final JdbcColumnMetaData column =
                    JdbcColumnMetaData.builder().columnLabel("EXPR$0").ordinal(0).build();
            return new DocumentDbResultSet(
                    statement, iterator, ImmutableList.of(column), ImmutableList.of("EXPR$0"));
        }
    }
}<|MERGE_RESOLUTION|>--- conflicted
+++ resolved
@@ -140,13 +140,8 @@
         // Let 2 threads both wait for 100 milliseconds before attempting to cancel.
         final ExecutorService cancelThread1 = getCancelThread();
         final ExecutorService cancelThread2 = getCancelThread();
-<<<<<<< HEAD
         final Cancel cancel1 = launchCancelThread(500, statement, cancelThread1);
-        final Cancel cancel2 = launchCancelThread(100, statement, cancelThread2);
-=======
-        final Cancel cancel1 = launchCancelThread(100, statement, cancelThread1);
         final Cancel cancel2 = launchCancelThread(300, statement, cancelThread2);
->>>>>>> ae92beab
 
         // Check that query was canceled.
         Assertions.assertEquals(
@@ -157,21 +152,11 @@
         waitCancelToComplete(cancelThread1);
         waitCancelToComplete(cancelThread2);
 
-<<<<<<< HEAD
-        // Check that 1 of the threads succeeded while other threw an exception.
-        final SQLException exception1 = cancel1.getException();
-        if (exception1 == null) {
-            Assertions.assertNotNull(cancel2.getException());
-        } else {
-            Assertions.assertNotNull(exception1);
-        }
-=======
         // Check that at-least one thread succeed.
         final SQLException e1 = getCancelException(cancel1);
         final SQLException e2 = getCancelException(cancel2);
         final List<SQLException> exceptions = new ArrayList<>(Arrays.asList(e1, e2));
         Assertions.assertTrue(exceptions.stream().anyMatch(Objects::isNull));
->>>>>>> ae92beab
     }
 
     /** Tests that canceling a query after execution has already completed fails. */
