--- conflicted
+++ resolved
@@ -44,13 +44,10 @@
 import java.sql.ResultSet;
 import java.sql.SQLException;
 import java.sql.Statement;
-<<<<<<< HEAD
-=======
 import java.util.ArrayList;
 import java.util.Arrays;
 import java.util.List;
 import java.util.Objects;
->>>>>>> 4bd60a94
 import java.util.concurrent.ExecutorService;
 import java.util.concurrent.Executors;
 import java.util.concurrent.TimeUnit;
@@ -94,17 +91,11 @@
     }
 
     @AfterEach
-<<<<<<< HEAD
-    void afterAll() throws SQLException {
-        final SchemaWriter schemaWriter = SchemaStoreFactory.createWriter(VALID_CONNECTION_PROPERTIES);
-        schemaWriter.remove("id");
-=======
     void afterAll() throws Exception {
         try (SchemaWriter schemaWriter = SchemaStoreFactory.createWriter(
                 VALID_CONNECTION_PROPERTIES, null)) {
             schemaWriter.remove("id");
         }
->>>>>>> 4bd60a94
         if (resultSet != null) {
             resultSet.close();
         }
@@ -117,17 +108,11 @@
         final ExecutorService cancelThread = getCancelThread();
         final Cancel cancel = launchCancelThread(0, statement, cancelThread);
         waitCancelToComplete(cancelThread);
-<<<<<<< HEAD
-        Assertions.assertEquals(
-                "Cannot cancel query, it is either completed or has not started.",
-                Assertions.assertThrows(SQLException.class, () -> getCancelException(cancel)).getMessage());
-=======
         final SQLException exception = getCancelException(cancel);
         Assertions.assertNotNull(exception);
         Assertions.assertEquals(
                 "Cannot cancel query, it is either completed or has not started.",
                 exception.getMessage());
->>>>>>> 4bd60a94
     }
 
     /**
@@ -147,11 +132,7 @@
                 Assertions.assertThrows(SQLException.class, () -> resultSet = statement.executeQuery(QUERY))
                         .getMessage());
         waitCancelToComplete(cancelThread);
-<<<<<<< HEAD
-        Assertions.assertDoesNotThrow(() -> cancel.getException());
-=======
         Assertions.assertNull(cancel.getException(), () -> cancel.getException().getMessage());
->>>>>>> 4bd60a94
     }
 
     /** Tests that canceling a query from two different threads. */
@@ -162,11 +143,7 @@
         final ExecutorService cancelThread1 = getCancelThread();
         final ExecutorService cancelThread2 = getCancelThread();
         final Cancel cancel1 = launchCancelThread(100, statement, cancelThread1);
-<<<<<<< HEAD
-        final Cancel cancel2 = launchCancelThread(100, statement, cancelThread2);
-=======
         final Cancel cancel2 = launchCancelThread(300, statement, cancelThread2);
->>>>>>> 4bd60a94
 
         // Check that query was canceled.
         Assertions.assertEquals(
@@ -176,23 +153,11 @@
         waitCancelToComplete(cancelThread1);
         waitCancelToComplete(cancelThread2);
 
-<<<<<<< HEAD
-        // Check that 1 of the threads succeeded while other threw an exception.
-        try {
-            cancel1.getException();
-            // First thread succeeded so second must fail.
-            Assertions.assertThrows(SQLException.class, () -> getCancelException(cancel2));
-        } catch (SQLException e) {
-            // First thread failed so second one must have succeeded.
-            Assertions.assertDoesNotThrow(() -> getCancelException(cancel2));
-        }
-=======
         // Check that at-least one thread succeed.
         final SQLException e1 = getCancelException(cancel1);
         final SQLException e2 = getCancelException(cancel2);
         final List<SQLException> exceptions = new ArrayList<>(Arrays.asList(e1, e2));
         Assertions.assertTrue(exceptions.stream().anyMatch(Objects::isNull));
->>>>>>> 4bd60a94
     }
 
     /** Tests that canceling a query after execution has already completed fails. */
@@ -206,17 +171,11 @@
         final ExecutorService cancelThread = getCancelThread();
         final Cancel cancel = launchCancelThread(0, statement, cancelThread);
         waitCancelToComplete(cancelThread);
-<<<<<<< HEAD
-        Assertions.assertEquals(
-                "Cannot cancel query, it is either completed or has not started.",
-                Assertions.assertThrows(SQLException.class, () -> getCancelException(cancel)).getMessage());
-=======
         final SQLException exception = getCancelException(cancel);
         Assertions.assertNotNull(exception);
         Assertions.assertEquals(
                 "Cannot cancel query, it is either completed or has not started.",
                 exception.getMessage());
->>>>>>> 4bd60a94
     }
 
     /** Tests canceling a query after it has already been canceled. */
@@ -233,28 +192,17 @@
                 Assertions.assertThrows(SQLException.class, () -> resultSet = statement.executeQuery(QUERY))
                         .getMessage());
         waitCancelToComplete(cancelThread1);
-<<<<<<< HEAD
-        Assertions.assertDoesNotThrow(() -> cancel1.getException());
-=======
         Assertions.assertNull(cancel1.getException(), () -> cancel1.getException().getMessage());
->>>>>>> 4bd60a94
 
         // Attempt to cancel again.
         final ExecutorService cancelThread2 = getCancelThread();
         final Cancel cancel2 = launchCancelThread(1, statement, cancelThread2);
         waitCancelToComplete(cancelThread2);
-<<<<<<< HEAD
-        Assertions.assertEquals(
-                "Cannot cancel query, it is either completed or has not started.",
-                Assertions.assertThrows(SQLException.class, () -> getCancelException(cancel2))
-                        .getMessage());
-=======
         final SQLException exception = getCancelException(cancel2);
         Assertions.assertNotNull(exception);
         Assertions.assertEquals(
                 "Cannot cancel query, it is either completed or has not started.",
                 exception.getMessage());
->>>>>>> 4bd60a94
     }
 
     private ExecutorService getCancelThread() {
@@ -269,13 +217,8 @@
         return cancel1;
     }
 
-<<<<<<< HEAD
-    private void getCancelException(final Cancel cancel) throws SQLException {
-        cancel.getException();
-=======
     private SQLException getCancelException(final Cancel cancel) {
         return cancel.getException();
->>>>>>> 4bd60a94
     }
 
     @SneakyThrows
@@ -307,21 +250,6 @@
 
         /**
          * Function to get exception if the run call generated one.
-<<<<<<< HEAD
-         *
-         * @throws SQLException Exception caught by run.
-         */
-        public void getException() throws SQLException {
-            if (exception != null) {
-                throw exception;
-            }
-        }
-    }
-
-    /**
-     * Identical to actual DocumentDbQueryExecutor but overrides runQuery so we can simulate a long
-     * running query with find instead.
-=======
          */
         public SQLException getException()  {
             return exception;
@@ -331,7 +259,6 @@
     /**
      * Identical to actual DocumentDbQueryExecutor but overrides runQuery, so we can simulate a
      * long-running query with find instead.
->>>>>>> 4bd60a94
      */
     private static class MockQueryExecutor extends DocumentDbQueryExecutor {
         MockQueryExecutor(
@@ -346,23 +273,6 @@
         @Override
         protected java.sql.ResultSet runQuery(final String sql) throws SQLException {
             final MongoClientSettings settings = VALID_CONNECTION_PROPERTIES.buildMongoClientSettings();
-<<<<<<< HEAD
-            final MongoClient client = MongoClients.create(settings);
-            final MongoDatabase database =
-                    client.getDatabase(VALID_CONNECTION_PROPERTIES.getDatabase());
-            final MongoCollection<Document> collection = database.getCollection(COLLECTION_NAME);
-
-            // We use the $where operator to sleep for 5000 milliseconds. This operator
-            // can only be used with find().
-            final Document whereDoc =
-                    new Document("$where", "function(){ return sleep(5000) || true;}");
-            final FindIterable<Document> iterable = collection.find(whereDoc).comment(getQueryId());
-            final MongoCursor<Document> iterator = iterable.iterator();
-            final JdbcColumnMetaData column =
-                    JdbcColumnMetaData.builder().columnLabel("EXPR$0").ordinal(0).build();
-            return new DocumentDbResultSet(
-                    statement, iterator, ImmutableList.of(column), ImmutableList.of("EXPR$0"), client);
-=======
             try (MongoClient client = MongoClients.create(settings)) {
                 final MongoDatabase database =
                         client.getDatabase(VALID_CONNECTION_PROPERTIES.getDatabase());
@@ -381,7 +291,6 @@
                 return new DocumentDbResultSet(
                         statement, iterator, ImmutableList.of(column), ImmutableList.of("EXPR$0"));
             }
->>>>>>> 4bd60a94
         }
     }
 }