/*
 * Copyright <2021> Amazon.com, Inc. or its affiliates. All Rights Reserved.
 *
 * Licensed under the Apache License, Version 2.0 (the "License").
 * You may not use this file except in compliance with the License.
 * A copy of the License is located at
 *
 *     http://www.apache.org/licenses/LICENSE-2.0
 *
 * or in the "license" file accompanying this file. This file is distributed
 * on an "AS IS" BASIS, WITHOUT WARRANTIES OR CONDITIONS OF ANY KIND, either
 * express or implied. See the License for the specific language governing
 * permissions and limitations under the License.
 *
 */

package software.amazon.documentdb.jdbc;

import org.bson.BsonDateTime;
import org.bson.BsonDocument;
import org.bson.BsonMinKey;
import org.junit.jupiter.api.AfterEach;
import org.junit.jupiter.api.Assertions;
import org.junit.jupiter.api.BeforeAll;
import org.junit.jupiter.api.Disabled;
import org.junit.jupiter.api.DisplayName;
import org.junit.jupiter.api.Test;
import org.junit.jupiter.api.extension.ExtendWith;
import org.junit.jupiter.params.ParameterizedTest;
import org.junit.jupiter.params.provider.EnumSource;
import software.amazon.documentdb.jdbc.common.test.DocumentDbFlapDoodleExtension;
import software.amazon.documentdb.jdbc.common.test.DocumentDbFlapDoodleTest;
import software.amazon.documentdb.jdbc.metadata.DocumentDbSchema;
import software.amazon.documentdb.jdbc.persist.SchemaStoreFactory;
import software.amazon.documentdb.jdbc.persist.SchemaWriter;

import java.io.IOException;
import java.sql.Blob;
import java.sql.Connection;
import java.sql.DriverManager;
import java.sql.ResultSet;
import java.sql.SQLException;
import java.sql.Statement;
import java.sql.Timestamp;
import java.time.Instant;
import java.util.ArrayList;
import java.util.List;
import java.util.Properties;
import java.util.regex.Pattern;

@ExtendWith(DocumentDbFlapDoodleExtension.class)
class DocumentDbStatementTest extends DocumentDbFlapDoodleTest {

    private static final String DATABASE_NAME = "database";
    private static final String USER = "user";
    private static final String PASSWORD = "password";
    private static final String CONNECTION_STRING_TEMPLATE = "jdbc:documentdb://%s:%s@localhost:%s/%s?tls=false&scanLimit=1000&scanMethod=%s";

    @BeforeAll
    static void initialize()  {
        // Add a valid users to the local MongoDB instance.
        createUser(DATABASE_NAME, USER, PASSWORD);
    }

    @AfterEach
    void afterEach() throws SQLException {
        final DocumentDbConnectionProperties properties = DocumentDbConnectionProperties
                .getPropertiesFromConnectionString(
                        new Properties(),
                        getJdbcConnectionString(DocumentDbMetadataScanMethod.RANDOM),
                        "jdbc:documentdb:");
        final SchemaWriter schemaWriter = SchemaStoreFactory.createWriter(properties);
        schemaWriter.remove(DocumentDbSchema.DEFAULT_SCHEMA_NAME);
    }

    /**
     * Tests querying for all data types with all scan methods.
     * @param method the scan method to use
     * @throws SQLException occurs if executing the statement or retrieving a value fails.
     * @throws IOException occurs if reading an input stream fails.
     */
    @ParameterizedTest
    @EnumSource(DocumentDbMetadataScanMethod.class)
    protected void testQueryWithAllDataTypes(final DocumentDbMetadataScanMethod method) throws SQLException, IOException {
        final String collectionName = "testDocumentDbDriverTest_" + method.getName();
        final int recordCount = 10;
        prepareSimpleConsistentData(DATABASE_NAME, collectionName,
                recordCount, USER, PASSWORD);
        final DocumentDbStatement statement = getDocumentDbStatement(method);
        final ResultSet resultSet = statement.executeQuery(String.format(
                "SELECT * FROM \"%s\".\"%s\"", DATABASE_NAME, collectionName));
        Assertions.assertNotNull(resultSet);
        int count = 0;
        while (resultSet.next()) {
            Assertions.assertTrue(
                    Pattern.matches("^\\w+$", resultSet.getString(collectionName + "__id")));
            Assertions.assertEquals(Double.MAX_VALUE, resultSet.getDouble("fieldDouble"));
            Assertions.assertEquals("新年快乐", resultSet.getString("fieldString"));
            Assertions.assertTrue(Pattern.matches("^\\w+$", resultSet.getString("fieldObjectId")));
            Assertions.assertTrue(resultSet.getBoolean("fieldBoolean"));
            Assertions.assertEquals(
                    Instant.parse("2020-01-01T00:00:00.00Z"),
                    resultSet.getTimestamp("fieldDate").toInstant());
            Assertions.assertEquals(Integer.MAX_VALUE, resultSet.getInt("fieldInt"));
            Assertions.assertEquals(Long.MAX_VALUE, resultSet.getLong("fieldLong"));
            Assertions.assertEquals("MaxKey", resultSet.getString("fieldMaxKey"));
            Assertions.assertEquals("MinKey", resultSet.getString("fieldMinKey"));
            Assertions.assertNull(resultSet.getString("fieldNull"));

            // Test for binary/blob types.
            final Blob blob = resultSet.getBlob("fieldBinary");
            final byte[] expectedBytes = new byte[] { 0, 1, 2 };
            // Note: pos is 1-indexed
            Assertions.assertArrayEquals(
                    expectedBytes, blob.getBytes(1, (int) blob.length()));
            final byte[] actualBytes = new byte[(int) blob.length()];
            resultSet.getBinaryStream("fieldBinary").read(actualBytes);
            Assertions.assertArrayEquals(expectedBytes, actualBytes);

            count++;
        }
        Assertions.assertEquals(recordCount, count);
    }

    /**
     * Test querying for a virtual table from a nested document.
     * @throws SQLException occurs if executing the statement or retrieving a value fails.
     */
    @Test
    void testQueryWithTwoLevelDocument() throws SQLException {
        final BsonDocument document =
                BsonDocument.parse("{ \"_id\" : \"key\", \"doc\" : { \"field\" : 1 } }");
        insertBsonDocuments(
                "testComplexDocument", DATABASE_NAME, USER, PASSWORD, new BsonDocument[]{document});
        final DocumentDbStatement statement = getDocumentDbStatement();

        // Verify the base table.
        final ResultSet resultSet1 = statement.executeQuery(String.format(
                "SELECT * FROM \"%s\".\"%s\"", DATABASE_NAME, "testComplexDocument"));
        Assertions.assertNotNull(resultSet1);

        // Verify the nested table from the field doc.
        final ResultSet resultSet2 = statement.executeQuery(String.format(
                "SELECT * FROM \"%s\".\"%s\"", DATABASE_NAME, "testComplexDocument_doc"));
        Assertions.assertNotNull(resultSet2);
        Assertions.assertTrue(resultSet2.next());
        Assertions.assertEquals("key", resultSet2.getString("testComplexDocument__id"));
        Assertions.assertEquals(1, resultSet2.getInt("field"));

        // Verify PROJECT.
        final ResultSet resultSet3 = statement.executeQuery(String.format(
                "SELECT \"%s\", \"%s\" FROM \"%s\".\"%s\"", "field", "testComplexDocument__id", DATABASE_NAME, "testComplexDocument_doc"));
        Assertions.assertNotNull(resultSet3);
        Assertions.assertTrue(resultSet3.next());
        Assertions.assertEquals("key", resultSet3.getString("testComplexDocument__id"));
        Assertions.assertEquals(1, resultSet3.getInt("field"));

        // Verify JOIN on the base table and nested table to produce 3 columns and 1 row.
        final ResultSet resultSet4 =
                statement.executeQuery(
                        String.format(
                                "SELECT * FROM \"%s\".\"%s\" "
                                        + "INNER JOIN \"%s\".\"%s\" "
                                        + "ON %s = %s",
                                DATABASE_NAME,
                                "testComplexDocument",
                                DATABASE_NAME,
                                "testComplexDocument_doc",
                                "\"testComplexDocument\".\"testComplexDocument__id\"",
                                "\"testComplexDocument_doc\".\"testComplexDocument__id\""));
        Assertions.assertNotNull(resultSet4);
        Assertions.assertEquals(3, resultSet4.getMetaData().getColumnCount());
        int rowCount = 0;
        while (resultSet4.next()) {
            rowCount++;
        }
        Assertions.assertEquals(1, rowCount);
    }

    /**
     * Test querying for a virtual table from a doubly nested document.
     * @throws SQLException occurs if executing the statement or retrieving a value fails.
     */
    @Test
    void testQueryWithThreeLevelDocument() throws SQLException {
        final BsonDocument document =
                BsonDocument.parse(
                        "{ \"_id\" : \"key\", \"doc\" : { \"field\" : 1, \"doc2\" : { \"field2\" : \"value\" } } }");
        insertBsonDocuments(
                "testComplex3LevelDocument", DATABASE_NAME, USER, PASSWORD, new BsonDocument[]{document});
        final DocumentDbStatement statement = getDocumentDbStatement();

        // Verify the base table.
        final ResultSet resultSet1 =
                statement.executeQuery(
                        String.format(
                                "SELECT * FROM \"%s\".\"%s\"", DATABASE_NAME,
                                "testComplex3LevelDocument"));
        Assertions.assertNotNull(resultSet1);

        // Verify the nested table from the field doc.
        final ResultSet resultSet2 =
                statement.executeQuery(
                        String.format(
                                "SELECT * FROM \"%s\".\"%s\"", DATABASE_NAME,
                                "testComplex3LevelDocument_doc"));
        Assertions.assertNotNull(resultSet2);

        // Verify the nested table from the field doc2 from the field doc.
        final ResultSet resultSet3 =
                statement.executeQuery(
                        String.format(
                                "SELECT * FROM \"%s\".\"%s\"",
                                DATABASE_NAME, "testComplex3LevelDocument_doc_doc2"));
        Assertions.assertNotNull(resultSet3);
        Assertions.assertTrue(resultSet3.next());
        Assertions.assertEquals("key", resultSet3.getString("testComplex3LevelDocument__id"));
        Assertions.assertEquals("value", resultSet3.getString("field2"));

        // Verify JOIN on the 3 tables to produce 5 columns and 1 row.
        final ResultSet resultSet4 =
                statement.executeQuery(
                        String.format(
                                "SELECT * FROM \"%s\".\"%s\" "
                                        + "INNER JOIN \"%s\".\"%s\" "
                                        + "ON %s = %s "
                                        + "INNER JOIN \"%s\".\"%s\" "
                                        + "ON %s = %s",
                                DATABASE_NAME, "testComplex3LevelDocument",
                                DATABASE_NAME, "testComplex3LevelDocument_doc",
                                "\"testComplex3LevelDocument\".\"testComplex3LevelDocument__id\"",
                                "\"testComplex3LevelDocument_doc\".\"testComplex3LevelDocument__id\"",
                                DATABASE_NAME, "testComplex3LevelDocument_doc_doc2",
                                "\"testComplex3LevelDocument_doc\".\"testComplex3LevelDocument__id\"",
                                "\"testComplex3LevelDocument_doc_doc2\".\"testComplex3LevelDocument__id\""));
        Assertions.assertNotNull(resultSet4);
        Assertions.assertEquals(5, resultSet4.getMetaData().getColumnCount());
        int rowCount = 0;
        while (resultSet4.next()) {
            rowCount++;
        }
        Assertions.assertEquals(1, rowCount);
    }

    /**
     * Test querying for a virtual table from a nested scalar array.
     * @throws SQLException occurs if executing the statement or retrieving a value fails.
     */
    @Test
    void testQueryWithScalarArray() throws SQLException {
        final BsonDocument document =
                BsonDocument.parse("{ \"_id\" : \"key\", \"array\" : [ 1, 2, 3 ] }");
        insertBsonDocuments(
                "testScalarArray", DATABASE_NAME, USER, PASSWORD, new BsonDocument[]{document});
        final DocumentDbStatement statement = getDocumentDbStatement();

        // Verify the base table.
        final ResultSet resultSet1 =
                statement.executeQuery(
                        String.format("SELECT * FROM \"%s\".\"%s\"", DATABASE_NAME,
                                "testScalarArray"));
        Assertions.assertNotNull(resultSet1);

        // Verify the nested table with 3 rows from the field array.
        final ResultSet resultSet2 =
                statement.executeQuery(
                        String.format(
                                "SELECT * FROM \"%s\".\"%s\"", DATABASE_NAME,
                                "testScalarArray_array"));
        Assertions.assertNotNull(resultSet2);
        for (int i = 0; i < 3; i++) {
            Assertions.assertTrue(resultSet2.next());
            Assertions.assertEquals("key", resultSet2.getString("testScalarArray__id"));
            Assertions.assertEquals(i, resultSet2.getLong("array_index_lvl_0"));
            Assertions.assertEquals(i + 1, resultSet2.getInt("value"));
        }

        // Verify JOIN on the base table and nested table to produce 4 columns and 3 rows.
        final ResultSet resultSet3 =
                statement.executeQuery(
                        String.format(
                                "SELECT * FROM \"%s\".\"%s\" "
                                        + "INNER JOIN \"%s\".\"%s\" "
                                        + "ON %s = %s",
                                DATABASE_NAME,
                                "testScalarArray",
                                DATABASE_NAME,
                                "testScalarArray_array",
                                "\"testScalarArray\".\"testScalarArray__id\"",
                                "\"testScalarArray_array\".\"testScalarArray__id\""));
        Assertions.assertNotNull(resultSet3);
        Assertions.assertEquals(4, resultSet3.getMetaData().getColumnCount());
        int rowCount = 0;
        while (resultSet3.next()) {
            rowCount++;
        }
        Assertions.assertEquals(3, rowCount);
    }

    /**
     * Test querying for a virtual table from a nested array of documents.
     * @throws SQLException occurs if executing the statement or retrieving a value fails.
     */
    @Test
    void testQueryWithArrayOfDocuments() throws SQLException {
        final BsonDocument document =
                BsonDocument.parse(
                        "{ \"_id\" : \"key\", \"array\" : [ { \"field\" : 1, \"field1\": \"value\" }, { \"field\" : 2, \"field2\" : \"value\" } ]}");
        insertBsonDocuments(
                "testDocumentArray", DATABASE_NAME, USER, PASSWORD, new BsonDocument[]{document});
        final DocumentDbStatement statement = getDocumentDbStatement();

        // Verify the base table.
        final ResultSet resultSet1 =
                statement.executeQuery(
                        String.format(
                                "SELECT * FROM \"%s\".\"%s\"", DATABASE_NAME,
                                "testDocumentArray"));
        Assertions.assertNotNull(resultSet1);

        // Verify the nested table with 2 rows from the field array.
        final ResultSet resultSet2 =
                statement.executeQuery(
                        String.format(
                                "SELECT * FROM \"%s\".\"%s\"", DATABASE_NAME,
                                "testDocumentArray_array"));
        Assertions.assertNotNull(resultSet2);
        for (int i = 0; i < 2; i++) {
            Assertions.assertTrue(resultSet2.next());
            Assertions.assertEquals("key", resultSet2.getString("testDocumentArray__id"));
            Assertions.assertEquals(i, resultSet2.getLong("array_index_lvl_0"));
            Assertions.assertEquals(i + 1, resultSet2.getInt("field"));
            Assertions.assertEquals("value", resultSet2.getString(i == 0 ? "field1" : "field2"));
            Assertions.assertNull(resultSet2.getString(i == 0 ? "field2" : "field1"));
        }

        // Verify WHERE on the nested table to produce only rows where field = 2.
        final ResultSet resultSet3 =
                statement.executeQuery(
                        String.format(
                                "SELECT * FROM \"%s\".\"%s\" WHERE \"field\" = 2", DATABASE_NAME,
                                "testDocumentArray_array"));
        Assertions.assertNotNull(resultSet3);
        int rowCount = 0;
        while (resultSet3.next()) {
            Assertions.assertEquals(2, resultSet3.getInt("field"));
            rowCount++;
        }
        Assertions.assertEquals(1, rowCount);

        // Verify JOIN on the base table and nested table to produce 6 columns and 2 rows.
        final ResultSet resultSet4 =
                statement.executeQuery(
                        String.format(
                                "SELECT * FROM \"%s\".\"%s\" "
                                        + "INNER JOIN \"%s\".\"%s\" "
                                        + "ON %s = %s",
                                DATABASE_NAME,
                                "testDocumentArray",
                                DATABASE_NAME,
                                "testDocumentArray_array",
                                "\"testDocumentArray\".\"testDocumentArray__id\"",
                                "\"testDocumentArray_array\".\"testDocumentArray__id\""));
        Assertions.assertNotNull(resultSet4);
        Assertions.assertEquals(6, resultSet4.getMetaData().getColumnCount());
        rowCount = 0;
        while (resultSet4.next()) {
            rowCount++;
        }
        Assertions.assertEquals(2, rowCount);
    }

    /**
     * Test querying for a virtual table from a 2 level array.
     * @throws SQLException occurs if executing the statement or retrieving a value fails.
     */
    @Test
    void testQueryWithTwoLevelArray() throws SQLException {
        final BsonDocument document =
                BsonDocument.parse("{ \"_id\" : \"key\", \"array\" : [ [1, 2, 3 ], [ 4, 5, 6 ] ]}");
        insertBsonDocuments(
                "test2LevelArray", DATABASE_NAME, USER, PASSWORD, new BsonDocument[]{document});
        final DocumentDbStatement statement = getDocumentDbStatement();

        // Verify the base table.
        final ResultSet resultSet1 =
                statement.executeQuery(
                        String.format("SELECT * FROM \"%s\".\"%s\"", DATABASE_NAME,
                                "test2LevelArray"));
        Assertions.assertNotNull(resultSet1);

        // Verify the nested table with 6 rows from the field array.
        final ResultSet resultSet2 =
                statement.executeQuery(
                        String.format(
                                "SELECT * FROM \"%s\".\"%s\"", DATABASE_NAME,
                                "test2LevelArray_array"));
        Assertions.assertNotNull(resultSet2);
        int expectedValue = 1;
        for (int i = 0; i < 2; i++) {
            for (int j = 0; j < 3; j++) {
                Assertions.assertTrue(resultSet2.next());
                Assertions.assertEquals("key", resultSet2.getString("test2LevelArray__id"));
                Assertions.assertEquals(i, resultSet2.getLong("array_index_lvl_0"));
                Assertions.assertEquals(j, resultSet2.getLong("array_index_lvl_1"));
                Assertions.assertEquals(expectedValue, resultSet2.getInt("value"));
                expectedValue++;
            }
        }

        // Verify WHERE on the nested table to produce only rows where array_index_lvl_0 is 0.
        final ResultSet resultSet3 =
                statement.executeQuery(
                        String.format(
                                "SELECT * FROM \"%s\".\"%s\" WHERE \"array_index_lvl_0\" = 0", DATABASE_NAME,
                                "test2LevelArray_array"));
        Assertions.assertNotNull(resultSet3);
        int rowCount = 0;
        while (resultSet3.next()) {
            Assertions.assertEquals(0, resultSet3.getLong("array_index_lvl_0"));
            rowCount++;
        }
        Assertions.assertEquals(3, rowCount);

        // Verify JOIN on the base table and nested table to produce 5 columns and 6.
        final ResultSet resultSet4 =
                statement.executeQuery(
                        String.format(
                                "SELECT * FROM \"%s\".\"%s\" "
                                        + "INNER JOIN \"%s\".\"%s\" "
                                        + "ON %s = %s",
                                DATABASE_NAME,
                                "test2LevelArray",
                                DATABASE_NAME,
                                "test2LevelArray_array",
                                "\"test2LevelArray\".\"test2LevelArray__id\"",
                                "\"test2LevelArray_array\".\"test2LevelArray__id\""));
        Assertions.assertNotNull(resultSet4);
        Assertions.assertEquals(5, resultSet4.getMetaData().getColumnCount());
        rowCount = 0;
        while (resultSet4.next()) {
            rowCount++;
        }
        Assertions.assertEquals(6, rowCount);
    }

    /**
     * Test querying for a virtual table from a nested array in a nested document.
     * @throws SQLException occurs if executing the statement or retrieving a value fails.
     */
    @Test
    void testQueryWithTwoLevelDocumentWithArray() throws SQLException {
        final BsonDocument document =
            BsonDocument.parse("{ \"_id\" : \"key\", \"doc\" : { \"field\" : 1, \"array\" : [1, 2, 3 ] } }");
        insertBsonDocuments(
                "testComplexDocumentWithArray",
                DATABASE_NAME,
                USER,
                PASSWORD,
                new BsonDocument[] {document});
        final DocumentDbStatement statement = getDocumentDbStatement();

        // Verify the base table.
        final ResultSet resultSet1 =
                statement.executeQuery(
                        String.format("SELECT * FROM \"%s\".\"%s\"", DATABASE_NAME,
                                "testComplexDocumentWithArray"));
        Assertions.assertNotNull(resultSet1);

        // Verify the nested table from the field doc.
        final ResultSet resultSet2 =
                statement.executeQuery(
                        String.format(
                                "SELECT * FROM \"%s\".\"%s\"", DATABASE_NAME,
                                "testComplexDocumentWithArray_doc"));
        Assertions.assertNotNull(resultSet2);

        // Verify the nested table with 3 rows from the field array in the field doc.
        final ResultSet resultSet3 =
                statement.executeQuery(
                        String.format(
                                "SELECT * FROM \"%s\".\"%s\"", DATABASE_NAME,
                                "testComplexDocumentWithArray_doc_array"));
        Assertions.assertNotNull(resultSet3);
        for (int i = 0; i < 3; i++) {
            Assertions.assertTrue(resultSet3.next());
            Assertions.assertEquals("key", resultSet3.getString("testComplexDocumentWithArray__id"));
            Assertions.assertEquals(i, resultSet3.getLong("doc_array_index_lvl_0"));
            Assertions.assertEquals(i + 1, resultSet3.getInt("value"));
        }

        // Verify WHERE on the nested table to produce only rows where value is 1.
        final ResultSet resultSet4 =
                statement.executeQuery(
                        String.format(
                                "SELECT * FROM \"%s\".\"%s\" WHERE \"value\" = 1", DATABASE_NAME,
                                "testComplexDocumentWithArray_doc_array"));
        Assertions.assertNotNull(resultSet4);
        int rowCount = 0;
        while (resultSet4.next()) {
            Assertions.assertEquals(1, resultSet4.getInt("value"));
            rowCount++;
        }
        Assertions.assertEquals(1, rowCount);
        // Verify JOIN on the 3 tables to get 6 columns and 3 rows.
        final ResultSet resultSet5 =
                statement.executeQuery(
                        String.format(
                                "SELECT * FROM \"%s\".\"%s\" "
                                        + "INNER JOIN \"%s\".\"%s\" "
                                        + "ON %s = %s "
                                        + "INNER JOIN \"%s\".\"%s\" "
                                        + "ON %s = %s",
                                DATABASE_NAME, "testComplexDocumentWithArray",
                                DATABASE_NAME, "testComplexDocumentWithArray_doc",
                                "\"testComplexDocumentWithArray\".\"testComplexDocumentWithArray__id\"",
                                "\"testComplexDocumentWithArray_doc\".\"testComplexDocumentWithArray__id\"",
                                DATABASE_NAME, "testComplexDocumentWithArray_doc_array",
                                "\"testComplexDocumentWithArray_doc\".\"testComplexDocumentWithArray__id\"",
                                "\"testComplexDocumentWithArray_doc_array\".\"testComplexDocumentWithArray__id\""));
        Assertions.assertNotNull(resultSet5);
        Assertions.assertEquals(6, resultSet5.getMetaData().getColumnCount());
        rowCount = 0;
        while (resultSet5.next()) {
            rowCount++;
        }
        Assertions.assertEquals(3, rowCount);
    }

    /**
     * Test querying for a virtual table from a nested array in a document in a nested array.
     * @throws SQLException occurs if executing the statement or retrieving a value fails.
     */
    @Test
    void testQueryWithArrayOfDocumentsWithArrays() throws SQLException {
        final BsonDocument document =
            BsonDocument.parse(
                "{ \"_id\" : \"key\", \"array\" : [ { \"array2\" : [ 1, 2, 3 ] }, { \"array2\" : [ 4, 5, 6 ] } ]}");
        insertBsonDocuments(
                "testArrayOfDocumentsWithArray",
                DATABASE_NAME,
                USER,
                PASSWORD,
                new BsonDocument[]{document});
        final DocumentDbStatement statement = getDocumentDbStatement();

        // Verify the base table.
        final ResultSet resultSet1 =
                statement.executeQuery(
                        String.format("SELECT * FROM \"%s\".\"%s\"", DATABASE_NAME,
                                "testArrayOfDocumentsWithArray"));
        Assertions.assertNotNull(resultSet1);

        // Verify the nested table with 2 rows from the field array.
        final ResultSet resultSet2 =
                statement.executeQuery(
                        String.format(
                                "SELECT * FROM \"%s\".\"%s\"", DATABASE_NAME,
                                "testArrayOfDocumentsWithArray_array"));
        Assertions.assertNotNull(resultSet2);

        // Verify the nested table with 6 rows from the field array2 in the documents of array.
        final ResultSet resultSet3 =
                statement.executeQuery(
                        String.format(
                                "SELECT * FROM \"%s\".\"%s\"", DATABASE_NAME,
                                "testArrayOfDocumentsWithArray_array_array2"));
        Assertions.assertNotNull(resultSet3);
        int expectedValue = 1;
        for (int i = 0; i < 2; i++) {
            for (int j = 0; j < 3; j++) {
                Assertions.assertTrue(resultSet3.next());
                Assertions.assertEquals("key", resultSet3.getString("testArrayOfDocumentsWithArray__id"));
                Assertions.assertEquals(i, resultSet3.getLong("array_index_lvl_0"));
                Assertions.assertEquals(j, resultSet3.getLong("array_array2_index_lvl_0"));
                Assertions.assertEquals(expectedValue, resultSet3.getInt("value"));
                expectedValue++;
            }
        }

        // Verify WHERE on the array2 nested table to produce only rows where array_index_lvl_0 is 0.
        final ResultSet resultSet4 =
                statement.executeQuery(
                        String.format(
                                "SELECT * FROM \"%s\".\"%s\" WHERE \"array_index_lvl_0\" = 0", DATABASE_NAME,
                                "testArrayOfDocumentsWithArray_array_array2"));
        Assertions.assertNotNull(resultSet4);
        int rowCount = 0;
        while (resultSet4.next()) {
            Assertions.assertEquals(0, resultSet4.getLong("array_index_lvl_0"));
            rowCount++;
        }
        Assertions.assertEquals(3, rowCount);
        Assertions.assertFalse(resultSet4.next());

        // Verify JOIN on the 3 tables to get 7 columns and 6 rows.
        final ResultSet resultSet5 =
                statement.executeQuery(
                        String.format(
                                "SELECT * FROM \"%s\".\"%s\" "
                                        + "INNER JOIN \"%s\".\"%s\" "
                                        + "ON %s = %s "
                                        + "INNER JOIN \"%s\".\"%s\" "
                                        + "ON %s = %s "
                                        + "AND %s = %s",
                                DATABASE_NAME, "testArrayOfDocumentsWithArray",
                                DATABASE_NAME, "testArrayOfDocumentsWithArray_array",
                                "\"testArrayOfDocumentsWithArray\".\"testArrayOfDocumentsWithArray__id\"",
                                "\"testArrayOfDocumentsWithArray_array\".\"testArrayOfDocumentsWithArray__id\"",
                                DATABASE_NAME, "testArrayOfDocumentsWithArray_array_array2",
                                "\"testArrayOfDocumentsWithArray_array\".\"testArrayOfDocumentsWithArray__id\"",
                                "\"testArrayOfDocumentsWithArray_array_array2\".\"testArrayOfDocumentsWithArray__id\"",
                                "\"testArrayOfDocumentsWithArray_array\".\"array_index_lvl_0\"",
                                "\"testArrayOfDocumentsWithArray_array_array2\".\"array_index_lvl_0\""));
        Assertions.assertNotNull(resultSet5);
        Assertions.assertEquals(7, resultSet5.getMetaData().getColumnCount());
        rowCount = 0;
        while (resultSet5.next()) {
            rowCount++;
        }
        Assertions.assertEquals(6, rowCount);
    }

  /**
   * Test querying when there is a conflict between an array and a scalar. The column
   * should become VARCHAR.
   * @throws SQLException occurs if executing the statement or retrieving a value fails.
   */
  @Test
  void testArrayScalarConflict() throws SQLException {
        final List<BsonDocument> documents = new ArrayList<>();
        BsonDocument document = BsonDocument.parse(
                "{ \"_id\" : \"key0\", \n" +
                        "  \"array\" : [ {\n" +
                        "    \"field1\" : 1, \n" +
                        "    \"field2\" : 2 \n" +
                        "  } ] \n" +
                        "}"
        );
        documents.add(document);
        document = BsonDocument.parse(
                "{ \"_id\" : \"key1\", \n" +
                        "  \"array\" : [ 1, 2, 3 ] \n" +
                        "}"
        );
        documents.add(document);
        insertBsonDocuments(
                "testArrayScalarConflict",
                DATABASE_NAME,
                USER,
                PASSWORD,
                documents.toArray(new BsonDocument[]{}));

        final DocumentDbStatement statement = getDocumentDbStatement();

        final ResultSet resultSet = statement.executeQuery(String.format(
                "SELECT * FROM \"%s\".\"%s\"", DATABASE_NAME, "testArrayScalarConflict_array"));
        for (int i = 0; i < 4; i++) {
            Assertions.assertTrue(resultSet.next());
            final String arrayValue = resultSet.getString("value");
            if (i == 0) {
                Assertions.assertEquals("{\"field1\": 1, \"field2\": 2}", arrayValue);
            } else {
                Assertions.assertEquals(String.valueOf(i), arrayValue);
            }
        }
        Assertions.assertFalse(resultSet.next());
    }

    /**
     * Test querying when there is a conflict between a document field and a scalar. The column
     * should become VARCHAR.
     * @throws SQLException occurs if executing the statement or retrieving a value fails.
     */
    @Test
    void testDocumentScalarConflict() throws SQLException {
        final List<BsonDocument> documents = new ArrayList<>();
        BsonDocument document = BsonDocument.parse(
                "{ \"_id\" : \"key0\", \n" +
                        "  \"doc\" : {\n" +
                        "    \"field1\" : 1, \n" +
                        "    \"field2\" : 2 \n" +
                        "  } \n" +
                        "}"
        );
        documents.add(document);
        document = BsonDocument.parse(
                "{ \"_id\" : \"key1\", \n" +
                        "  \"doc\" : 1 \n" +
                        "}"
        );
        documents.add(document);
        insertBsonDocuments(
                "testDocumentScalarConflict",
                DATABASE_NAME,
                USER,
                PASSWORD,
                documents.toArray(new BsonDocument[]{}));

        final DocumentDbStatement statement = getDocumentDbStatement();

        final ResultSet resultSet = statement.executeQuery(String.format(
                "SELECT * FROM \"%s\".\"%s\"", DATABASE_NAME, "testDocumentScalarConflict"));
        for (int i = 0; i < 2; i++) {
            Assertions.assertTrue(resultSet.next());
            final String arrayValue = resultSet.getString("doc");
            if (i == 0) {
                Assertions.assertEquals("{\"field1\": 1, \"field2\": 2}", arrayValue);
            } else {
                Assertions.assertEquals(String.valueOf(i), arrayValue);
            }
        }
        Assertions.assertFalse(resultSet.next());
    }

  /**
   * Test querying when there is a conflict between a document field and an array. The column
   * should become VARCHAR.
   * @throws SQLException occurs if executing the statement or retrieving a value fails.
   */
  @Test
  void testArrayDocumentConflict() throws SQLException {
        final List<BsonDocument> documents = new ArrayList<>();
        BsonDocument document = BsonDocument.parse(
                "{ \"_id\" : \"key0\", \n" +
                        "  \"field\" : {\n" +
                        "    \"field1\" : 1, \n" +
                        "    \"field2\" : 2 \n" +
                        "  } \n" +
                        "}"
        );
        documents.add(document);
        document = BsonDocument.parse(
                "{ \"_id\" : \"key1\", \n" +
                        "  \"field\" : [1, 2, 3, 4] \n" +
                        "}"
        );
        documents.add(document);
        insertBsonDocuments(
                "testArrayDocumentConflict",
                DATABASE_NAME,
                USER,
                PASSWORD,
                documents.toArray(new BsonDocument[]{}));

        final DocumentDbStatement statement = getDocumentDbStatement();

        final ResultSet resultSet = statement.executeQuery(String.format(
                "SELECT * FROM \"%s\".\"%s\"", DATABASE_NAME, "testArrayDocumentConflict"));
        for (int i = 0; i < 2; i++) {
            Assertions.assertTrue(resultSet.next());
            final String arrayValue = resultSet.getString("field");
            if (i == 0) {
                Assertions.assertEquals("{\"field1\": 1, \"field2\": 2}", arrayValue);
            } else {
                Assertions.assertEquals("[1, 2, 3, 4]", arrayValue);
            }
        }
        Assertions.assertFalse(resultSet.next());
    }

  /**
   * Test querying when there is a conflict between a document field and an array of mixed type. The column
   * should become VARCHAR.
   * @throws SQLException occurs if executing the statement or retrieving a value fails.
   */
  @Test
  void testDocumentAndArrayOfMixedTypesConflict() throws SQLException {
        final List<BsonDocument> documents = new ArrayList<>();
        BsonDocument document = BsonDocument.parse(
                "{ \"_id\" : \"key0\", \n" +
                        "  \"field\" : {\n" +
                        "    \"field1\" : 1, \n" +
                        "    \"field2\" : 2 \n" +
                        "  } \n" +
                        "}"
        );
        documents.add(document);
        document = BsonDocument.parse(
                "{ \"_id\" : \"key1\", \n" +
                        "  \"field\" : [\n " +
                        "   {\n" +
                        "      \"field1\" : 1,\n" +
                        "      \"field2\" : 2 \n" +
                        "   },\n " +
                        "   1 ] \n " +
                        "}"
        );
        documents.add(document);
        insertBsonDocuments(
                "testDocumentAndArrayOfMixedTypesConflict",
                DATABASE_NAME,
                USER,
                PASSWORD,
                documents.toArray(new BsonDocument[]{}));

        final DocumentDbStatement statement = getDocumentDbStatement();

        final ResultSet resultSet = statement.executeQuery(String.format(
                "SELECT * FROM \"%s\".\"%s\"", DATABASE_NAME, "testDocumentAndArrayOfMixedTypesConflict"));
        for (int i = 0; i < 2; i++) {
            Assertions.assertTrue(resultSet.next());
            final String arrayValue = resultSet.getString("field");
            if (i == 0) {
                Assertions.assertEquals("{\"field1\": 1, \"field2\": 2}", arrayValue);
            } else {
                Assertions.assertEquals("[{\"field1\": 1, \"field2\": 2}, 1]", arrayValue);
            }
        }
        Assertions.assertFalse(resultSet.next());
    }

    /**
     * Tests that documents missing a sub-document do not create null rows.
     */
    @DisplayName("Test that documents not containing a sub-document do not add null rows.")
    @Test
    void testDocumentWithMissingSubDocument() throws SQLException {
        final String collection = "testMissingSubdocumentNotNull";
        final List<BsonDocument> documents = new ArrayList<>();
        BsonDocument document = BsonDocument.parse(
                "{ \"_id\" : \"key0\", \n" +
                        "  \"name\" : \"withDocument\", \n" +
                        "  \"subDocument\" : {\n" +
                        "    \"field1\" : 1, \n" +
                        "    \"field2\" : 2 \n" +
                        "  } \n" +
                        "}"
        );
        documents.add(document);
        document = BsonDocument.parse(
                "{ \"_id\" : \"key1\", \n" +
                        "  \"name\" : \"withoutDocument\" \n" +
                        "}"
        );
        documents.add(document);
        insertBsonDocuments(
                collection, DATABASE_NAME, USER, PASSWORD, documents.toArray(new BsonDocument[]{}));
        final Statement statement = getDocumentDbStatement();
        statement.execute(String.format(
                "SELECT * FROM \"%s\".\"%s\"", DATABASE_NAME, collection + "_subDocument"));
        final ResultSet results = statement.getResultSet();
        Assertions.assertTrue(results.next());
        Assertions.assertEquals("key0", results.getString(1));
        Assertions.assertEquals(1, results.getInt(2));
        Assertions.assertEquals(2, results.getInt(3));
        Assertions.assertFalse(results.next(), "Contained unexpected extra row.");
    }

    /**
     * Tests that documents missing a nested sub-document do not create null rows.
     */
    @DisplayName("Test that documents not containing a sub-document do not add null rows.")
    @Test
    void testDocumentWithMissingNestedSubDocument() throws SQLException {
        final String collection = "testMissingNestedSubdocumentNotNull";
        final List<BsonDocument> documents = new ArrayList<>();
        BsonDocument document = BsonDocument.parse(
                "{ \"_id\" : \"key0\", \n" +
                        "  \"name\" : \"withDocument\", \n" +
                        "  \"subDocument\" : {\n" +
                        "    \"field1\" : 1, \n" +
                        "    \"nestedSubDoc\" : {\n" +
                        "       \"nestedField\": 7 \n" +
                        "   } \n" +
                        "  } \n" +
                        "}"
        );
        documents.add(document);
        document = BsonDocument.parse(
                "{ \"_id\" : \"key1\", \n" +
                        "  \"name\" : \"withoutDocument\" \n" +
                        "}"
        );
        documents.add(document);
        insertBsonDocuments(
                collection, DATABASE_NAME, USER, PASSWORD, documents.toArray(new BsonDocument[]{}));
        final Statement statement = getDocumentDbStatement();
        statement.execute(String.format(
                "SELECT * FROM \"%s\".\"%s\"", DATABASE_NAME, collection + "_subDocument_nestedSubDoc"));
        final ResultSet results = statement.getResultSet();
        Assertions.assertTrue(results.next());
        Assertions.assertEquals("key0", results.getString(1));
        Assertions.assertEquals(7, results.getInt(2));
        Assertions.assertFalse(results.next(), "Contained unexpected extra row.");
    }

    /**
     * Tests that a statement with project, where, group by, having, order, and limit works for a single table.
     * @throws SQLException occurs if executing the statement or retrieving a value fails.
     */
    @DisplayName("Tests that a statement with project, where, group by, having, order, and limit works for a single table.")
    @Test
    void testComplexQuery() throws SQLException {
        final String collection = "testComplexQuery";
        final BsonDocument document1 =
                BsonDocument.parse("{ \"_id\" : \"key0\", \"array\": [1, 2, 3, 4, 5] }");
        final BsonDocument document2 =
                BsonDocument.parse("{ \"_id\" : \"key1\", \"array\": [1, 2, 3] }");
        final BsonDocument document3 =
                BsonDocument.parse("{ \"_id\" : \"key2\", \"array\": [1, 2] }");
        final BsonDocument document4 =
                BsonDocument.parse("{ \"_id\" : \"key3\", \"array\": [1, 2, 3, 4, 5] }");
        insertBsonDocuments(
                collection, DATABASE_NAME, USER, PASSWORD, new BsonDocument[]{document1, document2, document3, document4});
        final Statement statement = getDocumentDbStatement();

        // Verify that result set has correct values.
        statement.execute(String.format(
                "SELECT \"%s\", COUNT(*) AS \"Count\" FROM \"%s\".\"%s\""
                + "WHERE \"%s\" <> 'key3' "
                + "GROUP BY \"%s\" HAVING COUNT(*) > 1"
                + "ORDER BY \"Count\" DESC LIMIT 1",
                collection + "__id",
                DATABASE_NAME, collection + "_array",
                collection + "__id",
                collection + "__id"));
        final ResultSet resultSet1 = statement.getResultSet();
        Assertions.assertNotNull(resultSet1);
        Assertions.assertTrue(resultSet1.next());
        Assertions.assertEquals("key0", resultSet1.getString(collection + "__id"));
        Assertions.assertEquals(5, resultSet1.getInt("Count"));
        Assertions.assertFalse(resultSet1.next());
    }

    /**
     * Tests that a statement with project, where, group by, having, order, and limit works with same collection joins.
     * @throws SQLException occurs if executing the statement or retrieving a value fails.
     */
    @DisplayName("Tests that a statement with project, where, group by, having, order, and limit works with same collection joins.")
    @Test
    void testComplexQueryWithSameCollectionJoin() throws SQLException {
        final String collection = "testComplexQueryJoin";
        final BsonDocument document1 =
                BsonDocument.parse("{ \"_id\" : \"key0\", \"field\": 0, \"array\": [1, 2, 3, 4, 5] }");
        final BsonDocument document2 =
                BsonDocument.parse("{ \"_id\" : \"key1\", \"field\": 0, \"array\": [1, 2, 3] }");
        final BsonDocument document3 =
                BsonDocument.parse("{ \"_id\" : \"key2\", \"field\": 0, \"array\": [1, 2] }");
        final BsonDocument document4 =
                BsonDocument.parse("{ \"_id\" : \"key3\", \"field\": 1, \"array\": [1, 2, 3, 4, 5] }");
        insertBsonDocuments(
                collection, DATABASE_NAME, USER, PASSWORD, new BsonDocument[]{document1, document2, document3, document4});
        final Statement statement = getDocumentDbStatement();

        // Verify that result set has correct values.
        statement.execute(String.format(
                "SELECT SUM(\"%s\") as \"Sum\", COUNT(*) AS \"Count\" FROM \"%s\".\"%s\""
                        + "INNER JOIN \"%s\".\"%s\" ON \"%s\".\"%s\" = \"%s\".\"%s\""
                        + "WHERE \"%s\" <> 1 "
                        + "GROUP BY \"%s\".\"%s\" HAVING COUNT(*) > 1"
                        + "ORDER BY \"Count\" DESC LIMIT 1",
                "field",
                DATABASE_NAME, collection,
                DATABASE_NAME, collection + "_array",
                collection, collection + "__id",
                collection + "_array", collection + "__id",
                "field",
                collection, collection + "__id"));
        final ResultSet resultSet1 = statement.getResultSet();
        Assertions.assertNotNull(resultSet1);
        Assertions.assertTrue(resultSet1.next());
        Assertions.assertEquals(0, resultSet1.getInt("Sum"));
        Assertions.assertEquals(5, resultSet1.getInt("Count"));
        Assertions.assertFalse(resultSet1.next());
    }

    /**
     * Tests that different join types produce the correct result for tables from same collection.
     * @throws SQLException occurs if executing the statement or retrieving a value fails.
     */
    @DisplayName("Tests that different join types produce the correct result for tables from same collection.")
    @Test
    void testJoinTypesForTablesFromSameCollection() throws SQLException {
        final String collection = "testSameCollectionJoin";
        final BsonDocument document1 = BsonDocument.parse("{ \"_id\" : \"key0\", \"doc1\": { \"field\" : 1 } }");
        final BsonDocument document2 = BsonDocument.parse("{ \"_id\" : \"key1\", \"doc2\": { \"field\": 2 } }");
        insertBsonDocuments(
                collection, DATABASE_NAME, USER, PASSWORD, new BsonDocument[]{document1, document2});
        final Statement statement = getDocumentDbStatement();

        // Verify that an inner join will return an empty result set.
        statement.execute(String.format(
                "SELECT * FROM \"%s\".\"%s\" INNER JOIN \"%s\".\"%s\" ON \"%s\".\"%s\" = \"%s\".\"%s\"",
                DATABASE_NAME, collection + "_doc1",
                DATABASE_NAME, collection + "_doc2",
                collection + "_doc1", collection + "__id",
                collection + "_doc2", collection + "__id"));
        final ResultSet resultSet1 = statement.getResultSet();
        Assertions.assertNotNull(resultSet1);
        Assertions.assertFalse(resultSet1.next());

        // Verify that a left outer join will return 1 row.
        statement.execute(String.format(
                "SELECT * FROM \"%s\".\"%s\" LEFT JOIN \"%s\".\"%s\" ON \"%s\".\"%s\" = \"%s\".\"%s\"",
                DATABASE_NAME, collection + "_doc1",
                DATABASE_NAME, collection + "_doc2",
                collection + "_doc1", collection + "__id",
                collection + "_doc2", collection + "__id"));
        final ResultSet resultSet2 = statement.getResultSet();
        Assertions.assertNotNull(resultSet2);
        Assertions.assertTrue(resultSet2.next());
        Assertions.assertEquals("key0", resultSet2.getString(collection + "__id"));
        Assertions.assertEquals(1, resultSet2.getInt("field"));
        Assertions.assertNull(resultSet2.getString(collection + "__id0"));
        Assertions.assertEquals(0, resultSet2.getInt("field0"));
        Assertions.assertFalse(resultSet2.next());
    }

    @Disabled("Incorrect behaviour for right or full joins involving more than 2 virtual tables.")
    @DisplayName("Tests behaviour of right join for tables from the same collection.")
    @Test
    void testRightJoinForTablesFromSameCollection() throws SQLException {
        final String collection = "testSameCollectionRightJoin";
        final BsonDocument document1 =
            BsonDocument.parse(
                "{ \"_id\" : \"key0\", \"doc1\": { \"field\" : 1 }, \"doc2\": { \"field\": 2 }}");
        final BsonDocument document2 = BsonDocument.parse("{ \"_id\" : \"key1\", \"doc2\": { \"field\": 2 } }");
        insertBsonDocuments(
                collection, DATABASE_NAME, USER, PASSWORD, new BsonDocument[]{document1, document2});
        final Statement statement = getDocumentDbStatement();

        // Verify that a right outer join will return 1 rows.
        statement.execute(String.format(
                "SELECT * FROM \"%s\".\"%s\" RIGHT JOIN \"%s\".\"%s\" ON \"%s\".\"%s\" = \"%s\".\"%s\"",
                DATABASE_NAME, collection,
                DATABASE_NAME, collection + "_doc1",
                collection, collection + "__id",
                collection + "_doc1", collection + "__id"));
        final ResultSet resultSet = statement.getResultSet();
        Assertions.assertNotNull(resultSet);
        Assertions.assertTrue(resultSet.next());
        Assertions.assertFalse(resultSet.next());

        // Verify that an inner join combined with a right outer join will return 2 rows.
        statement.execute(
                String.format(
                        "SELECT * FROM \"%s\".\"%s\" "
                                + "INNER JOIN \"%s\".\"%s\" ON \"%s\".\"%s\" = \"%s\".\"%s\""
                                + "RIGHT JOIN \"%s\".\"%s\" ON \"%s\".\"%s\" = \"%s\".\"%s\"",
                        DATABASE_NAME,
                        collection,
                        DATABASE_NAME,
                        collection + "_doc1",
                        collection,
                        collection + "__id",
                        collection + "_doc1",
                        collection + "__id",
                        DATABASE_NAME,
                        collection + "_doc2",
                        collection + "_doc1",
                        collection + "__id",
                        collection + "_doc2",
                        collection + "__id"));
        final ResultSet resultSet2 = statement.getResultSet();
        Assertions.assertNotNull(resultSet2);
        Assertions.assertTrue(resultSet2.next());
        Assertions.assertTrue(resultSet2.next());
        Assertions.assertFalse(resultSet2.next());
    }

    /**
     * Tests that a statement with project, where, group by, having, order, and limit works with same collection joins.
     * @throws SQLException occurs if executing the statement or retrieving a value fails.
     */
    @DisplayName("Tests that a statement with project, where, group by, having, order, and limit works with a different collection join.")
    @Test
    void testComplexQueryWithDifferentCollectionJoin() throws SQLException {
        final String collection1 = "testComplexQueryDifferentCollectionJoin1";
        final String collection2 = "testComplexQueryDifferentCollectionJoin2";
        final BsonDocument document1 =
                BsonDocument.parse("{ \"_id\" : \"key0\",  \"array\": [1, 2, 3, 4, 5] }");
        final BsonDocument document2 =
                BsonDocument.parse("{ \"_id\" : \"key1\",  \"array\": [1, 2, 3, 4] }");
        final BsonDocument document3 =
                BsonDocument.parse("{ \"_id\" : \"key2\",  \"array\": [1, 2, 3] }");
        final BsonDocument document4 =
                BsonDocument.parse("{ \"_id\" : \"key3\", \"array\": [1, 2, 3, 4 ] }");
        final BsonDocument document5 =
                BsonDocument.parse("{ \"_id\" : \"key0\", \"field\": 1, \"field2\" : 0 }");
        final BsonDocument document6 =
                BsonDocument.parse("{ \"_id\" : \"key1\", \"field\": 0, \"field2\" : 1 }");
        final BsonDocument document7 =
                BsonDocument.parse("{ \"_id\" : \"key2\", \"field\": 0,  \"field2\": 0 }");
        insertBsonDocuments(
                collection1, DATABASE_NAME, USER, PASSWORD, new BsonDocument[]{document1, document2, document3, document4});
        insertBsonDocuments(
                collection2, DATABASE_NAME, USER, PASSWORD, new BsonDocument[]{document5, document6, document7});
        final Statement statement = getDocumentDbStatement();

        // Verify that result set has correct values. Expecting query to single out document3.
        statement.execute(String.format(
                "SELECT \"%s\", SUM(\"%s\") as \"Sum\", COUNT(*) AS \"Count\" FROM \"%s\".\"%s\""
                        + "INNER JOIN \"%s\".\"%s\" ON \"%s\".\"%s\" = \"%s\".\"%s\""
                        + "WHERE \"%s\" <> 1 "
                        + "GROUP BY \"%s\".\"%s\" HAVING COUNT(*) < 5"
                        + "ORDER BY \"Count\" DESC LIMIT 1",
                collection2 + "__id",
                "field",
                DATABASE_NAME, collection1 + "_array",
                DATABASE_NAME, collection2,
                collection1 + "_array", collection1 + "__id",
                collection2, collection2 + "__id",
                "field2",
                collection2, collection2 + "__id"));
        final ResultSet resultSet1 = statement.getResultSet();
        Assertions.assertNotNull(resultSet1);
        Assertions.assertTrue(resultSet1.next());
        Assertions.assertEquals("key2", resultSet1.getString(collection2 + "__id"));
        Assertions.assertEquals(0, resultSet1.getInt("Sum"));
        Assertions.assertEquals(3, resultSet1.getInt("Count"));
        Assertions.assertFalse(resultSet1.next());
    }

    /**
     * "Tests that different join types produce the correct result for tables from different collections.
     * @throws SQLException occurs if executing the statement or retrieving a value fails.
     */
    @DisplayName("Tests that different join types produce the correct result for tables from different collections.")
    @Test
    void testJoinTypesForTablesFromDifferentCollection() throws SQLException {
        final String collection1 = "testDifferentCollectionJoin1";
        final String collection2 = "testDifferentCollectionJoin2";
        final BsonDocument document1 =
            BsonDocument.parse(
                "{ \"_id\" : \"key0\", \"array\": [ {\"field\": 1, \"field2\": \"value\"}, {\"field\": 2, \"field2\": \"value2\"}] }");
        final BsonDocument document2 = BsonDocument.parse(
                "{ \"_id\" : \"key1\", \"doc\": { \"field\": 1, field3: \"value3\"} }");
        insertBsonDocuments(
                collection1, DATABASE_NAME, USER, PASSWORD, new BsonDocument[]{document1});
        insertBsonDocuments(
                collection2, DATABASE_NAME, USER, PASSWORD, new BsonDocument[]{document2});
        final Statement statement = getDocumentDbStatement();

        // Verify that an inner join will return 1 row where field0 = field.
        statement.execute(String.format(
                "SELECT * FROM \"%s\".\"%s\" INNER JOIN \"%s\".\"%s\" ON \"%s\".\"%s\" = \"%s\".\"%s\"",
                DATABASE_NAME, collection1 + "_array",
                DATABASE_NAME, collection2 + "_doc",
                collection1 + "_array", "field",
                collection2 + "_doc", "field"));
        final ResultSet resultSet1 = statement.getResultSet();
        Assertions.assertNotNull(resultSet1);
        Assertions.assertTrue(resultSet1.next());
        Assertions.assertEquals(resultSet1.getInt("field"), resultSet1.getInt("field0"));
        Assertions.assertEquals("key0", resultSet1.getString(collection1 + "__id"));
        Assertions.assertEquals("key1", resultSet1.getString(collection2 + "__id"));
        Assertions.assertFalse(resultSet1.next());

        // Verify that a left outer join will return 2 rows but only 1 match from the right.
        statement.execute(String.format(
                "SELECT * FROM \"%s\".\"%s\" LEFT JOIN \"%s\".\"%s\" ON \"%s\".\"%s\" = \"%s\".\"%s\"",
                DATABASE_NAME, collection1 + "_array",
                DATABASE_NAME, collection2 + "_doc",
                collection1 + "_array", "field",
                collection2 + "_doc", "field"));
        final ResultSet resultSet2 = statement.getResultSet();
        Assertions.assertNotNull(resultSet2);
        Assertions.assertTrue(resultSet2.next());
        Assertions.assertEquals(resultSet2.getInt("field"), resultSet2.getInt("field0"));
        Assertions.assertEquals("key0", resultSet2.getString(collection1 + "__id"));
        Assertions.assertEquals("key1", resultSet2.getString(collection2 + "__id"));
        Assertions.assertTrue(resultSet2.next());
        Assertions.assertEquals("key0", resultSet2.getString(collection1 + "__id"));
        Assertions.assertNull(resultSet2.getString(collection2 + "__id"));
        Assertions.assertEquals(2, resultSet2.getInt("field"));
        Assertions.assertEquals(0, resultSet2.getInt("field0"));
        Assertions.assertFalse(resultSet2.next());
    }

  /**
   * Test querying using projection a three-level document.
   *
   * @throws SQLException occurs if executing the statement or retrieving a value fails.
   */
  @Test
  @DisplayName("Tests querying with projects on a three-level document. Addresses AD-115.")
  void testProjectionQueryWithThreeLevelDocument() throws SQLException {
        final String tableName = "testProjectionQueryWithThreeLevelDocument";
        final String keyColumnName = tableName + "__id";
        final BsonDocument document =
            BsonDocument.parse(
                "{ \"_id\" : \"key\", \"doc\" : { \"field\" : 1, \"doc2\" : { \"field2\" : \"value\" } } }");
        insertBsonDocuments(tableName, DATABASE_NAME, USER, PASSWORD, new BsonDocument[] {document});
        final DocumentDbStatement statement = getDocumentDbStatement();

        // Verify the nested table from the field doc2 from the field doc.
        final ResultSet resultSet2 =
            statement.executeQuery(
                String.format(
                    "SELECT \"%s__id\" FROM \"%s\".\"%s\"",
                    tableName, DATABASE_NAME, tableName + "_doc"));
        Assertions.assertNotNull(resultSet2);
        Assertions.assertTrue(resultSet2.next());
        Assertions.assertEquals("key", resultSet2.getString(keyColumnName));

        // Verify the nested table from the field doc2 from the field doc.
        final ResultSet resultSet3 =
            statement.executeQuery(
                String.format(
                    "SELECT \"%s__id\" FROM \"%s\".\"%s\"",
                    tableName, DATABASE_NAME, tableName + "_doc_doc2"));
        Assertions.assertNotNull(resultSet3);
        Assertions.assertTrue(resultSet3.next());
        Assertions.assertEquals("key", resultSet3.getString(keyColumnName));

        // Verify JOIN on the 3 tables to produce 2 columns and 1 row.
        final ResultSet resultSet4 =
            statement.executeQuery(
                String.format(
                    "SELECT \"%s\".\"%s__id\", \"field2\" FROM \"%s\".\"%s\" "
                        + "INNER JOIN \"%s\".\"%s\" "
                        + "ON \"%s\".\"%s\" = \"%s\".\"%s\" "
                        + "INNER JOIN \"%s\".\"%s\" "
                        + "ON \"%s\".\"%s\" = \"%s\".\"%s\"",
                    tableName,
                    tableName,
                    DATABASE_NAME,
                    tableName,
                    DATABASE_NAME,
                    tableName + "_doc",
                    tableName,
                    keyColumnName,
                    tableName + "_doc",
                    keyColumnName,
                    DATABASE_NAME,
                    tableName + "_doc_doc2",
                    tableName + "_doc",
                    keyColumnName,
                    tableName + "_doc_doc2",
                    keyColumnName));
        Assertions.assertNotNull(resultSet4);
        Assertions.assertEquals(2, resultSet4.getMetaData().getColumnCount());
        int rowCount = 0;
        while (resultSet4.next()) {
          rowCount++;
        }
        Assertions.assertEquals(1, rowCount);
    }

    /**
     * Tests COUNT(columnName) doesn't count null or missing values.
     *
     * @throws SQLException occurs if query fails.
     */
    @Test
    @DisplayName("Tests count('column') works ensuring null/undefined values are not counted")
    void testCountColumnName() throws SQLException {
        final String tableName = "testCountColumn";
        final BsonDocument doc1 = BsonDocument.parse("{\"_id\": 101,\n" +
                "\"field\": \"abc\"}");
        final BsonDocument doc2 = BsonDocument.parse("{\"_id\": 102,\n" +
                "\"field\": null}");
        final BsonDocument doc3 = BsonDocument.parse("{\"_id\": 103\n}");
        insertBsonDocuments(tableName, DATABASE_NAME, USER, PASSWORD,
                new BsonDocument[]{doc1, doc2, doc3});
        final Statement statement = getDocumentDbStatement();
        final ResultSet resultSet = statement.executeQuery(
                String.format("SELECT COUNT(\"field\") from \"%s\".\"%s\"", DATABASE_NAME, tableName));
        Assertions.assertNotNull(resultSet);
        Assertions.assertTrue(resultSet.next());
        Assertions.assertEquals(1, resultSet.getInt(1));
        Assertions.assertFalse(resultSet.next());
    }

    /**
     * Tests that SUM(1) works, equivalent to COUNT(*).
     * @throws SQLException occurs if query fails.
     */
    @Test
    @DisplayName("Tests query with SUM(1).")
    void testQuerySumOne() throws SQLException {
        final String tableName = "testQuerySumOne";
        final BsonDocument doc1 = BsonDocument.parse("{\"_id\": 101,\n" +
                "\"field\": 4}");
        final BsonDocument doc2 = BsonDocument.parse("{\"_id\": 102}");
        final BsonDocument doc3 = BsonDocument.parse("{\"_id\": 103}");
        insertBsonDocuments(tableName, DATABASE_NAME, USER, PASSWORD,
                new BsonDocument[]{doc1, doc2, doc3});
        final Statement statement = getDocumentDbStatement();
        final ResultSet resultSet = statement.executeQuery(
                String.format("SELECT SUM(1) from \"%s\".\"%s\"", DATABASE_NAME, tableName));
        Assertions.assertNotNull(resultSet);
        Assertions.assertTrue(resultSet.next());
        Assertions.assertEquals(3, resultSet.getInt(1));
        Assertions.assertFalse(resultSet.next());
    }

    /**
<<<<<<< HEAD
     * Tests that TIMESTAMPADD() works for intervals that can be converted to ms.
     * @throws SQLException occurs if query fails.
     */
    @Test
    @DisplayName("Tests TIMESTAMPADD() with different intervals.")
    void testQueryTimestampAdd() throws SQLException {
        final String tableName = "testTimestampAdd";
        final long dateTime = Instant.parse("2020-01-01T00:00:00.00Z").toEpochMilli();
        final long dayAfterDateTime = Instant.parse("2020-01-02T00:00:00.00Z").toEpochMilli();
        final long hourAfterDateTime =  Instant.parse("2020-01-01T01:00:00.00Z").toEpochMilli();
        final long minuteAfterDateTime = Instant.parse("2020-01-01T00:01:00.00Z").toEpochMilli();
        final long secondAfterDateTime =  Instant.parse("2020-01-01T00:00:01.00Z").toEpochMilli();
        final BsonDocument doc1 = BsonDocument.parse("{\"_id\": 101}");
        doc1.append("field", new BsonDateTime(dateTime));
        insertBsonDocuments(tableName, DATABASE_NAME, USER, PASSWORD,
                new BsonDocument[]{doc1});
        final Statement statement = getDocumentDbStatement();

        // Add 1 day to a date column.
        final ResultSet resultSet = statement.executeQuery(
                String.format("SELECT TIMESTAMPADD(DAY"
                        + ", 1, \"field\") FROM \"%s\".\"%s\"", DATABASE_NAME, tableName));
        Assertions.assertNotNull(resultSet);
        Assertions.assertTrue(resultSet.next());
        Assertions.assertEquals(new Timestamp(dayAfterDateTime), resultSet.getTimestamp(1));
        Assertions.assertFalse(resultSet.next());

        // Add 1 hour to a date column.
        final ResultSet resultSet2 = statement.executeQuery(
                String.format("SELECT TIMESTAMPADD(HOUR"
                        + ", 1, \"field\") FROM \"%s\".\"%s\"", DATABASE_NAME, tableName));
        Assertions.assertNotNull(resultSet2);
        Assertions.assertTrue(resultSet2.next());
        Assertions.assertEquals(new Timestamp(hourAfterDateTime), resultSet2.getTimestamp(1));
        Assertions.assertFalse(resultSet2.next());

        // Add 1 minute to a date column.
        final ResultSet resultSet3 = statement.executeQuery(
                String.format("SELECT TIMESTAMPADD(MINUTE"
                        + ", 1, \"field\") FROM \"%s\".\"%s\"", DATABASE_NAME, tableName));
        Assertions.assertNotNull(resultSet3);
        Assertions.assertTrue(resultSet3.next());
        Assertions.assertEquals(new Timestamp(minuteAfterDateTime), resultSet3.getTimestamp(1));
        Assertions.assertFalse(resultSet3.next());

        // Add 1 second to a date column.
        final ResultSet resultSet4 = statement.executeQuery(
                String.format("SELECT TIMESTAMPADD(SECOND"
                        + ", 1, \"field\") FROM \"%s\".\"%s\"", DATABASE_NAME, tableName));
        Assertions.assertNotNull(resultSet4);
        Assertions.assertTrue(resultSet4.next());
        Assertions.assertEquals(new Timestamp(secondAfterDateTime), resultSet4.getTimestamp(1));
        Assertions.assertFalse(resultSet4.next());

        // Add 1 day to a date literal.
        final ResultSet resultSet5 = statement.executeQuery(
                String.format("SELECT TIMESTAMPADD(DAY"
                        + ", 1, TIMESTAMP '2020-01-01 00:00:00' ) FROM \"%s\".\"%s\"", DATABASE_NAME, tableName));
        Assertions.assertNotNull(resultSet5);
        Assertions.assertTrue(resultSet5.next());
        Assertions.assertEquals(new Timestamp(dayAfterDateTime), resultSet5.getTimestamp(1));
        Assertions.assertFalse(resultSet5.next());

        // Add 1 day to the date and extract the day of the month from result.
        final ResultSet resultSet6 = statement.executeQuery(
                String.format("SELECT DAYOFMONTH(TIMESTAMPADD(DAY"
                        + ", 1, \"field\")) FROM \"%s\".\"%s\"", DATABASE_NAME, tableName));
        Assertions.assertNotNull(resultSet6);
        Assertions.assertTrue(resultSet6.next());
        Assertions.assertEquals(2, resultSet6.getInt(1));
        Assertions.assertFalse(resultSet6.next());
    }

    /**
     * Tests that EXTRACT works for different time units.
     * @throws SQLException occurs if query fails.
     */
    @Test
    @DisplayName("Tests EXTRACT() for different time units.")
    void testQueryExtract() throws SQLException {
        final String tableName = "testDateAdd";
        final long dateTime = Instant.parse("2020-02-03T04:05:06.00Z").toEpochMilli();
        final BsonDocument doc1 = BsonDocument.parse("{\"_id\": 101}");
        doc1.append("field", new BsonDateTime(dateTime));
        insertBsonDocuments(tableName, DATABASE_NAME, USER, PASSWORD,
                new BsonDocument[]{doc1});
        final Statement statement = getDocumentDbStatement();

        // Get date parts.
        final ResultSet resultSet = statement.executeQuery(
                String.format("SELECT "
                        + "YEAR(\"field\"), "
                        + "MONTH(\"field\"),"
                        + "WEEK(\"field\"),"
                        + "DAYOFMONTH(\"field\"),"
                        + "DAYOFWEEK(\"field\"),"
                        + "DAYOFYEAR(\"field\"),"
                        + "HOUR(\"field\"),"
                        + "MINUTE(\"field\"),"
                        + "SECOND(\"field\")"
                        + "FROM \"%s\".\"%s\"", DATABASE_NAME, tableName));
        Assertions.assertNotNull(resultSet);
        Assertions.assertTrue(resultSet.next());
        // Year is 2020.
        Assertions.assertEquals(2020, resultSet.getInt(1));
        // Month is 2 (Feb).
        Assertions.assertEquals(2, resultSet.getInt(2));
        // Week in year is 5.
        Assertions.assertEquals(5, resultSet.getInt(3));
        // Day of month is 3.
        Assertions.assertEquals(3, resultSet.getInt(4));
        // Day of week is 2 (Mon).
        Assertions.assertEquals(2, resultSet.getInt(5));
        // Day of year is 34.
        Assertions.assertEquals(34, resultSet.getInt(6));
        // Hour is 4.
        Assertions.assertEquals(4, resultSet.getInt(7));
        // Minute is 5.
        Assertions.assertEquals(5, resultSet.getInt(8));
        // Seconds is 6.
        Assertions.assertEquals(6, resultSet.getInt(9));
=======
     * Tests that queries with not-equals do not return null or undefined values.
     * @throws SQLException occurs if query fails.
     */
    @Test
    @DisplayName("Tests that comparisons to null do not return a value.")
    void testComparisonToNull() throws SQLException {
        final String tableName = "testComparisonsToNull";
        final BsonDocument doc1 = BsonDocument.parse("{\"_id\": 101,\n" +
                "\"field\": 4}");
        final BsonDocument doc2 = BsonDocument.parse("{\"_id\": 102, \n}" +
                "\"field\": null");
        final BsonDocument doc3 = BsonDocument.parse("{\"_id\": 103}");
        insertBsonDocuments(tableName, DATABASE_NAME, USER, PASSWORD,
                new BsonDocument[]{doc1, doc2, doc3});
        final Statement statement = getDocumentDbStatement();
        final ResultSet resultSet = statement.executeQuery(
                String.format("SELECT * from \"%s\".\"%s\" WHERE \"field\" <> 5", DATABASE_NAME, tableName));
        Assertions.assertNotNull(resultSet);
        Assertions.assertTrue(resultSet.next());
        Assertions.assertFalse(resultSet.next());
    }

    /**
     * Tests that queries with multiple not-equals clauses are correct.
     * @throws SQLException occurs if query fails.
     */
    @Test
    @DisplayName("Tests that multiple != conditions can be used.")
    void testMultipleNotEquals() throws SQLException {
        final String tableName = "testMultipleNotEquals";
        final BsonDocument doc1 = BsonDocument.parse("{\"_id\": 101,\n" +
                "\"field\": 4}");
        final BsonDocument doc2 = BsonDocument.parse("{\"_id\": 102, \n" +
                "\"field\": 3}");
        final BsonDocument doc3 = BsonDocument.parse("{\"_id\": 103, \n" +
                "\"field\": 2}");
        final BsonDocument doc4 = BsonDocument.parse("{\"_id\": 104, \n" +
                "\"field\": null}");
        insertBsonDocuments(tableName, DATABASE_NAME, USER, PASSWORD,
                new BsonDocument[]{doc1, doc2, doc3, doc4});
        final Statement statement = getDocumentDbStatement();
        final ResultSet resultSet = statement.executeQuery(
                String.format("SELECT * from \"%s\".\"%s\" WHERE \"field\" <> 4 AND \"field\" <> 3", DATABASE_NAME, tableName));
        Assertions.assertNotNull(resultSet);
        Assertions.assertTrue(resultSet.next());
        Assertions.assertEquals(2, resultSet.getInt(2));
        Assertions.assertFalse(resultSet.next());
    }

    /**
     * Tests that queries CASE are correct, particularly where null or undefined values are involved.
     * @throws SQLException occurs if query fails.
     */
    @Test
    @DisplayName("Tests queries with CASE and null values are correct.")
    void testCASE() throws SQLException {
        final String tableName = "testCASE";
        final BsonDocument doc1 = BsonDocument.parse("{\"_id\": 101,\n" +
                "\"field\": 1}");
        final BsonDocument doc2 = BsonDocument.parse("{\"_id\": 102,\n" +
                "\"field\": 2}");
        final BsonDocument doc3 = BsonDocument.parse("{\"_id\": 103,\n" +
                "\"field\": 5}");
        final BsonDocument doc4 = BsonDocument.parse("{\"_id\": 104,\n" +
                "\"field\": 4}");
        final BsonDocument doc5 = BsonDocument.parse("{\"_id\": 105,\n" +
                "\"field\": 3}");
        final BsonDocument doc6 = BsonDocument.parse("{\"_id\": 106,\n" +
                "\"field\": null}");
        final BsonDocument doc7 = BsonDocument.parse("{\"_id\": 107}");
        final BsonDocument doc8 = BsonDocument.parse("{\"_id\": 108}");
        doc8.append("field", new BsonMinKey());
        insertBsonDocuments(tableName, DATABASE_NAME, USER, PASSWORD,
                new BsonDocument[]{doc1, doc2, doc3, doc4, doc5, doc6, doc7, doc8});
        final Statement statement = getDocumentDbStatement();
        final ResultSet resultSet = statement.executeQuery(
                String.format(
                        "SELECT CASE " +
                                "WHEN \"field\" < 2  THEN 'A' " +
                                "WHEN \"field\" <= 2 THEN 'B' " +
                                "WHEN \"field\" > 4 THEN 'C' " +
                                "WHEN \"field\" >= 4 THEN 'D' " +
                                "WHEN \"field\" <> 7 THEN 'E' " +
                                "ELSE 'F' END FROM \"%s\".\"%s\"",
                        DATABASE_NAME, tableName));
        Assertions.assertNotNull(resultSet);
        Assertions.assertTrue(resultSet.next());
        Assertions.assertEquals("A", resultSet.getString(1));
        Assertions.assertTrue(resultSet.next());
        Assertions.assertEquals("B", resultSet.getString(1));
        Assertions.assertTrue(resultSet.next());
        Assertions.assertEquals("C", resultSet.getString(1));
        Assertions.assertTrue(resultSet.next());
        Assertions.assertEquals("D", resultSet.getString(1));
        Assertions.assertTrue(resultSet.next());
        Assertions.assertEquals("E", resultSet.getString(1));
        Assertions.assertTrue(resultSet.next());
        Assertions.assertEquals("F", resultSet.getString(1));
        Assertions.assertTrue(resultSet.next());
        Assertions.assertEquals("F", resultSet.getString(1));
        Assertions.assertTrue(resultSet.next());
        Assertions.assertEquals("F", resultSet.getString(1));
        Assertions.assertFalse(resultSet.next());
    }

    /**
     * Tests that queries of CASE are correct with two different fields involved.
     * @throws SQLException occurs if query fails.
     */
    @Test
    @DisplayName("Tests queries with two field CASE.")
    void testCASETwoFields() throws SQLException {
        final String tableName = "testCASETwoFields";
        final BsonDocument doc1 = BsonDocument.parse("{\"_id\": 101,\n" +
                "\"fieldA\": 1,\n" +
                "\"fieldB\": 2}");
        final BsonDocument doc2 = BsonDocument.parse("{\"_id\": 102,\n" +
                "\"fieldA\": 2,\n" +
                "\"fieldB\": 1}");
        final BsonDocument doc3 = BsonDocument.parse("{\"_id\": 103,\n" +
                "\"fieldA\": 1}");
        insertBsonDocuments(tableName, DATABASE_NAME, USER, PASSWORD,
                new BsonDocument[]{doc1, doc2, doc3});
        final Statement statement = getDocumentDbStatement();
        final ResultSet resultSet = statement.executeQuery(
                String.format(
                        "SELECT CASE " +
                                "WHEN \"fieldA\" < \"fieldB\"  THEN 'A' " +
                                "WHEN \"fieldA\" > \"fieldB\" THEN 'B' " +
                                "ELSE 'C' END FROM \"%s\".\"%s\"",
                        DATABASE_NAME, tableName));
        Assertions.assertNotNull(resultSet);
        Assertions.assertTrue(resultSet.next());
        Assertions.assertEquals("A", resultSet.getString(1));
        Assertions.assertTrue(resultSet.next());
        Assertions.assertEquals("B", resultSet.getString(1));
        Assertions.assertTrue(resultSet.next());
        Assertions.assertEquals("C", resultSet.getString(1));
>>>>>>> a098baa1
        Assertions.assertFalse(resultSet.next());
    }

    protected static DocumentDbStatement getDocumentDbStatement() throws SQLException {
        return getDocumentDbStatement(DocumentDbMetadataScanMethod.RANDOM);
    }

    private static DocumentDbStatement getDocumentDbStatement(final DocumentDbMetadataScanMethod method) throws SQLException {
        final String connectionString = getJdbcConnectionString(method);
        final Connection connection = DriverManager.getConnection(connectionString);
        Assertions.assertNotNull(connection);
        final DocumentDbStatement statement = (DocumentDbStatement) connection.createStatement();
        Assertions.assertNotNull(statement);
        return statement;
    }

    protected static String getJdbcConnectionString(final DocumentDbMetadataScanMethod method) {
        return String.format(
                CONNECTION_STRING_TEMPLATE,
                USER, PASSWORD, getMongoPort(), DATABASE_NAME, method.getName());
    }
}<|MERGE_RESOLUTION|>--- conflicted
+++ resolved
@@ -1287,129 +1287,6 @@
     }
 
     /**
-<<<<<<< HEAD
-     * Tests that TIMESTAMPADD() works for intervals that can be converted to ms.
-     * @throws SQLException occurs if query fails.
-     */
-    @Test
-    @DisplayName("Tests TIMESTAMPADD() with different intervals.")
-    void testQueryTimestampAdd() throws SQLException {
-        final String tableName = "testTimestampAdd";
-        final long dateTime = Instant.parse("2020-01-01T00:00:00.00Z").toEpochMilli();
-        final long dayAfterDateTime = Instant.parse("2020-01-02T00:00:00.00Z").toEpochMilli();
-        final long hourAfterDateTime =  Instant.parse("2020-01-01T01:00:00.00Z").toEpochMilli();
-        final long minuteAfterDateTime = Instant.parse("2020-01-01T00:01:00.00Z").toEpochMilli();
-        final long secondAfterDateTime =  Instant.parse("2020-01-01T00:00:01.00Z").toEpochMilli();
-        final BsonDocument doc1 = BsonDocument.parse("{\"_id\": 101}");
-        doc1.append("field", new BsonDateTime(dateTime));
-        insertBsonDocuments(tableName, DATABASE_NAME, USER, PASSWORD,
-                new BsonDocument[]{doc1});
-        final Statement statement = getDocumentDbStatement();
-
-        // Add 1 day to a date column.
-        final ResultSet resultSet = statement.executeQuery(
-                String.format("SELECT TIMESTAMPADD(DAY"
-                        + ", 1, \"field\") FROM \"%s\".\"%s\"", DATABASE_NAME, tableName));
-        Assertions.assertNotNull(resultSet);
-        Assertions.assertTrue(resultSet.next());
-        Assertions.assertEquals(new Timestamp(dayAfterDateTime), resultSet.getTimestamp(1));
-        Assertions.assertFalse(resultSet.next());
-
-        // Add 1 hour to a date column.
-        final ResultSet resultSet2 = statement.executeQuery(
-                String.format("SELECT TIMESTAMPADD(HOUR"
-                        + ", 1, \"field\") FROM \"%s\".\"%s\"", DATABASE_NAME, tableName));
-        Assertions.assertNotNull(resultSet2);
-        Assertions.assertTrue(resultSet2.next());
-        Assertions.assertEquals(new Timestamp(hourAfterDateTime), resultSet2.getTimestamp(1));
-        Assertions.assertFalse(resultSet2.next());
-
-        // Add 1 minute to a date column.
-        final ResultSet resultSet3 = statement.executeQuery(
-                String.format("SELECT TIMESTAMPADD(MINUTE"
-                        + ", 1, \"field\") FROM \"%s\".\"%s\"", DATABASE_NAME, tableName));
-        Assertions.assertNotNull(resultSet3);
-        Assertions.assertTrue(resultSet3.next());
-        Assertions.assertEquals(new Timestamp(minuteAfterDateTime), resultSet3.getTimestamp(1));
-        Assertions.assertFalse(resultSet3.next());
-
-        // Add 1 second to a date column.
-        final ResultSet resultSet4 = statement.executeQuery(
-                String.format("SELECT TIMESTAMPADD(SECOND"
-                        + ", 1, \"field\") FROM \"%s\".\"%s\"", DATABASE_NAME, tableName));
-        Assertions.assertNotNull(resultSet4);
-        Assertions.assertTrue(resultSet4.next());
-        Assertions.assertEquals(new Timestamp(secondAfterDateTime), resultSet4.getTimestamp(1));
-        Assertions.assertFalse(resultSet4.next());
-
-        // Add 1 day to a date literal.
-        final ResultSet resultSet5 = statement.executeQuery(
-                String.format("SELECT TIMESTAMPADD(DAY"
-                        + ", 1, TIMESTAMP '2020-01-01 00:00:00' ) FROM \"%s\".\"%s\"", DATABASE_NAME, tableName));
-        Assertions.assertNotNull(resultSet5);
-        Assertions.assertTrue(resultSet5.next());
-        Assertions.assertEquals(new Timestamp(dayAfterDateTime), resultSet5.getTimestamp(1));
-        Assertions.assertFalse(resultSet5.next());
-
-        // Add 1 day to the date and extract the day of the month from result.
-        final ResultSet resultSet6 = statement.executeQuery(
-                String.format("SELECT DAYOFMONTH(TIMESTAMPADD(DAY"
-                        + ", 1, \"field\")) FROM \"%s\".\"%s\"", DATABASE_NAME, tableName));
-        Assertions.assertNotNull(resultSet6);
-        Assertions.assertTrue(resultSet6.next());
-        Assertions.assertEquals(2, resultSet6.getInt(1));
-        Assertions.assertFalse(resultSet6.next());
-    }
-
-    /**
-     * Tests that EXTRACT works for different time units.
-     * @throws SQLException occurs if query fails.
-     */
-    @Test
-    @DisplayName("Tests EXTRACT() for different time units.")
-    void testQueryExtract() throws SQLException {
-        final String tableName = "testDateAdd";
-        final long dateTime = Instant.parse("2020-02-03T04:05:06.00Z").toEpochMilli();
-        final BsonDocument doc1 = BsonDocument.parse("{\"_id\": 101}");
-        doc1.append("field", new BsonDateTime(dateTime));
-        insertBsonDocuments(tableName, DATABASE_NAME, USER, PASSWORD,
-                new BsonDocument[]{doc1});
-        final Statement statement = getDocumentDbStatement();
-
-        // Get date parts.
-        final ResultSet resultSet = statement.executeQuery(
-                String.format("SELECT "
-                        + "YEAR(\"field\"), "
-                        + "MONTH(\"field\"),"
-                        + "WEEK(\"field\"),"
-                        + "DAYOFMONTH(\"field\"),"
-                        + "DAYOFWEEK(\"field\"),"
-                        + "DAYOFYEAR(\"field\"),"
-                        + "HOUR(\"field\"),"
-                        + "MINUTE(\"field\"),"
-                        + "SECOND(\"field\")"
-                        + "FROM \"%s\".\"%s\"", DATABASE_NAME, tableName));
-        Assertions.assertNotNull(resultSet);
-        Assertions.assertTrue(resultSet.next());
-        // Year is 2020.
-        Assertions.assertEquals(2020, resultSet.getInt(1));
-        // Month is 2 (Feb).
-        Assertions.assertEquals(2, resultSet.getInt(2));
-        // Week in year is 5.
-        Assertions.assertEquals(5, resultSet.getInt(3));
-        // Day of month is 3.
-        Assertions.assertEquals(3, resultSet.getInt(4));
-        // Day of week is 2 (Mon).
-        Assertions.assertEquals(2, resultSet.getInt(5));
-        // Day of year is 34.
-        Assertions.assertEquals(34, resultSet.getInt(6));
-        // Hour is 4.
-        Assertions.assertEquals(4, resultSet.getInt(7));
-        // Minute is 5.
-        Assertions.assertEquals(5, resultSet.getInt(8));
-        // Seconds is 6.
-        Assertions.assertEquals(6, resultSet.getInt(9));
-=======
      * Tests that queries with not-equals do not return null or undefined values.
      * @throws SQLException occurs if query fails.
      */
@@ -1548,7 +1425,131 @@
         Assertions.assertEquals("B", resultSet.getString(1));
         Assertions.assertTrue(resultSet.next());
         Assertions.assertEquals("C", resultSet.getString(1));
->>>>>>> a098baa1
+        Assertions.assertFalse(resultSet.next());
+    }
+
+    /**
+     * Tests that TIMESTAMPADD() works for intervals that can be converted to ms.
+     * @throws SQLException occurs if query fails.
+     */
+    @Test
+    @DisplayName("Tests TIMESTAMPADD() with different intervals.")
+    void testQueryTimestampAdd() throws SQLException {
+        final String tableName = "testTimestampAdd";
+        final long dateTime = Instant.parse("2020-01-01T00:00:00.00Z").toEpochMilli();
+        final long dayAfterDateTime = Instant.parse("2020-01-02T00:00:00.00Z").toEpochMilli();
+        final long hourAfterDateTime =  Instant.parse("2020-01-01T01:00:00.00Z").toEpochMilli();
+        final long minuteAfterDateTime = Instant.parse("2020-01-01T00:01:00.00Z").toEpochMilli();
+        final long secondAfterDateTime =  Instant.parse("2020-01-01T00:00:01.00Z").toEpochMilli();
+        final BsonDocument doc1 = BsonDocument.parse("{\"_id\": 101}");
+        doc1.append("field", new BsonDateTime(dateTime));
+        insertBsonDocuments(tableName, DATABASE_NAME, USER, PASSWORD,
+                new BsonDocument[]{doc1});
+        final Statement statement = getDocumentDbStatement();
+
+        // Add 1 day to a date column.
+        final ResultSet resultSet = statement.executeQuery(
+                String.format("SELECT TIMESTAMPADD(DAY"
+                        + ", 1, \"field\") FROM \"%s\".\"%s\"", DATABASE_NAME, tableName));
+        Assertions.assertNotNull(resultSet);
+        Assertions.assertTrue(resultSet.next());
+        Assertions.assertEquals(new Timestamp(dayAfterDateTime), resultSet.getTimestamp(1));
+        Assertions.assertFalse(resultSet.next());
+
+        // Add 1 hour to a date column.
+        final ResultSet resultSet2 = statement.executeQuery(
+                String.format("SELECT TIMESTAMPADD(HOUR"
+                        + ", 1, \"field\") FROM \"%s\".\"%s\"", DATABASE_NAME, tableName));
+        Assertions.assertNotNull(resultSet2);
+        Assertions.assertTrue(resultSet2.next());
+        Assertions.assertEquals(new Timestamp(hourAfterDateTime), resultSet2.getTimestamp(1));
+        Assertions.assertFalse(resultSet2.next());
+
+        // Add 1 minute to a date column.
+        final ResultSet resultSet3 = statement.executeQuery(
+                String.format("SELECT TIMESTAMPADD(MINUTE"
+                        + ", 1, \"field\") FROM \"%s\".\"%s\"", DATABASE_NAME, tableName));
+        Assertions.assertNotNull(resultSet3);
+        Assertions.assertTrue(resultSet3.next());
+        Assertions.assertEquals(new Timestamp(minuteAfterDateTime), resultSet3.getTimestamp(1));
+        Assertions.assertFalse(resultSet3.next());
+
+        // Add 1 second to a date column.
+        final ResultSet resultSet4 = statement.executeQuery(
+                String.format("SELECT TIMESTAMPADD(SECOND"
+                        + ", 1, \"field\") FROM \"%s\".\"%s\"", DATABASE_NAME, tableName));
+        Assertions.assertNotNull(resultSet4);
+        Assertions.assertTrue(resultSet4.next());
+        Assertions.assertEquals(new Timestamp(secondAfterDateTime), resultSet4.getTimestamp(1));
+        Assertions.assertFalse(resultSet4.next());
+
+        // Add 1 day to a date literal.
+        final ResultSet resultSet5 = statement.executeQuery(
+                String.format("SELECT TIMESTAMPADD(DAY"
+                        + ", 1, TIMESTAMP '2020-01-01 00:00:00' ) FROM \"%s\".\"%s\"", DATABASE_NAME, tableName));
+        Assertions.assertNotNull(resultSet5);
+        Assertions.assertTrue(resultSet5.next());
+        Assertions.assertEquals(new Timestamp(dayAfterDateTime), resultSet5.getTimestamp(1));
+        Assertions.assertFalse(resultSet5.next());
+
+        // Add 1 day to the date and extract the day of the month from result.
+        final ResultSet resultSet6 = statement.executeQuery(
+                String.format("SELECT DAYOFMONTH(TIMESTAMPADD(DAY"
+                        + ", 1, \"field\")) FROM \"%s\".\"%s\"", DATABASE_NAME, tableName));
+        Assertions.assertNotNull(resultSet6);
+        Assertions.assertTrue(resultSet6.next());
+        Assertions.assertEquals(2, resultSet6.getInt(1));
+        Assertions.assertFalse(resultSet6.next());
+    }
+
+    /**
+     * Tests that EXTRACT works for different time units.
+     * @throws SQLException occurs if query fails.
+     */
+    @Test
+    @DisplayName("Tests EXTRACT() for different time units.")
+    void testQueryExtract() throws SQLException {
+        final String tableName = "testDateAdd";
+        final long dateTime = Instant.parse("2020-02-03T04:05:06.00Z").toEpochMilli();
+        final BsonDocument doc1 = BsonDocument.parse("{\"_id\": 101}");
+        doc1.append("field", new BsonDateTime(dateTime));
+        insertBsonDocuments(tableName, DATABASE_NAME, USER, PASSWORD,
+                new BsonDocument[]{doc1});
+        final Statement statement = getDocumentDbStatement();
+
+        // Get date parts.
+        final ResultSet resultSet = statement.executeQuery(
+                String.format("SELECT "
+                        + "YEAR(\"field\"), "
+                        + "MONTH(\"field\"),"
+                        + "WEEK(\"field\"),"
+                        + "DAYOFMONTH(\"field\"),"
+                        + "DAYOFWEEK(\"field\"),"
+                        + "DAYOFYEAR(\"field\"),"
+                        + "HOUR(\"field\"),"
+                        + "MINUTE(\"field\"),"
+                        + "SECOND(\"field\")"
+                        + "FROM \"%s\".\"%s\"", DATABASE_NAME, tableName));
+        Assertions.assertNotNull(resultSet);
+        Assertions.assertTrue(resultSet.next());
+        // Year is 2020.
+        Assertions.assertEquals(2020, resultSet.getInt(1));
+        // Month is 2 (Feb).
+        Assertions.assertEquals(2, resultSet.getInt(2));
+        // Week in year is 5.
+        Assertions.assertEquals(5, resultSet.getInt(3));
+        // Day of month is 3.
+        Assertions.assertEquals(3, resultSet.getInt(4));
+        // Day of week is 2 (Mon).
+        Assertions.assertEquals(2, resultSet.getInt(5));
+        // Day of year is 34.
+        Assertions.assertEquals(34, resultSet.getInt(6));
+        // Hour is 4.
+        Assertions.assertEquals(4, resultSet.getInt(7));
+        // Minute is 5.
+        Assertions.assertEquals(5, resultSet.getInt(8));
+        // Seconds is 6.
+        Assertions.assertEquals(6, resultSet.getInt(9));
         Assertions.assertFalse(resultSet.next());
     }
 
