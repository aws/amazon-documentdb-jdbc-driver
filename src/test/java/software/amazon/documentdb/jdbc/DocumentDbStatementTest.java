/*
 * Copyright <2021> Amazon.com, Inc. or its affiliates. All Rights Reserved.
 *
 * Licensed under the Apache License, Version 2.0 (the "License").
 * You may not use this file except in compliance with the License.
 * A copy of the License is located at
 *
 *     http://www.apache.org/licenses/LICENSE-2.0
 *
 * or in the "license" file accompanying this file. This file is distributed
 * on an "AS IS" BASIS, WITHOUT WARRANTIES OR CONDITIONS OF ANY KIND, either
 * express or implied. See the License for the specific language governing
 * permissions and limitations under the License.
 *
 */

package software.amazon.documentdb.jdbc;

<<<<<<< HEAD
import org.bson.BsonDocument;
import org.bson.BsonMinKey;
=======
>>>>>>> af0d7766
import org.junit.jupiter.api.AfterEach;
import org.junit.jupiter.api.Assertions;
import org.junit.jupiter.api.BeforeAll;
import org.junit.jupiter.api.extension.ExtendWith;
import software.amazon.documentdb.jdbc.common.test.DocumentDbFlapDoodleExtension;
import software.amazon.documentdb.jdbc.common.test.DocumentDbFlapDoodleTest;
import software.amazon.documentdb.jdbc.metadata.DocumentDbSchema;
import software.amazon.documentdb.jdbc.persist.SchemaStoreFactory;
import software.amazon.documentdb.jdbc.persist.SchemaWriter;

import java.sql.Connection;
import java.sql.DriverManager;
import java.sql.SQLException;
import java.util.Properties;

@ExtendWith(DocumentDbFlapDoodleExtension.class)
class DocumentDbStatementTest extends DocumentDbFlapDoodleTest {

    protected static final String DATABASE_NAME = "database";
    protected static final String USER = "user";
    protected static final String PASSWORD = "password";
    protected static final String CONNECTION_STRING_TEMPLATE = "jdbc:documentdb://%s:%s@localhost:%s/%s?tls=false&scanLimit=1000&scanMethod=%s";

    @BeforeAll
    static void initialize() {
        // Add a valid users to the local MongoDB instance.
        createUser(DATABASE_NAME, USER, PASSWORD);
    }

    @AfterEach
    void afterEach() throws SQLException {
        final DocumentDbConnectionProperties properties = DocumentDbConnectionProperties
                .getPropertiesFromConnectionString(
                        new Properties(),
                        getJdbcConnectionString(DocumentDbMetadataScanMethod.RANDOM),
                        "jdbc:documentdb:");
        final SchemaWriter schemaWriter = SchemaStoreFactory.createWriter(properties);
        schemaWriter.remove(DocumentDbSchema.DEFAULT_SCHEMA_NAME);
    }

<<<<<<< HEAD
    /**
     * Tests querying for all data types with all scan methods.
     * @param method the scan method to use
     * @throws SQLException occurs if executing the statement or retrieving a value fails.
     * @throws IOException occurs if reading an input stream fails.
     */
    @ParameterizedTest
    @EnumSource(DocumentDbMetadataScanMethod.class)
    protected void testQueryWithAllDataTypes(final DocumentDbMetadataScanMethod method) throws SQLException, IOException {
        final String collectionName = "testDocumentDbDriverTest_" + method.getName();
        final int recordCount = 10;
        prepareSimpleConsistentData(DATABASE_NAME, collectionName,
                recordCount, USER, PASSWORD);
        final DocumentDbStatement statement = getDocumentDbStatement(method);
        final ResultSet resultSet = statement.executeQuery(String.format(
                "SELECT * FROM \"%s\".\"%s\"", DATABASE_NAME, collectionName));
        Assertions.assertNotNull(resultSet);
        int count = 0;
        while (resultSet.next()) {
            Assertions.assertTrue(
                    Pattern.matches("^\\w+$", resultSet.getString(collectionName + "__id")));
            Assertions.assertEquals(Double.MAX_VALUE, resultSet.getDouble("fieldDouble"));
            Assertions.assertEquals("新年快乐", resultSet.getString("fieldString"));
            Assertions.assertTrue(Pattern.matches("^\\w+$", resultSet.getString("fieldObjectId")));
            Assertions.assertTrue(resultSet.getBoolean("fieldBoolean"));
            Assertions.assertEquals(
                    Instant.parse("2020-01-01T00:00:00.00Z"),
                    resultSet.getTimestamp("fieldDate").toInstant());
            Assertions.assertEquals(Integer.MAX_VALUE, resultSet.getInt("fieldInt"));
            Assertions.assertEquals(Long.MAX_VALUE, resultSet.getLong("fieldLong"));
            Assertions.assertEquals("MaxKey", resultSet.getString("fieldMaxKey"));
            Assertions.assertEquals("MinKey", resultSet.getString("fieldMinKey"));
            Assertions.assertNull(resultSet.getString("fieldNull"));

            // Test for binary/blob types.
            final Blob blob = resultSet.getBlob("fieldBinary");
            final byte[] expectedBytes = new byte[] { 0, 1, 2 };
            // Note: pos is 1-indexed
            Assertions.assertArrayEquals(
                    expectedBytes, blob.getBytes(1, (int) blob.length()));
            final byte[] actualBytes = new byte[(int) blob.length()];
            resultSet.getBinaryStream("fieldBinary").read(actualBytes);
            Assertions.assertArrayEquals(expectedBytes, actualBytes);

            count++;
        }
        Assertions.assertEquals(recordCount, count);
    }

    /**
     * Test querying for a virtual table from a nested document.
     * @throws SQLException occurs if executing the statement or retrieving a value fails.
     */
    @Test
    void testQueryWithTwoLevelDocument() throws SQLException {
        final BsonDocument document =
                BsonDocument.parse("{ \"_id\" : \"key\", \"doc\" : { \"field\" : 1 } }");
        insertBsonDocuments(
                "testComplexDocument", DATABASE_NAME, USER, PASSWORD, new BsonDocument[]{document});
        final DocumentDbStatement statement = getDocumentDbStatement();

        // Verify the base table.
        final ResultSet resultSet1 = statement.executeQuery(String.format(
                "SELECT * FROM \"%s\".\"%s\"", DATABASE_NAME, "testComplexDocument"));
        Assertions.assertNotNull(resultSet1);

        // Verify the nested table from the field doc.
        final ResultSet resultSet2 = statement.executeQuery(String.format(
                "SELECT * FROM \"%s\".\"%s\"", DATABASE_NAME, "testComplexDocument_doc"));
        Assertions.assertNotNull(resultSet2);
        Assertions.assertTrue(resultSet2.next());
        Assertions.assertEquals("key", resultSet2.getString("testComplexDocument__id"));
        Assertions.assertEquals(1, resultSet2.getInt("field"));

        // Verify PROJECT.
        final ResultSet resultSet3 = statement.executeQuery(String.format(
                "SELECT \"%s\", \"%s\" FROM \"%s\".\"%s\"", "field", "testComplexDocument__id", DATABASE_NAME, "testComplexDocument_doc"));
        Assertions.assertNotNull(resultSet3);
        Assertions.assertTrue(resultSet3.next());
        Assertions.assertEquals("key", resultSet3.getString("testComplexDocument__id"));
        Assertions.assertEquals(1, resultSet3.getInt("field"));

        // Verify JOIN on the base table and nested table to produce 3 columns and 1 row.
        final ResultSet resultSet4 =
                statement.executeQuery(
                        String.format(
                                "SELECT * FROM \"%s\".\"%s\" "
                                        + "INNER JOIN \"%s\".\"%s\" "
                                        + "ON %s = %s",
                                DATABASE_NAME,
                                "testComplexDocument",
                                DATABASE_NAME,
                                "testComplexDocument_doc",
                                "\"testComplexDocument\".\"testComplexDocument__id\"",
                                "\"testComplexDocument_doc\".\"testComplexDocument__id\""));
        Assertions.assertNotNull(resultSet4);
        Assertions.assertEquals(3, resultSet4.getMetaData().getColumnCount());
        int rowCount = 0;
        while (resultSet4.next()) {
            rowCount++;
        }
        Assertions.assertEquals(1, rowCount);
    }

    /**
     * Test querying for a virtual table from a doubly nested document.
     * @throws SQLException occurs if executing the statement or retrieving a value fails.
     */
    @Test
    void testQueryWithThreeLevelDocument() throws SQLException {
        final BsonDocument document =
                BsonDocument.parse(
                        "{ \"_id\" : \"key\", \"doc\" : { \"field\" : 1, \"doc2\" : { \"field2\" : \"value\" } } }");
        insertBsonDocuments(
                "testComplex3LevelDocument", DATABASE_NAME, USER, PASSWORD, new BsonDocument[]{document});
        final DocumentDbStatement statement = getDocumentDbStatement();

        // Verify the base table.
        final ResultSet resultSet1 =
                statement.executeQuery(
                        String.format(
                                "SELECT * FROM \"%s\".\"%s\"", DATABASE_NAME,
                                "testComplex3LevelDocument"));
        Assertions.assertNotNull(resultSet1);

        // Verify the nested table from the field doc.
        final ResultSet resultSet2 =
                statement.executeQuery(
                        String.format(
                                "SELECT * FROM \"%s\".\"%s\"", DATABASE_NAME,
                                "testComplex3LevelDocument_doc"));
        Assertions.assertNotNull(resultSet2);

        // Verify the nested table from the field doc2 from the field doc.
        final ResultSet resultSet3 =
                statement.executeQuery(
                        String.format(
                                "SELECT * FROM \"%s\".\"%s\"",
                                DATABASE_NAME, "testComplex3LevelDocument_doc_doc2"));
        Assertions.assertNotNull(resultSet3);
        Assertions.assertTrue(resultSet3.next());
        Assertions.assertEquals("key", resultSet3.getString("testComplex3LevelDocument__id"));
        Assertions.assertEquals("value", resultSet3.getString("field2"));

        // Verify JOIN on the 3 tables to produce 5 columns and 1 row.
        final ResultSet resultSet4 =
                statement.executeQuery(
                        String.format(
                                "SELECT * FROM \"%s\".\"%s\" "
                                        + "INNER JOIN \"%s\".\"%s\" "
                                        + "ON %s = %s "
                                        + "INNER JOIN \"%s\".\"%s\" "
                                        + "ON %s = %s",
                                DATABASE_NAME, "testComplex3LevelDocument",
                                DATABASE_NAME, "testComplex3LevelDocument_doc",
                                "\"testComplex3LevelDocument\".\"testComplex3LevelDocument__id\"",
                                "\"testComplex3LevelDocument_doc\".\"testComplex3LevelDocument__id\"",
                                DATABASE_NAME, "testComplex3LevelDocument_doc_doc2",
                                "\"testComplex3LevelDocument_doc\".\"testComplex3LevelDocument__id\"",
                                "\"testComplex3LevelDocument_doc_doc2\".\"testComplex3LevelDocument__id\""));
        Assertions.assertNotNull(resultSet4);
        Assertions.assertEquals(5, resultSet4.getMetaData().getColumnCount());
        int rowCount = 0;
        while (resultSet4.next()) {
            rowCount++;
        }
        Assertions.assertEquals(1, rowCount);
    }

    /**
     * Test querying for a virtual table from a nested scalar array.
     * @throws SQLException occurs if executing the statement or retrieving a value fails.
     */
    @Test
    void testQueryWithScalarArray() throws SQLException {
        final BsonDocument document =
                BsonDocument.parse("{ \"_id\" : \"key\", \"array\" : [ 1, 2, 3 ] }");
        insertBsonDocuments(
                "testScalarArray", DATABASE_NAME, USER, PASSWORD, new BsonDocument[]{document});
        final DocumentDbStatement statement = getDocumentDbStatement();

        // Verify the base table.
        final ResultSet resultSet1 =
                statement.executeQuery(
                        String.format("SELECT * FROM \"%s\".\"%s\"", DATABASE_NAME,
                                "testScalarArray"));
        Assertions.assertNotNull(resultSet1);

        // Verify the nested table with 3 rows from the field array.
        final ResultSet resultSet2 =
                statement.executeQuery(
                        String.format(
                                "SELECT * FROM \"%s\".\"%s\"", DATABASE_NAME,
                                "testScalarArray_array"));
        Assertions.assertNotNull(resultSet2);
        for (int i = 0; i < 3; i++) {
            Assertions.assertTrue(resultSet2.next());
            Assertions.assertEquals("key", resultSet2.getString("testScalarArray__id"));
            Assertions.assertEquals(i, resultSet2.getLong("array_index_lvl_0"));
            Assertions.assertEquals(i + 1, resultSet2.getInt("value"));
        }

        // Verify JOIN on the base table and nested table to produce 4 columns and 3 rows.
        final ResultSet resultSet3 =
                statement.executeQuery(
                        String.format(
                                "SELECT * FROM \"%s\".\"%s\" "
                                        + "INNER JOIN \"%s\".\"%s\" "
                                        + "ON %s = %s",
                                DATABASE_NAME,
                                "testScalarArray",
                                DATABASE_NAME,
                                "testScalarArray_array",
                                "\"testScalarArray\".\"testScalarArray__id\"",
                                "\"testScalarArray_array\".\"testScalarArray__id\""));
        Assertions.assertNotNull(resultSet3);
        Assertions.assertEquals(4, resultSet3.getMetaData().getColumnCount());
        int rowCount = 0;
        while (resultSet3.next()) {
            rowCount++;
        }
        Assertions.assertEquals(3, rowCount);
    }

    /**
     * Test querying for a virtual table from a nested array of documents.
     * @throws SQLException occurs if executing the statement or retrieving a value fails.
     */
    @Test
    void testQueryWithArrayOfDocuments() throws SQLException {
        final BsonDocument document =
                BsonDocument.parse(
                        "{ \"_id\" : \"key\", \"array\" : [ { \"field\" : 1, \"field1\": \"value\" }, { \"field\" : 2, \"field2\" : \"value\" } ]}");
        insertBsonDocuments(
                "testDocumentArray", DATABASE_NAME, USER, PASSWORD, new BsonDocument[]{document});
        final DocumentDbStatement statement = getDocumentDbStatement();

        // Verify the base table.
        final ResultSet resultSet1 =
                statement.executeQuery(
                        String.format(
                                "SELECT * FROM \"%s\".\"%s\"", DATABASE_NAME,
                                "testDocumentArray"));
        Assertions.assertNotNull(resultSet1);

        // Verify the nested table with 2 rows from the field array.
        final ResultSet resultSet2 =
                statement.executeQuery(
                        String.format(
                                "SELECT * FROM \"%s\".\"%s\"", DATABASE_NAME,
                                "testDocumentArray_array"));
        Assertions.assertNotNull(resultSet2);
        for (int i = 0; i < 2; i++) {
            Assertions.assertTrue(resultSet2.next());
            Assertions.assertEquals("key", resultSet2.getString("testDocumentArray__id"));
            Assertions.assertEquals(i, resultSet2.getLong("array_index_lvl_0"));
            Assertions.assertEquals(i + 1, resultSet2.getInt("field"));
            Assertions.assertEquals("value", resultSet2.getString(i == 0 ? "field1" : "field2"));
            Assertions.assertNull(resultSet2.getString(i == 0 ? "field2" : "field1"));
        }

        // Verify WHERE on the nested table to produce only rows where field = 2.
        final ResultSet resultSet3 =
                statement.executeQuery(
                        String.format(
                                "SELECT * FROM \"%s\".\"%s\" WHERE \"field\" = 2", DATABASE_NAME,
                                "testDocumentArray_array"));
        Assertions.assertNotNull(resultSet3);
        int rowCount = 0;
        while (resultSet3.next()) {
            Assertions.assertEquals(2, resultSet3.getInt("field"));
            rowCount++;
        }
        Assertions.assertEquals(1, rowCount);

        // Verify JOIN on the base table and nested table to produce 6 columns and 2 rows.
        final ResultSet resultSet4 =
                statement.executeQuery(
                        String.format(
                                "SELECT * FROM \"%s\".\"%s\" "
                                        + "INNER JOIN \"%s\".\"%s\" "
                                        + "ON %s = %s",
                                DATABASE_NAME,
                                "testDocumentArray",
                                DATABASE_NAME,
                                "testDocumentArray_array",
                                "\"testDocumentArray\".\"testDocumentArray__id\"",
                                "\"testDocumentArray_array\".\"testDocumentArray__id\""));
        Assertions.assertNotNull(resultSet4);
        Assertions.assertEquals(6, resultSet4.getMetaData().getColumnCount());
        rowCount = 0;
        while (resultSet4.next()) {
            rowCount++;
        }
        Assertions.assertEquals(2, rowCount);
    }

    /**
     * Test querying for a virtual table from a 2 level array.
     * @throws SQLException occurs if executing the statement or retrieving a value fails.
     */
    @Test
    void testQueryWithTwoLevelArray() throws SQLException {
        final BsonDocument document =
                BsonDocument.parse("{ \"_id\" : \"key\", \"array\" : [ [1, 2, 3 ], [ 4, 5, 6 ] ]}");
        insertBsonDocuments(
                "test2LevelArray", DATABASE_NAME, USER, PASSWORD, new BsonDocument[]{document});
        final DocumentDbStatement statement = getDocumentDbStatement();

        // Verify the base table.
        final ResultSet resultSet1 =
                statement.executeQuery(
                        String.format("SELECT * FROM \"%s\".\"%s\"", DATABASE_NAME,
                                "test2LevelArray"));
        Assertions.assertNotNull(resultSet1);

        // Verify the nested table with 6 rows from the field array.
        final ResultSet resultSet2 =
                statement.executeQuery(
                        String.format(
                                "SELECT * FROM \"%s\".\"%s\"", DATABASE_NAME,
                                "test2LevelArray_array"));
        Assertions.assertNotNull(resultSet2);
        int expectedValue = 1;
        for (int i = 0; i < 2; i++) {
            for (int j = 0; j < 3; j++) {
                Assertions.assertTrue(resultSet2.next());
                Assertions.assertEquals("key", resultSet2.getString("test2LevelArray__id"));
                Assertions.assertEquals(i, resultSet2.getLong("array_index_lvl_0"));
                Assertions.assertEquals(j, resultSet2.getLong("array_index_lvl_1"));
                Assertions.assertEquals(expectedValue, resultSet2.getInt("value"));
                expectedValue++;
            }
        }

        // Verify WHERE on the nested table to produce only rows where array_index_lvl_0 is 0.
        final ResultSet resultSet3 =
                statement.executeQuery(
                        String.format(
                                "SELECT * FROM \"%s\".\"%s\" WHERE \"array_index_lvl_0\" = 0", DATABASE_NAME,
                                "test2LevelArray_array"));
        Assertions.assertNotNull(resultSet3);
        int rowCount = 0;
        while (resultSet3.next()) {
            Assertions.assertEquals(0, resultSet3.getLong("array_index_lvl_0"));
            rowCount++;
        }
        Assertions.assertEquals(3, rowCount);

        // Verify JOIN on the base table and nested table to produce 5 columns and 6.
        final ResultSet resultSet4 =
                statement.executeQuery(
                        String.format(
                                "SELECT * FROM \"%s\".\"%s\" "
                                        + "INNER JOIN \"%s\".\"%s\" "
                                        + "ON %s = %s",
                                DATABASE_NAME,
                                "test2LevelArray",
                                DATABASE_NAME,
                                "test2LevelArray_array",
                                "\"test2LevelArray\".\"test2LevelArray__id\"",
                                "\"test2LevelArray_array\".\"test2LevelArray__id\""));
        Assertions.assertNotNull(resultSet4);
        Assertions.assertEquals(5, resultSet4.getMetaData().getColumnCount());
        rowCount = 0;
        while (resultSet4.next()) {
            rowCount++;
        }
        Assertions.assertEquals(6, rowCount);
    }

    /**
     * Test querying for a virtual table from a nested array in a nested document.
     * @throws SQLException occurs if executing the statement or retrieving a value fails.
     */
    @Test
    void testQueryWithTwoLevelDocumentWithArray() throws SQLException {
        final BsonDocument document =
            BsonDocument.parse("{ \"_id\" : \"key\", \"doc\" : { \"field\" : 1, \"array\" : [1, 2, 3 ] } }");
        insertBsonDocuments(
                "testComplexDocumentWithArray",
                DATABASE_NAME,
                USER,
                PASSWORD,
                new BsonDocument[] {document});
        final DocumentDbStatement statement = getDocumentDbStatement();

        // Verify the base table.
        final ResultSet resultSet1 =
                statement.executeQuery(
                        String.format("SELECT * FROM \"%s\".\"%s\"", DATABASE_NAME,
                                "testComplexDocumentWithArray"));
        Assertions.assertNotNull(resultSet1);

        // Verify the nested table from the field doc.
        final ResultSet resultSet2 =
                statement.executeQuery(
                        String.format(
                                "SELECT * FROM \"%s\".\"%s\"", DATABASE_NAME,
                                "testComplexDocumentWithArray_doc"));
        Assertions.assertNotNull(resultSet2);

        // Verify the nested table with 3 rows from the field array in the field doc.
        final ResultSet resultSet3 =
                statement.executeQuery(
                        String.format(
                                "SELECT * FROM \"%s\".\"%s\"", DATABASE_NAME,
                                "testComplexDocumentWithArray_doc_array"));
        Assertions.assertNotNull(resultSet3);
        for (int i = 0; i < 3; i++) {
            Assertions.assertTrue(resultSet3.next());
            Assertions.assertEquals("key", resultSet3.getString("testComplexDocumentWithArray__id"));
            Assertions.assertEquals(i, resultSet3.getLong("doc_array_index_lvl_0"));
            Assertions.assertEquals(i + 1, resultSet3.getInt("value"));
        }

        // Verify WHERE on the nested table to produce only rows where value is 1.
        final ResultSet resultSet4 =
                statement.executeQuery(
                        String.format(
                                "SELECT * FROM \"%s\".\"%s\" WHERE \"value\" = 1", DATABASE_NAME,
                                "testComplexDocumentWithArray_doc_array"));
        Assertions.assertNotNull(resultSet4);
        int rowCount = 0;
        while (resultSet4.next()) {
            Assertions.assertEquals(1, resultSet4.getInt("value"));
            rowCount++;
        }
        Assertions.assertEquals(1, rowCount);
        // Verify JOIN on the 3 tables to get 6 columns and 3 rows.
        final ResultSet resultSet5 =
                statement.executeQuery(
                        String.format(
                                "SELECT * FROM \"%s\".\"%s\" "
                                        + "INNER JOIN \"%s\".\"%s\" "
                                        + "ON %s = %s "
                                        + "INNER JOIN \"%s\".\"%s\" "
                                        + "ON %s = %s",
                                DATABASE_NAME, "testComplexDocumentWithArray",
                                DATABASE_NAME, "testComplexDocumentWithArray_doc",
                                "\"testComplexDocumentWithArray\".\"testComplexDocumentWithArray__id\"",
                                "\"testComplexDocumentWithArray_doc\".\"testComplexDocumentWithArray__id\"",
                                DATABASE_NAME, "testComplexDocumentWithArray_doc_array",
                                "\"testComplexDocumentWithArray_doc\".\"testComplexDocumentWithArray__id\"",
                                "\"testComplexDocumentWithArray_doc_array\".\"testComplexDocumentWithArray__id\""));
        Assertions.assertNotNull(resultSet5);
        Assertions.assertEquals(6, resultSet5.getMetaData().getColumnCount());
        rowCount = 0;
        while (resultSet5.next()) {
            rowCount++;
        }
        Assertions.assertEquals(3, rowCount);
    }

    /**
     * Test querying for a virtual table from a nested array in a document in a nested array.
     * @throws SQLException occurs if executing the statement or retrieving a value fails.
     */
    @Test
    void testQueryWithArrayOfDocumentsWithArrays() throws SQLException {
        final BsonDocument document =
            BsonDocument.parse(
                "{ \"_id\" : \"key\", \"array\" : [ { \"array2\" : [ 1, 2, 3 ] }, { \"array2\" : [ 4, 5, 6 ] } ]}");
        insertBsonDocuments(
                "testArrayOfDocumentsWithArray",
                DATABASE_NAME,
                USER,
                PASSWORD,
                new BsonDocument[]{document});
        final DocumentDbStatement statement = getDocumentDbStatement();

        // Verify the base table.
        final ResultSet resultSet1 =
                statement.executeQuery(
                        String.format("SELECT * FROM \"%s\".\"%s\"", DATABASE_NAME,
                                "testArrayOfDocumentsWithArray"));
        Assertions.assertNotNull(resultSet1);

        // Verify the nested table with 2 rows from the field array.
        final ResultSet resultSet2 =
                statement.executeQuery(
                        String.format(
                                "SELECT * FROM \"%s\".\"%s\"", DATABASE_NAME,
                                "testArrayOfDocumentsWithArray_array"));
        Assertions.assertNotNull(resultSet2);

        // Verify the nested table with 6 rows from the field array2 in the documents of array.
        final ResultSet resultSet3 =
                statement.executeQuery(
                        String.format(
                                "SELECT * FROM \"%s\".\"%s\"", DATABASE_NAME,
                                "testArrayOfDocumentsWithArray_array_array2"));
        Assertions.assertNotNull(resultSet3);
        int expectedValue = 1;
        for (int i = 0; i < 2; i++) {
            for (int j = 0; j < 3; j++) {
                Assertions.assertTrue(resultSet3.next());
                Assertions.assertEquals("key", resultSet3.getString("testArrayOfDocumentsWithArray__id"));
                Assertions.assertEquals(i, resultSet3.getLong("array_index_lvl_0"));
                Assertions.assertEquals(j, resultSet3.getLong("array_array2_index_lvl_0"));
                Assertions.assertEquals(expectedValue, resultSet3.getInt("value"));
                expectedValue++;
            }
        }

        // Verify WHERE on the array2 nested table to produce only rows where array_index_lvl_0 is 0.
        final ResultSet resultSet4 =
                statement.executeQuery(
                        String.format(
                                "SELECT * FROM \"%s\".\"%s\" WHERE \"array_index_lvl_0\" = 0", DATABASE_NAME,
                                "testArrayOfDocumentsWithArray_array_array2"));
        Assertions.assertNotNull(resultSet4);
        int rowCount = 0;
        while (resultSet4.next()) {
            Assertions.assertEquals(0, resultSet4.getLong("array_index_lvl_0"));
            rowCount++;
        }
        Assertions.assertEquals(3, rowCount);
        Assertions.assertFalse(resultSet4.next());

        // Verify JOIN on the 3 tables to get 7 columns and 6 rows.
        final ResultSet resultSet5 =
                statement.executeQuery(
                        String.format(
                                "SELECT * FROM \"%s\".\"%s\" "
                                        + "INNER JOIN \"%s\".\"%s\" "
                                        + "ON %s = %s "
                                        + "INNER JOIN \"%s\".\"%s\" "
                                        + "ON %s = %s "
                                        + "AND %s = %s",
                                DATABASE_NAME, "testArrayOfDocumentsWithArray",
                                DATABASE_NAME, "testArrayOfDocumentsWithArray_array",
                                "\"testArrayOfDocumentsWithArray\".\"testArrayOfDocumentsWithArray__id\"",
                                "\"testArrayOfDocumentsWithArray_array\".\"testArrayOfDocumentsWithArray__id\"",
                                DATABASE_NAME, "testArrayOfDocumentsWithArray_array_array2",
                                "\"testArrayOfDocumentsWithArray_array\".\"testArrayOfDocumentsWithArray__id\"",
                                "\"testArrayOfDocumentsWithArray_array_array2\".\"testArrayOfDocumentsWithArray__id\"",
                                "\"testArrayOfDocumentsWithArray_array\".\"array_index_lvl_0\"",
                                "\"testArrayOfDocumentsWithArray_array_array2\".\"array_index_lvl_0\""));
        Assertions.assertNotNull(resultSet5);
        Assertions.assertEquals(7, resultSet5.getMetaData().getColumnCount());
        rowCount = 0;
        while (resultSet5.next()) {
            rowCount++;
        }
        Assertions.assertEquals(6, rowCount);
    }

  /**
   * Test querying when there is a conflict between an array and a scalar. The column
   * should become VARCHAR.
   * @throws SQLException occurs if executing the statement or retrieving a value fails.
   */
  @Test
  void testArrayScalarConflict() throws SQLException {
        final List<BsonDocument> documents = new ArrayList<>();
        BsonDocument document = BsonDocument.parse(
                "{ \"_id\" : \"key0\", \n" +
                        "  \"array\" : [ {\n" +
                        "    \"field1\" : 1, \n" +
                        "    \"field2\" : 2 \n" +
                        "  } ] \n" +
                        "}"
        );
        documents.add(document);
        document = BsonDocument.parse(
                "{ \"_id\" : \"key1\", \n" +
                        "  \"array\" : [ 1, 2, 3 ] \n" +
                        "}"
        );
        documents.add(document);
        insertBsonDocuments(
                "testArrayScalarConflict",
                DATABASE_NAME,
                USER,
                PASSWORD,
                documents.toArray(new BsonDocument[]{}));

        final DocumentDbStatement statement = getDocumentDbStatement();

        final ResultSet resultSet = statement.executeQuery(String.format(
                "SELECT * FROM \"%s\".\"%s\"", DATABASE_NAME, "testArrayScalarConflict_array"));
        for (int i = 0; i < 4; i++) {
            Assertions.assertTrue(resultSet.next());
            final String arrayValue = resultSet.getString("value");
            if (i == 0) {
                Assertions.assertEquals("{\"field1\": 1, \"field2\": 2}", arrayValue);
            } else {
                Assertions.assertEquals(String.valueOf(i), arrayValue);
            }
        }
        Assertions.assertFalse(resultSet.next());
    }

    /**
     * Test querying when there is a conflict between a document field and a scalar. The column
     * should become VARCHAR.
     * @throws SQLException occurs if executing the statement or retrieving a value fails.
     */
    @Test
    void testDocumentScalarConflict() throws SQLException {
        final List<BsonDocument> documents = new ArrayList<>();
        BsonDocument document = BsonDocument.parse(
                "{ \"_id\" : \"key0\", \n" +
                        "  \"doc\" : {\n" +
                        "    \"field1\" : 1, \n" +
                        "    \"field2\" : 2 \n" +
                        "  } \n" +
                        "}"
        );
        documents.add(document);
        document = BsonDocument.parse(
                "{ \"_id\" : \"key1\", \n" +
                        "  \"doc\" : 1 \n" +
                        "}"
        );
        documents.add(document);
        insertBsonDocuments(
                "testDocumentScalarConflict",
                DATABASE_NAME,
                USER,
                PASSWORD,
                documents.toArray(new BsonDocument[]{}));

        final DocumentDbStatement statement = getDocumentDbStatement();

        final ResultSet resultSet = statement.executeQuery(String.format(
                "SELECT * FROM \"%s\".\"%s\"", DATABASE_NAME, "testDocumentScalarConflict"));
        for (int i = 0; i < 2; i++) {
            Assertions.assertTrue(resultSet.next());
            final String arrayValue = resultSet.getString("doc");
            if (i == 0) {
                Assertions.assertEquals("{\"field1\": 1, \"field2\": 2}", arrayValue);
            } else {
                Assertions.assertEquals(String.valueOf(i), arrayValue);
            }
        }
        Assertions.assertFalse(resultSet.next());
    }

  /**
   * Test querying when there is a conflict between a document field and an array. The column
   * should become VARCHAR.
   * @throws SQLException occurs if executing the statement or retrieving a value fails.
   */
  @Test
  void testArrayDocumentConflict() throws SQLException {
        final List<BsonDocument> documents = new ArrayList<>();
        BsonDocument document = BsonDocument.parse(
                "{ \"_id\" : \"key0\", \n" +
                        "  \"field\" : {\n" +
                        "    \"field1\" : 1, \n" +
                        "    \"field2\" : 2 \n" +
                        "  } \n" +
                        "}"
        );
        documents.add(document);
        document = BsonDocument.parse(
                "{ \"_id\" : \"key1\", \n" +
                        "  \"field\" : [1, 2, 3, 4] \n" +
                        "}"
        );
        documents.add(document);
        insertBsonDocuments(
                "testArrayDocumentConflict",
                DATABASE_NAME,
                USER,
                PASSWORD,
                documents.toArray(new BsonDocument[]{}));

        final DocumentDbStatement statement = getDocumentDbStatement();

        final ResultSet resultSet = statement.executeQuery(String.format(
                "SELECT * FROM \"%s\".\"%s\"", DATABASE_NAME, "testArrayDocumentConflict"));
        for (int i = 0; i < 2; i++) {
            Assertions.assertTrue(resultSet.next());
            final String arrayValue = resultSet.getString("field");
            if (i == 0) {
                Assertions.assertEquals("{\"field1\": 1, \"field2\": 2}", arrayValue);
            } else {
                Assertions.assertEquals("[1, 2, 3, 4]", arrayValue);
            }
        }
        Assertions.assertFalse(resultSet.next());
    }

  /**
   * Test querying when there is a conflict between a document field and an array of mixed type. The column
   * should become VARCHAR.
   * @throws SQLException occurs if executing the statement or retrieving a value fails.
   */
  @Test
  void testDocumentAndArrayOfMixedTypesConflict() throws SQLException {
        final List<BsonDocument> documents = new ArrayList<>();
        BsonDocument document = BsonDocument.parse(
                "{ \"_id\" : \"key0\", \n" +
                        "  \"field\" : {\n" +
                        "    \"field1\" : 1, \n" +
                        "    \"field2\" : 2 \n" +
                        "  } \n" +
                        "}"
        );
        documents.add(document);
        document = BsonDocument.parse(
                "{ \"_id\" : \"key1\", \n" +
                        "  \"field\" : [\n " +
                        "   {\n" +
                        "      \"field1\" : 1,\n" +
                        "      \"field2\" : 2 \n" +
                        "   },\n " +
                        "   1 ] \n " +
                        "}"
        );
        documents.add(document);
        insertBsonDocuments(
                "testDocumentAndArrayOfMixedTypesConflict",
                DATABASE_NAME,
                USER,
                PASSWORD,
                documents.toArray(new BsonDocument[]{}));

        final DocumentDbStatement statement = getDocumentDbStatement();

        final ResultSet resultSet = statement.executeQuery(String.format(
                "SELECT * FROM \"%s\".\"%s\"", DATABASE_NAME, "testDocumentAndArrayOfMixedTypesConflict"));
        for (int i = 0; i < 2; i++) {
            Assertions.assertTrue(resultSet.next());
            final String arrayValue = resultSet.getString("field");
            if (i == 0) {
                Assertions.assertEquals("{\"field1\": 1, \"field2\": 2}", arrayValue);
            } else {
                Assertions.assertEquals("[{\"field1\": 1, \"field2\": 2}, 1]", arrayValue);
            }
        }
        Assertions.assertFalse(resultSet.next());
    }

    /**
     * Tests that documents missing a sub-document do not create null rows.
     */
    @DisplayName("Test that documents not containing a sub-document do not add null rows.")
    @Test
    void testDocumentWithMissingSubDocument() throws SQLException {
        final String collection = "testMissingSubdocumentNotNull";
        final List<BsonDocument> documents = new ArrayList<>();
        BsonDocument document = BsonDocument.parse(
                "{ \"_id\" : \"key0\", \n" +
                        "  \"name\" : \"withDocument\", \n" +
                        "  \"subDocument\" : {\n" +
                        "    \"field1\" : 1, \n" +
                        "    \"field2\" : 2 \n" +
                        "  } \n" +
                        "}"
        );
        documents.add(document);
        document = BsonDocument.parse(
                "{ \"_id\" : \"key1\", \n" +
                        "  \"name\" : \"withoutDocument\" \n" +
                        "}"
        );
        documents.add(document);
        insertBsonDocuments(
                collection, DATABASE_NAME, USER, PASSWORD, documents.toArray(new BsonDocument[]{}));
        final Statement statement = getDocumentDbStatement();
        statement.execute(String.format(
                "SELECT * FROM \"%s\".\"%s\"", DATABASE_NAME, collection + "_subDocument"));
        final ResultSet results = statement.getResultSet();
        Assertions.assertTrue(results.next());
        Assertions.assertEquals("key0", results.getString(1));
        Assertions.assertEquals(1, results.getInt(2));
        Assertions.assertEquals(2, results.getInt(3));
        Assertions.assertFalse(results.next(), "Contained unexpected extra row.");
    }

    /**
     * Tests that documents missing a nested sub-document do not create null rows.
     */
    @DisplayName("Test that documents not containing a sub-document do not add null rows.")
    @Test
    void testDocumentWithMissingNestedSubDocument() throws SQLException {
        final String collection = "testMissingNestedSubdocumentNotNull";
        final List<BsonDocument> documents = new ArrayList<>();
        BsonDocument document = BsonDocument.parse(
                "{ \"_id\" : \"key0\", \n" +
                        "  \"name\" : \"withDocument\", \n" +
                        "  \"subDocument\" : {\n" +
                        "    \"field1\" : 1, \n" +
                        "    \"nestedSubDoc\" : {\n" +
                        "       \"nestedField\": 7 \n" +
                        "   } \n" +
                        "  } \n" +
                        "}"
        );
        documents.add(document);
        document = BsonDocument.parse(
                "{ \"_id\" : \"key1\", \n" +
                        "  \"name\" : \"withoutDocument\" \n" +
                        "}"
        );
        documents.add(document);
        insertBsonDocuments(
                collection, DATABASE_NAME, USER, PASSWORD, documents.toArray(new BsonDocument[]{}));
        final Statement statement = getDocumentDbStatement();
        statement.execute(String.format(
                "SELECT * FROM \"%s\".\"%s\"", DATABASE_NAME, collection + "_subDocument_nestedSubDoc"));
        final ResultSet results = statement.getResultSet();
        Assertions.assertTrue(results.next());
        Assertions.assertEquals("key0", results.getString(1));
        Assertions.assertEquals(7, results.getInt(2));
        Assertions.assertFalse(results.next(), "Contained unexpected extra row.");
    }

    /**
     * Tests that a statement with project, where, group by, having, order, and limit works for a single table.
     * @throws SQLException occurs if executing the statement or retrieving a value fails.
     */
    @DisplayName("Tests that a statement with project, where, group by, having, order, and limit works for a single table.")
    @Test
    void testComplexQuery() throws SQLException {
        final String collection = "testComplexQuery";
        final BsonDocument document1 =
                BsonDocument.parse("{ \"_id\" : \"key0\", \"array\": [1, 2, 3, 4, 5] }");
        final BsonDocument document2 =
                BsonDocument.parse("{ \"_id\" : \"key1\", \"array\": [1, 2, 3] }");
        final BsonDocument document3 =
                BsonDocument.parse("{ \"_id\" : \"key2\", \"array\": [1, 2] }");
        final BsonDocument document4 =
                BsonDocument.parse("{ \"_id\" : \"key3\", \"array\": [1, 2, 3, 4, 5] }");
        insertBsonDocuments(
                collection, DATABASE_NAME, USER, PASSWORD, new BsonDocument[]{document1, document2, document3, document4});
        final Statement statement = getDocumentDbStatement();

        // Verify that result set has correct values.
        statement.execute(String.format(
                "SELECT \"%s\", COUNT(*) AS \"Count\" FROM \"%s\".\"%s\""
                + "WHERE \"%s\" <> 'key3' "
                + "GROUP BY \"%s\" HAVING COUNT(*) > 1"
                + "ORDER BY \"Count\" DESC LIMIT 1",
                collection + "__id",
                DATABASE_NAME, collection + "_array",
                collection + "__id",
                collection + "__id"));
        final ResultSet resultSet1 = statement.getResultSet();
        Assertions.assertNotNull(resultSet1);
        Assertions.assertTrue(resultSet1.next());
        Assertions.assertEquals("key0", resultSet1.getString(collection + "__id"));
        Assertions.assertEquals(5, resultSet1.getInt("Count"));
        Assertions.assertFalse(resultSet1.next());
    }

    /**
     * Tests that a statement with project, where, group by, having, order, and limit works with same collection joins.
     * @throws SQLException occurs if executing the statement or retrieving a value fails.
     */
    @DisplayName("Tests that a statement with project, where, group by, having, order, and limit works with same collection joins.")
    @Test
    void testComplexQueryWithSameCollectionJoin() throws SQLException {
        final String collection = "testComplexQueryJoin";
        final BsonDocument document1 =
                BsonDocument.parse("{ \"_id\" : \"key0\", \"field\": 0, \"array\": [1, 2, 3, 4, 5] }");
        final BsonDocument document2 =
                BsonDocument.parse("{ \"_id\" : \"key1\", \"field\": 0, \"array\": [1, 2, 3] }");
        final BsonDocument document3 =
                BsonDocument.parse("{ \"_id\" : \"key2\", \"field\": 0, \"array\": [1, 2] }");
        final BsonDocument document4 =
                BsonDocument.parse("{ \"_id\" : \"key3\", \"field\": 1, \"array\": [1, 2, 3, 4, 5] }");
        insertBsonDocuments(
                collection, DATABASE_NAME, USER, PASSWORD, new BsonDocument[]{document1, document2, document3, document4});
        final Statement statement = getDocumentDbStatement();

        // Verify that result set has correct values.
        statement.execute(String.format(
                "SELECT SUM(\"%s\") as \"Sum\", COUNT(*) AS \"Count\" FROM \"%s\".\"%s\""
                        + "INNER JOIN \"%s\".\"%s\" ON \"%s\".\"%s\" = \"%s\".\"%s\""
                        + "WHERE \"%s\" <> 1 "
                        + "GROUP BY \"%s\".\"%s\" HAVING COUNT(*) > 1"
                        + "ORDER BY \"Count\" DESC LIMIT 1",
                "field",
                DATABASE_NAME, collection,
                DATABASE_NAME, collection + "_array",
                collection, collection + "__id",
                collection + "_array", collection + "__id",
                "field",
                collection, collection + "__id"));
        final ResultSet resultSet1 = statement.getResultSet();
        Assertions.assertNotNull(resultSet1);
        Assertions.assertTrue(resultSet1.next());
        Assertions.assertEquals(0, resultSet1.getInt("Sum"));
        Assertions.assertEquals(5, resultSet1.getInt("Count"));
        Assertions.assertFalse(resultSet1.next());
    }

    /**
     * Tests that different join types produce the correct result for tables from same collection.
     * @throws SQLException occurs if executing the statement or retrieving a value fails.
     */
    @DisplayName("Tests that different join types produce the correct result for tables from same collection.")
    @Test
    void testJoinTypesForTablesFromSameCollection() throws SQLException {
        final String collection = "testSameCollectionJoin";
        final BsonDocument document1 = BsonDocument.parse("{ \"_id\" : \"key0\", \"doc1\": { \"field\" : 1 } }");
        final BsonDocument document2 = BsonDocument.parse("{ \"_id\" : \"key1\", \"doc2\": { \"field\": 2 } }");
        insertBsonDocuments(
                collection, DATABASE_NAME, USER, PASSWORD, new BsonDocument[]{document1, document2});
        final Statement statement = getDocumentDbStatement();

        // Verify that an inner join will return an empty result set.
        statement.execute(String.format(
                "SELECT * FROM \"%s\".\"%s\" INNER JOIN \"%s\".\"%s\" ON \"%s\".\"%s\" = \"%s\".\"%s\"",
                DATABASE_NAME, collection + "_doc1",
                DATABASE_NAME, collection + "_doc2",
                collection + "_doc1", collection + "__id",
                collection + "_doc2", collection + "__id"));
        final ResultSet resultSet1 = statement.getResultSet();
        Assertions.assertNotNull(resultSet1);
        Assertions.assertFalse(resultSet1.next());

        // Verify that a left outer join will return 1 row.
        statement.execute(String.format(
                "SELECT * FROM \"%s\".\"%s\" LEFT JOIN \"%s\".\"%s\" ON \"%s\".\"%s\" = \"%s\".\"%s\"",
                DATABASE_NAME, collection + "_doc1",
                DATABASE_NAME, collection + "_doc2",
                collection + "_doc1", collection + "__id",
                collection + "_doc2", collection + "__id"));
        final ResultSet resultSet2 = statement.getResultSet();
        Assertions.assertNotNull(resultSet2);
        Assertions.assertTrue(resultSet2.next());
        Assertions.assertEquals("key0", resultSet2.getString(collection + "__id"));
        Assertions.assertEquals(1, resultSet2.getInt("field"));
        Assertions.assertNull(resultSet2.getString(collection + "__id0"));
        Assertions.assertEquals(0, resultSet2.getInt("field0"));
        Assertions.assertFalse(resultSet2.next());
    }

    @Disabled("Incorrect behaviour for right or full joins involving more than 2 virtual tables.")
    @DisplayName("Tests behaviour of right join for tables from the same collection.")
    @Test
    void testRightJoinForTablesFromSameCollection() throws SQLException {
        final String collection = "testSameCollectionRightJoin";
        final BsonDocument document1 =
            BsonDocument.parse(
                "{ \"_id\" : \"key0\", \"doc1\": { \"field\" : 1 }, \"doc2\": { \"field\": 2 }}");
        final BsonDocument document2 = BsonDocument.parse("{ \"_id\" : \"key1\", \"doc2\": { \"field\": 2 } }");
        insertBsonDocuments(
                collection, DATABASE_NAME, USER, PASSWORD, new BsonDocument[]{document1, document2});
        final Statement statement = getDocumentDbStatement();

        // Verify that a right outer join will return 1 rows.
        statement.execute(String.format(
                "SELECT * FROM \"%s\".\"%s\" RIGHT JOIN \"%s\".\"%s\" ON \"%s\".\"%s\" = \"%s\".\"%s\"",
                DATABASE_NAME, collection,
                DATABASE_NAME, collection + "_doc1",
                collection, collection + "__id",
                collection + "_doc1", collection + "__id"));
        final ResultSet resultSet = statement.getResultSet();
        Assertions.assertNotNull(resultSet);
        Assertions.assertTrue(resultSet.next());
        Assertions.assertFalse(resultSet.next());

        // Verify that an inner join combined with a right outer join will return 2 rows.
        statement.execute(
                String.format(
                        "SELECT * FROM \"%s\".\"%s\" "
                                + "INNER JOIN \"%s\".\"%s\" ON \"%s\".\"%s\" = \"%s\".\"%s\""
                                + "RIGHT JOIN \"%s\".\"%s\" ON \"%s\".\"%s\" = \"%s\".\"%s\"",
                        DATABASE_NAME,
                        collection,
                        DATABASE_NAME,
                        collection + "_doc1",
                        collection,
                        collection + "__id",
                        collection + "_doc1",
                        collection + "__id",
                        DATABASE_NAME,
                        collection + "_doc2",
                        collection + "_doc1",
                        collection + "__id",
                        collection + "_doc2",
                        collection + "__id"));
        final ResultSet resultSet2 = statement.getResultSet();
        Assertions.assertNotNull(resultSet2);
        Assertions.assertTrue(resultSet2.next());
        Assertions.assertTrue(resultSet2.next());
        Assertions.assertFalse(resultSet2.next());
    }

    /**
     * Tests that a statement with project, where, group by, having, order, and limit works with same collection joins.
     * @throws SQLException occurs if executing the statement or retrieving a value fails.
     */
    @DisplayName("Tests that a statement with project, where, group by, having, order, and limit works with a different collection join.")
    @Test
    void testComplexQueryWithDifferentCollectionJoin() throws SQLException {
        final String collection1 = "testComplexQueryDifferentCollectionJoin1";
        final String collection2 = "testComplexQueryDifferentCollectionJoin2";
        final BsonDocument document1 =
                BsonDocument.parse("{ \"_id\" : \"key0\",  \"array\": [1, 2, 3, 4, 5] }");
        final BsonDocument document2 =
                BsonDocument.parse("{ \"_id\" : \"key1\",  \"array\": [1, 2, 3, 4] }");
        final BsonDocument document3 =
                BsonDocument.parse("{ \"_id\" : \"key2\",  \"array\": [1, 2, 3] }");
        final BsonDocument document4 =
                BsonDocument.parse("{ \"_id\" : \"key3\", \"array\": [1, 2, 3, 4 ] }");
        final BsonDocument document5 =
                BsonDocument.parse("{ \"_id\" : \"key0\", \"field\": 1, \"field2\" : 0 }");
        final BsonDocument document6 =
                BsonDocument.parse("{ \"_id\" : \"key1\", \"field\": 0, \"field2\" : 1 }");
        final BsonDocument document7 =
                BsonDocument.parse("{ \"_id\" : \"key2\", \"field\": 0,  \"field2\": 0 }");
        insertBsonDocuments(
                collection1, DATABASE_NAME, USER, PASSWORD, new BsonDocument[]{document1, document2, document3, document4});
        insertBsonDocuments(
                collection2, DATABASE_NAME, USER, PASSWORD, new BsonDocument[]{document5, document6, document7});
        final Statement statement = getDocumentDbStatement();

        // Verify that result set has correct values. Expecting query to single out document3.
        statement.execute(String.format(
                "SELECT \"%s\", SUM(\"%s\") as \"Sum\", COUNT(*) AS \"Count\" FROM \"%s\".\"%s\""
                        + "INNER JOIN \"%s\".\"%s\" ON \"%s\".\"%s\" = \"%s\".\"%s\""
                        + "WHERE \"%s\" <> 1 "
                        + "GROUP BY \"%s\".\"%s\" HAVING COUNT(*) < 5"
                        + "ORDER BY \"Count\" DESC LIMIT 1",
                collection2 + "__id",
                "field",
                DATABASE_NAME, collection1 + "_array",
                DATABASE_NAME, collection2,
                collection1 + "_array", collection1 + "__id",
                collection2, collection2 + "__id",
                "field2",
                collection2, collection2 + "__id"));
        final ResultSet resultSet1 = statement.getResultSet();
        Assertions.assertNotNull(resultSet1);
        Assertions.assertTrue(resultSet1.next());
        Assertions.assertEquals("key2", resultSet1.getString(collection2 + "__id"));
        Assertions.assertEquals(0, resultSet1.getInt("Sum"));
        Assertions.assertEquals(3, resultSet1.getInt("Count"));
        Assertions.assertFalse(resultSet1.next());
    }

    /**
     * "Tests that different join types produce the correct result for tables from different collections.
     * @throws SQLException occurs if executing the statement or retrieving a value fails.
     */
    @DisplayName("Tests that different join types produce the correct result for tables from different collections.")
    @Test
    void testJoinTypesForTablesFromDifferentCollection() throws SQLException {
        final String collection1 = "testDifferentCollectionJoin1";
        final String collection2 = "testDifferentCollectionJoin2";
        final BsonDocument document1 =
            BsonDocument.parse(
                "{ \"_id\" : \"key0\", \"array\": [ {\"field\": 1, \"field2\": \"value\"}, {\"field\": 2, \"field2\": \"value2\"}] }");
        final BsonDocument document2 = BsonDocument.parse(
                "{ \"_id\" : \"key1\", \"doc\": { \"field\": 1, field3: \"value3\"} }");
        insertBsonDocuments(
                collection1, DATABASE_NAME, USER, PASSWORD, new BsonDocument[]{document1});
        insertBsonDocuments(
                collection2, DATABASE_NAME, USER, PASSWORD, new BsonDocument[]{document2});
        final Statement statement = getDocumentDbStatement();

        // Verify that an inner join will return 1 row where field0 = field.
        statement.execute(String.format(
                "SELECT * FROM \"%s\".\"%s\" INNER JOIN \"%s\".\"%s\" ON \"%s\".\"%s\" = \"%s\".\"%s\"",
                DATABASE_NAME, collection1 + "_array",
                DATABASE_NAME, collection2 + "_doc",
                collection1 + "_array", "field",
                collection2 + "_doc", "field"));
        final ResultSet resultSet1 = statement.getResultSet();
        Assertions.assertNotNull(resultSet1);
        Assertions.assertTrue(resultSet1.next());
        Assertions.assertEquals(resultSet1.getInt("field"), resultSet1.getInt("field0"));
        Assertions.assertEquals("key0", resultSet1.getString(collection1 + "__id"));
        Assertions.assertEquals("key1", resultSet1.getString(collection2 + "__id"));
        Assertions.assertFalse(resultSet1.next());

        // Verify that a left outer join will return 2 rows but only 1 match from the right.
        statement.execute(String.format(
                "SELECT * FROM \"%s\".\"%s\" LEFT JOIN \"%s\".\"%s\" ON \"%s\".\"%s\" = \"%s\".\"%s\"",
                DATABASE_NAME, collection1 + "_array",
                DATABASE_NAME, collection2 + "_doc",
                collection1 + "_array", "field",
                collection2 + "_doc", "field"));
        final ResultSet resultSet2 = statement.getResultSet();
        Assertions.assertNotNull(resultSet2);
        Assertions.assertTrue(resultSet2.next());
        Assertions.assertEquals(resultSet2.getInt("field"), resultSet2.getInt("field0"));
        Assertions.assertEquals("key0", resultSet2.getString(collection1 + "__id"));
        Assertions.assertEquals("key1", resultSet2.getString(collection2 + "__id"));
        Assertions.assertTrue(resultSet2.next());
        Assertions.assertEquals("key0", resultSet2.getString(collection1 + "__id"));
        Assertions.assertNull(resultSet2.getString(collection2 + "__id"));
        Assertions.assertEquals(2, resultSet2.getInt("field"));
        Assertions.assertEquals(0, resultSet2.getInt("field0"));
        Assertions.assertFalse(resultSet2.next());
    }

  /**
   * Test querying using projection a three-level document.
   *
   * @throws SQLException occurs if executing the statement or retrieving a value fails.
   */
  @Test
  @DisplayName("Tests querying with projects on a three-level document. Addresses AD-115.")
  void testProjectionQueryWithThreeLevelDocument() throws SQLException {
        final String tableName = "testProjectionQueryWithThreeLevelDocument";
        final String keyColumnName = tableName + "__id";
        final BsonDocument document =
            BsonDocument.parse(
                "{ \"_id\" : \"key\", \"doc\" : { \"field\" : 1, \"doc2\" : { \"field2\" : \"value\" } } }");
        insertBsonDocuments(tableName, DATABASE_NAME, USER, PASSWORD, new BsonDocument[] {document});
        final DocumentDbStatement statement = getDocumentDbStatement();

        // Verify the nested table from the field doc2 from the field doc.
        final ResultSet resultSet2 =
            statement.executeQuery(
                String.format(
                    "SELECT \"%s__id\" FROM \"%s\".\"%s\"",
                    tableName, DATABASE_NAME, tableName + "_doc"));
        Assertions.assertNotNull(resultSet2);
        Assertions.assertTrue(resultSet2.next());
        Assertions.assertEquals("key", resultSet2.getString(keyColumnName));

        // Verify the nested table from the field doc2 from the field doc.
        final ResultSet resultSet3 =
            statement.executeQuery(
                String.format(
                    "SELECT \"%s__id\" FROM \"%s\".\"%s\"",
                    tableName, DATABASE_NAME, tableName + "_doc_doc2"));
        Assertions.assertNotNull(resultSet3);
        Assertions.assertTrue(resultSet3.next());
        Assertions.assertEquals("key", resultSet3.getString(keyColumnName));

        // Verify JOIN on the 3 tables to produce 2 columns and 1 row.
        final ResultSet resultSet4 =
            statement.executeQuery(
                String.format(
                    "SELECT \"%s\".\"%s__id\", \"field2\" FROM \"%s\".\"%s\" "
                        + "INNER JOIN \"%s\".\"%s\" "
                        + "ON \"%s\".\"%s\" = \"%s\".\"%s\" "
                        + "INNER JOIN \"%s\".\"%s\" "
                        + "ON \"%s\".\"%s\" = \"%s\".\"%s\"",
                    tableName,
                    tableName,
                    DATABASE_NAME,
                    tableName,
                    DATABASE_NAME,
                    tableName + "_doc",
                    tableName,
                    keyColumnName,
                    tableName + "_doc",
                    keyColumnName,
                    DATABASE_NAME,
                    tableName + "_doc_doc2",
                    tableName + "_doc",
                    keyColumnName,
                    tableName + "_doc_doc2",
                    keyColumnName));
        Assertions.assertNotNull(resultSet4);
        Assertions.assertEquals(2, resultSet4.getMetaData().getColumnCount());
        int rowCount = 0;
        while (resultSet4.next()) {
          rowCount++;
        }
        Assertions.assertEquals(1, rowCount);
    }

    /**
     * Tests COUNT(columnName) doesn't count null or missing values.
     *
     * @throws SQLException occurs if query fails.
     */
    @Test
    @DisplayName("Tests count('column') works ensuring null/undefined values are not counted")
    void testCountColumnName() throws SQLException {
        final String tableName = "testCountColumn";
        final BsonDocument doc1 = BsonDocument.parse("{\"_id\": 101,\n" +
                "\"field\": \"abc\"}");
        final BsonDocument doc2 = BsonDocument.parse("{\"_id\": 102,\n" +
                "\"field\": null}");
        final BsonDocument doc3 = BsonDocument.parse("{\"_id\": 103\n}");
        insertBsonDocuments(tableName, DATABASE_NAME, USER, PASSWORD,
                new BsonDocument[]{doc1, doc2, doc3});
        final Statement statement = getDocumentDbStatement();
        final ResultSet resultSet = statement.executeQuery(
                String.format("SELECT COUNT(\"field\") from \"%s\".\"%s\"", DATABASE_NAME, tableName));
        Assertions.assertNotNull(resultSet);
        Assertions.assertTrue(resultSet.next());
        Assertions.assertEquals(1, resultSet.getInt(1));
        Assertions.assertFalse(resultSet.next());
    }

    /**
     * Tests that SUM(1) works, equivalent to COUNT(*).
     * @throws SQLException occurs if query fails.
     */
    @Test
    @DisplayName("Tests query with SUM(1).")
    void testQuerySumOne() throws SQLException {
        final String tableName = "testQuerySumOne";
        final BsonDocument doc1 = BsonDocument.parse("{\"_id\": 101,\n" +
                "\"field\": 4}");
        final BsonDocument doc2 = BsonDocument.parse("{\"_id\": 102}");
        final BsonDocument doc3 = BsonDocument.parse("{\"_id\": 103}");
        insertBsonDocuments(tableName, DATABASE_NAME, USER, PASSWORD,
                new BsonDocument[]{doc1, doc2, doc3});
        final Statement statement = getDocumentDbStatement();
        final ResultSet resultSet = statement.executeQuery(
                String.format("SELECT SUM(1) from \"%s\".\"%s\"", DATABASE_NAME, tableName));
        Assertions.assertNotNull(resultSet);
        Assertions.assertTrue(resultSet.next());
        Assertions.assertEquals(3, resultSet.getInt(1));
        Assertions.assertFalse(resultSet.next());
    }

    /**
     * Tests that queries with not-equals do not return null or undefined values.
     * @throws SQLException occurs if query fails.
     */
    @Test
    @DisplayName("Tests that comparisons to null do not return a value.")
    void testComparisonToNull() throws SQLException {
        final String tableName = "testComparisonsToNull";
        final BsonDocument doc1 = BsonDocument.parse("{\"_id\": 101,\n" +
                "\"field\": 4}");
        final BsonDocument doc2 = BsonDocument.parse("{\"_id\": 102, \n}" +
                "\"field\": null");
        final BsonDocument doc3 = BsonDocument.parse("{\"_id\": 103}");
        insertBsonDocuments(tableName, DATABASE_NAME, USER, PASSWORD,
                new BsonDocument[]{doc1, doc2, doc3});
        final Statement statement = getDocumentDbStatement();
        final ResultSet resultSet = statement.executeQuery(
                String.format("SELECT * from \"%s\".\"%s\" WHERE \"field\" <> 5", DATABASE_NAME, tableName));
        Assertions.assertNotNull(resultSet);
        Assertions.assertTrue(resultSet.next());
        Assertions.assertFalse(resultSet.next());
    }

    /**
     * Tests that queries with multiple not-equals clauses are correct.
     * @throws SQLException occurs if query fails.
     */
    @Test
    @DisplayName("Tests that multiple != conditions can be used.")
    void testMultipleNotEquals() throws SQLException {
        final String tableName = "testMultipleNotEquals";
        final BsonDocument doc1 = BsonDocument.parse("{\"_id\": 101,\n" +
                "\"field\": 4}");
        final BsonDocument doc2 = BsonDocument.parse("{\"_id\": 102, \n" +
                "\"field\": 3}");
        final BsonDocument doc3 = BsonDocument.parse("{\"_id\": 103, \n" +
                "\"field\": 2}");
        final BsonDocument doc4 = BsonDocument.parse("{\"_id\": 104, \n" +
                "\"field\": null}");
        insertBsonDocuments(tableName, DATABASE_NAME, USER, PASSWORD,
                new BsonDocument[]{doc1, doc2, doc3, doc4});
        final Statement statement = getDocumentDbStatement();
        final ResultSet resultSet = statement.executeQuery(
                String.format("SELECT * from \"%s\".\"%s\" WHERE \"field\" <> 4 AND \"field\" <> 3", DATABASE_NAME, tableName));
        Assertions.assertNotNull(resultSet);
        Assertions.assertTrue(resultSet.next());
        Assertions.assertEquals(2, resultSet.getInt(2));
        Assertions.assertFalse(resultSet.next());
    }

    /**
     * Tests that queries CASE are correct, particularly where null or undefined values are involved.
     * @throws SQLException occurs if query fails.
     */
    @Test
    @DisplayName("Tests queries with CASE and null values are correct.")
    void testCASE() throws SQLException {
        final String tableName = "testCASE";
        final BsonDocument doc1 = BsonDocument.parse("{\"_id\": 101,\n" +
                "\"field\": 1}");
        final BsonDocument doc2 = BsonDocument.parse("{\"_id\": 102,\n" +
                "\"field\": 2}");
        final BsonDocument doc3 = BsonDocument.parse("{\"_id\": 103,\n" +
                "\"field\": 5}");
        final BsonDocument doc4 = BsonDocument.parse("{\"_id\": 104,\n" +
                "\"field\": 4}");
        final BsonDocument doc5 = BsonDocument.parse("{\"_id\": 105,\n" +
                "\"field\": 3}");
        final BsonDocument doc6 = BsonDocument.parse("{\"_id\": 106,\n" +
                "\"field\": null}");
        final BsonDocument doc7 = BsonDocument.parse("{\"_id\": 107}");
        final BsonDocument doc8 = BsonDocument.parse("{\"_id\": 108}");
        doc8.append("field", new BsonMinKey());
        insertBsonDocuments(tableName, DATABASE_NAME, USER, PASSWORD,
                new BsonDocument[]{doc1, doc2, doc3, doc4, doc5, doc6, doc7, doc8});
        final Statement statement = getDocumentDbStatement();
        final ResultSet resultSet = statement.executeQuery(
                String.format(
                        "SELECT CASE " +
                                "WHEN \"field\" < 2  THEN 'A' " +
                                "WHEN \"field\" <= 2 THEN 'B' " +
                                "WHEN \"field\" > 4 THEN 'C' " +
                                "WHEN \"field\" >= 4 THEN 'D' " +
                                "WHEN \"field\" <> 7 THEN 'E' " +
                                "ELSE 'F' END FROM \"%s\".\"%s\"",
                        DATABASE_NAME, tableName));
        Assertions.assertNotNull(resultSet);
        Assertions.assertTrue(resultSet.next());
        Assertions.assertEquals("A", resultSet.getString(1));
        Assertions.assertTrue(resultSet.next());
        Assertions.assertEquals("B", resultSet.getString(1));
        Assertions.assertTrue(resultSet.next());
        Assertions.assertEquals("C", resultSet.getString(1));
        Assertions.assertTrue(resultSet.next());
        Assertions.assertEquals("D", resultSet.getString(1));
        Assertions.assertTrue(resultSet.next());
        Assertions.assertEquals("E", resultSet.getString(1));
        Assertions.assertTrue(resultSet.next());
        Assertions.assertEquals("F", resultSet.getString(1));
        Assertions.assertTrue(resultSet.next());
        Assertions.assertEquals("F", resultSet.getString(1));
        Assertions.assertTrue(resultSet.next());
        Assertions.assertEquals("F", resultSet.getString(1));
        Assertions.assertFalse(resultSet.next());
    }

    /**
     * Tests that queries of CASE are correct with two different fields involved.
     * @throws SQLException occurs if query fails.
     */
    @Test
    @DisplayName("Tests queries with two field CASE.")
    void testCASETwoFields() throws SQLException {
        final String tableName = "testCASETwoFields";
        final BsonDocument doc1 = BsonDocument.parse("{\"_id\": 101,\n" +
                "\"fieldA\": 1,\n" +
                "\"fieldB\": 2}");
        final BsonDocument doc2 = BsonDocument.parse("{\"_id\": 102,\n" +
                "\"fieldA\": 2,\n" +
                "\"fieldB\": 1}");
        final BsonDocument doc3 = BsonDocument.parse("{\"_id\": 103,\n" +
                "\"fieldA\": 1}");
        insertBsonDocuments(tableName, DATABASE_NAME, USER, PASSWORD,
                new BsonDocument[]{doc1, doc2, doc3});
        final Statement statement = getDocumentDbStatement();
        final ResultSet resultSet = statement.executeQuery(
                String.format(
                        "SELECT CASE " +
                                "WHEN \"fieldA\" < \"fieldB\"  THEN 'A' " +
                                "WHEN \"fieldA\" > \"fieldB\" THEN 'B' " +
                                "ELSE 'C' END FROM \"%s\".\"%s\"",
                        DATABASE_NAME, tableName));
        Assertions.assertNotNull(resultSet);
        Assertions.assertTrue(resultSet.next());
        Assertions.assertEquals("A", resultSet.getString(1));
        Assertions.assertTrue(resultSet.next());
        Assertions.assertEquals("B", resultSet.getString(1));
        Assertions.assertTrue(resultSet.next());
        Assertions.assertEquals("C", resultSet.getString(1));
        Assertions.assertFalse(resultSet.next());
    }

=======
>>>>>>> af0d7766
    protected static DocumentDbStatement getDocumentDbStatement() throws SQLException {
        return getDocumentDbStatement(DocumentDbMetadataScanMethod.RANDOM);
    }

    protected static DocumentDbStatement getDocumentDbStatement(final DocumentDbMetadataScanMethod method) throws SQLException {
        final String connectionString = getJdbcConnectionString(method);
        final Connection connection = DriverManager.getConnection(connectionString);
        Assertions.assertNotNull(connection);
        final DocumentDbStatement statement = (DocumentDbStatement) connection.createStatement();
        Assertions.assertNotNull(statement);
        return statement;
    }

    protected static String getJdbcConnectionString(final DocumentDbMetadataScanMethod method) {
        return String.format(
                CONNECTION_STRING_TEMPLATE,
                USER, PASSWORD, getMongoPort(), DATABASE_NAME, method.getName());
    }
}<|MERGE_RESOLUTION|>--- conflicted
+++ resolved
@@ -16,11 +16,6 @@
 
 package software.amazon.documentdb.jdbc;
 
-<<<<<<< HEAD
-import org.bson.BsonDocument;
-import org.bson.BsonMinKey;
-=======
->>>>>>> af0d7766
 import org.junit.jupiter.api.AfterEach;
 import org.junit.jupiter.api.Assertions;
 import org.junit.jupiter.api.BeforeAll;
@@ -61,1364 +56,6 @@
         schemaWriter.remove(DocumentDbSchema.DEFAULT_SCHEMA_NAME);
     }
 
-<<<<<<< HEAD
-    /**
-     * Tests querying for all data types with all scan methods.
-     * @param method the scan method to use
-     * @throws SQLException occurs if executing the statement or retrieving a value fails.
-     * @throws IOException occurs if reading an input stream fails.
-     */
-    @ParameterizedTest
-    @EnumSource(DocumentDbMetadataScanMethod.class)
-    protected void testQueryWithAllDataTypes(final DocumentDbMetadataScanMethod method) throws SQLException, IOException {
-        final String collectionName = "testDocumentDbDriverTest_" + method.getName();
-        final int recordCount = 10;
-        prepareSimpleConsistentData(DATABASE_NAME, collectionName,
-                recordCount, USER, PASSWORD);
-        final DocumentDbStatement statement = getDocumentDbStatement(method);
-        final ResultSet resultSet = statement.executeQuery(String.format(
-                "SELECT * FROM \"%s\".\"%s\"", DATABASE_NAME, collectionName));
-        Assertions.assertNotNull(resultSet);
-        int count = 0;
-        while (resultSet.next()) {
-            Assertions.assertTrue(
-                    Pattern.matches("^\\w+$", resultSet.getString(collectionName + "__id")));
-            Assertions.assertEquals(Double.MAX_VALUE, resultSet.getDouble("fieldDouble"));
-            Assertions.assertEquals("新年快乐", resultSet.getString("fieldString"));
-            Assertions.assertTrue(Pattern.matches("^\\w+$", resultSet.getString("fieldObjectId")));
-            Assertions.assertTrue(resultSet.getBoolean("fieldBoolean"));
-            Assertions.assertEquals(
-                    Instant.parse("2020-01-01T00:00:00.00Z"),
-                    resultSet.getTimestamp("fieldDate").toInstant());
-            Assertions.assertEquals(Integer.MAX_VALUE, resultSet.getInt("fieldInt"));
-            Assertions.assertEquals(Long.MAX_VALUE, resultSet.getLong("fieldLong"));
-            Assertions.assertEquals("MaxKey", resultSet.getString("fieldMaxKey"));
-            Assertions.assertEquals("MinKey", resultSet.getString("fieldMinKey"));
-            Assertions.assertNull(resultSet.getString("fieldNull"));
-
-            // Test for binary/blob types.
-            final Blob blob = resultSet.getBlob("fieldBinary");
-            final byte[] expectedBytes = new byte[] { 0, 1, 2 };
-            // Note: pos is 1-indexed
-            Assertions.assertArrayEquals(
-                    expectedBytes, blob.getBytes(1, (int) blob.length()));
-            final byte[] actualBytes = new byte[(int) blob.length()];
-            resultSet.getBinaryStream("fieldBinary").read(actualBytes);
-            Assertions.assertArrayEquals(expectedBytes, actualBytes);
-
-            count++;
-        }
-        Assertions.assertEquals(recordCount, count);
-    }
-
-    /**
-     * Test querying for a virtual table from a nested document.
-     * @throws SQLException occurs if executing the statement or retrieving a value fails.
-     */
-    @Test
-    void testQueryWithTwoLevelDocument() throws SQLException {
-        final BsonDocument document =
-                BsonDocument.parse("{ \"_id\" : \"key\", \"doc\" : { \"field\" : 1 } }");
-        insertBsonDocuments(
-                "testComplexDocument", DATABASE_NAME, USER, PASSWORD, new BsonDocument[]{document});
-        final DocumentDbStatement statement = getDocumentDbStatement();
-
-        // Verify the base table.
-        final ResultSet resultSet1 = statement.executeQuery(String.format(
-                "SELECT * FROM \"%s\".\"%s\"", DATABASE_NAME, "testComplexDocument"));
-        Assertions.assertNotNull(resultSet1);
-
-        // Verify the nested table from the field doc.
-        final ResultSet resultSet2 = statement.executeQuery(String.format(
-                "SELECT * FROM \"%s\".\"%s\"", DATABASE_NAME, "testComplexDocument_doc"));
-        Assertions.assertNotNull(resultSet2);
-        Assertions.assertTrue(resultSet2.next());
-        Assertions.assertEquals("key", resultSet2.getString("testComplexDocument__id"));
-        Assertions.assertEquals(1, resultSet2.getInt("field"));
-
-        // Verify PROJECT.
-        final ResultSet resultSet3 = statement.executeQuery(String.format(
-                "SELECT \"%s\", \"%s\" FROM \"%s\".\"%s\"", "field", "testComplexDocument__id", DATABASE_NAME, "testComplexDocument_doc"));
-        Assertions.assertNotNull(resultSet3);
-        Assertions.assertTrue(resultSet3.next());
-        Assertions.assertEquals("key", resultSet3.getString("testComplexDocument__id"));
-        Assertions.assertEquals(1, resultSet3.getInt("field"));
-
-        // Verify JOIN on the base table and nested table to produce 3 columns and 1 row.
-        final ResultSet resultSet4 =
-                statement.executeQuery(
-                        String.format(
-                                "SELECT * FROM \"%s\".\"%s\" "
-                                        + "INNER JOIN \"%s\".\"%s\" "
-                                        + "ON %s = %s",
-                                DATABASE_NAME,
-                                "testComplexDocument",
-                                DATABASE_NAME,
-                                "testComplexDocument_doc",
-                                "\"testComplexDocument\".\"testComplexDocument__id\"",
-                                "\"testComplexDocument_doc\".\"testComplexDocument__id\""));
-        Assertions.assertNotNull(resultSet4);
-        Assertions.assertEquals(3, resultSet4.getMetaData().getColumnCount());
-        int rowCount = 0;
-        while (resultSet4.next()) {
-            rowCount++;
-        }
-        Assertions.assertEquals(1, rowCount);
-    }
-
-    /**
-     * Test querying for a virtual table from a doubly nested document.
-     * @throws SQLException occurs if executing the statement or retrieving a value fails.
-     */
-    @Test
-    void testQueryWithThreeLevelDocument() throws SQLException {
-        final BsonDocument document =
-                BsonDocument.parse(
-                        "{ \"_id\" : \"key\", \"doc\" : { \"field\" : 1, \"doc2\" : { \"field2\" : \"value\" } } }");
-        insertBsonDocuments(
-                "testComplex3LevelDocument", DATABASE_NAME, USER, PASSWORD, new BsonDocument[]{document});
-        final DocumentDbStatement statement = getDocumentDbStatement();
-
-        // Verify the base table.
-        final ResultSet resultSet1 =
-                statement.executeQuery(
-                        String.format(
-                                "SELECT * FROM \"%s\".\"%s\"", DATABASE_NAME,
-                                "testComplex3LevelDocument"));
-        Assertions.assertNotNull(resultSet1);
-
-        // Verify the nested table from the field doc.
-        final ResultSet resultSet2 =
-                statement.executeQuery(
-                        String.format(
-                                "SELECT * FROM \"%s\".\"%s\"", DATABASE_NAME,
-                                "testComplex3LevelDocument_doc"));
-        Assertions.assertNotNull(resultSet2);
-
-        // Verify the nested table from the field doc2 from the field doc.
-        final ResultSet resultSet3 =
-                statement.executeQuery(
-                        String.format(
-                                "SELECT * FROM \"%s\".\"%s\"",
-                                DATABASE_NAME, "testComplex3LevelDocument_doc_doc2"));
-        Assertions.assertNotNull(resultSet3);
-        Assertions.assertTrue(resultSet3.next());
-        Assertions.assertEquals("key", resultSet3.getString("testComplex3LevelDocument__id"));
-        Assertions.assertEquals("value", resultSet3.getString("field2"));
-
-        // Verify JOIN on the 3 tables to produce 5 columns and 1 row.
-        final ResultSet resultSet4 =
-                statement.executeQuery(
-                        String.format(
-                                "SELECT * FROM \"%s\".\"%s\" "
-                                        + "INNER JOIN \"%s\".\"%s\" "
-                                        + "ON %s = %s "
-                                        + "INNER JOIN \"%s\".\"%s\" "
-                                        + "ON %s = %s",
-                                DATABASE_NAME, "testComplex3LevelDocument",
-                                DATABASE_NAME, "testComplex3LevelDocument_doc",
-                                "\"testComplex3LevelDocument\".\"testComplex3LevelDocument__id\"",
-                                "\"testComplex3LevelDocument_doc\".\"testComplex3LevelDocument__id\"",
-                                DATABASE_NAME, "testComplex3LevelDocument_doc_doc2",
-                                "\"testComplex3LevelDocument_doc\".\"testComplex3LevelDocument__id\"",
-                                "\"testComplex3LevelDocument_doc_doc2\".\"testComplex3LevelDocument__id\""));
-        Assertions.assertNotNull(resultSet4);
-        Assertions.assertEquals(5, resultSet4.getMetaData().getColumnCount());
-        int rowCount = 0;
-        while (resultSet4.next()) {
-            rowCount++;
-        }
-        Assertions.assertEquals(1, rowCount);
-    }
-
-    /**
-     * Test querying for a virtual table from a nested scalar array.
-     * @throws SQLException occurs if executing the statement or retrieving a value fails.
-     */
-    @Test
-    void testQueryWithScalarArray() throws SQLException {
-        final BsonDocument document =
-                BsonDocument.parse("{ \"_id\" : \"key\", \"array\" : [ 1, 2, 3 ] }");
-        insertBsonDocuments(
-                "testScalarArray", DATABASE_NAME, USER, PASSWORD, new BsonDocument[]{document});
-        final DocumentDbStatement statement = getDocumentDbStatement();
-
-        // Verify the base table.
-        final ResultSet resultSet1 =
-                statement.executeQuery(
-                        String.format("SELECT * FROM \"%s\".\"%s\"", DATABASE_NAME,
-                                "testScalarArray"));
-        Assertions.assertNotNull(resultSet1);
-
-        // Verify the nested table with 3 rows from the field array.
-        final ResultSet resultSet2 =
-                statement.executeQuery(
-                        String.format(
-                                "SELECT * FROM \"%s\".\"%s\"", DATABASE_NAME,
-                                "testScalarArray_array"));
-        Assertions.assertNotNull(resultSet2);
-        for (int i = 0; i < 3; i++) {
-            Assertions.assertTrue(resultSet2.next());
-            Assertions.assertEquals("key", resultSet2.getString("testScalarArray__id"));
-            Assertions.assertEquals(i, resultSet2.getLong("array_index_lvl_0"));
-            Assertions.assertEquals(i + 1, resultSet2.getInt("value"));
-        }
-
-        // Verify JOIN on the base table and nested table to produce 4 columns and 3 rows.
-        final ResultSet resultSet3 =
-                statement.executeQuery(
-                        String.format(
-                                "SELECT * FROM \"%s\".\"%s\" "
-                                        + "INNER JOIN \"%s\".\"%s\" "
-                                        + "ON %s = %s",
-                                DATABASE_NAME,
-                                "testScalarArray",
-                                DATABASE_NAME,
-                                "testScalarArray_array",
-                                "\"testScalarArray\".\"testScalarArray__id\"",
-                                "\"testScalarArray_array\".\"testScalarArray__id\""));
-        Assertions.assertNotNull(resultSet3);
-        Assertions.assertEquals(4, resultSet3.getMetaData().getColumnCount());
-        int rowCount = 0;
-        while (resultSet3.next()) {
-            rowCount++;
-        }
-        Assertions.assertEquals(3, rowCount);
-    }
-
-    /**
-     * Test querying for a virtual table from a nested array of documents.
-     * @throws SQLException occurs if executing the statement or retrieving a value fails.
-     */
-    @Test
-    void testQueryWithArrayOfDocuments() throws SQLException {
-        final BsonDocument document =
-                BsonDocument.parse(
-                        "{ \"_id\" : \"key\", \"array\" : [ { \"field\" : 1, \"field1\": \"value\" }, { \"field\" : 2, \"field2\" : \"value\" } ]}");
-        insertBsonDocuments(
-                "testDocumentArray", DATABASE_NAME, USER, PASSWORD, new BsonDocument[]{document});
-        final DocumentDbStatement statement = getDocumentDbStatement();
-
-        // Verify the base table.
-        final ResultSet resultSet1 =
-                statement.executeQuery(
-                        String.format(
-                                "SELECT * FROM \"%s\".\"%s\"", DATABASE_NAME,
-                                "testDocumentArray"));
-        Assertions.assertNotNull(resultSet1);
-
-        // Verify the nested table with 2 rows from the field array.
-        final ResultSet resultSet2 =
-                statement.executeQuery(
-                        String.format(
-                                "SELECT * FROM \"%s\".\"%s\"", DATABASE_NAME,
-                                "testDocumentArray_array"));
-        Assertions.assertNotNull(resultSet2);
-        for (int i = 0; i < 2; i++) {
-            Assertions.assertTrue(resultSet2.next());
-            Assertions.assertEquals("key", resultSet2.getString("testDocumentArray__id"));
-            Assertions.assertEquals(i, resultSet2.getLong("array_index_lvl_0"));
-            Assertions.assertEquals(i + 1, resultSet2.getInt("field"));
-            Assertions.assertEquals("value", resultSet2.getString(i == 0 ? "field1" : "field2"));
-            Assertions.assertNull(resultSet2.getString(i == 0 ? "field2" : "field1"));
-        }
-
-        // Verify WHERE on the nested table to produce only rows where field = 2.
-        final ResultSet resultSet3 =
-                statement.executeQuery(
-                        String.format(
-                                "SELECT * FROM \"%s\".\"%s\" WHERE \"field\" = 2", DATABASE_NAME,
-                                "testDocumentArray_array"));
-        Assertions.assertNotNull(resultSet3);
-        int rowCount = 0;
-        while (resultSet3.next()) {
-            Assertions.assertEquals(2, resultSet3.getInt("field"));
-            rowCount++;
-        }
-        Assertions.assertEquals(1, rowCount);
-
-        // Verify JOIN on the base table and nested table to produce 6 columns and 2 rows.
-        final ResultSet resultSet4 =
-                statement.executeQuery(
-                        String.format(
-                                "SELECT * FROM \"%s\".\"%s\" "
-                                        + "INNER JOIN \"%s\".\"%s\" "
-                                        + "ON %s = %s",
-                                DATABASE_NAME,
-                                "testDocumentArray",
-                                DATABASE_NAME,
-                                "testDocumentArray_array",
-                                "\"testDocumentArray\".\"testDocumentArray__id\"",
-                                "\"testDocumentArray_array\".\"testDocumentArray__id\""));
-        Assertions.assertNotNull(resultSet4);
-        Assertions.assertEquals(6, resultSet4.getMetaData().getColumnCount());
-        rowCount = 0;
-        while (resultSet4.next()) {
-            rowCount++;
-        }
-        Assertions.assertEquals(2, rowCount);
-    }
-
-    /**
-     * Test querying for a virtual table from a 2 level array.
-     * @throws SQLException occurs if executing the statement or retrieving a value fails.
-     */
-    @Test
-    void testQueryWithTwoLevelArray() throws SQLException {
-        final BsonDocument document =
-                BsonDocument.parse("{ \"_id\" : \"key\", \"array\" : [ [1, 2, 3 ], [ 4, 5, 6 ] ]}");
-        insertBsonDocuments(
-                "test2LevelArray", DATABASE_NAME, USER, PASSWORD, new BsonDocument[]{document});
-        final DocumentDbStatement statement = getDocumentDbStatement();
-
-        // Verify the base table.
-        final ResultSet resultSet1 =
-                statement.executeQuery(
-                        String.format("SELECT * FROM \"%s\".\"%s\"", DATABASE_NAME,
-                                "test2LevelArray"));
-        Assertions.assertNotNull(resultSet1);
-
-        // Verify the nested table with 6 rows from the field array.
-        final ResultSet resultSet2 =
-                statement.executeQuery(
-                        String.format(
-                                "SELECT * FROM \"%s\".\"%s\"", DATABASE_NAME,
-                                "test2LevelArray_array"));
-        Assertions.assertNotNull(resultSet2);
-        int expectedValue = 1;
-        for (int i = 0; i < 2; i++) {
-            for (int j = 0; j < 3; j++) {
-                Assertions.assertTrue(resultSet2.next());
-                Assertions.assertEquals("key", resultSet2.getString("test2LevelArray__id"));
-                Assertions.assertEquals(i, resultSet2.getLong("array_index_lvl_0"));
-                Assertions.assertEquals(j, resultSet2.getLong("array_index_lvl_1"));
-                Assertions.assertEquals(expectedValue, resultSet2.getInt("value"));
-                expectedValue++;
-            }
-        }
-
-        // Verify WHERE on the nested table to produce only rows where array_index_lvl_0 is 0.
-        final ResultSet resultSet3 =
-                statement.executeQuery(
-                        String.format(
-                                "SELECT * FROM \"%s\".\"%s\" WHERE \"array_index_lvl_0\" = 0", DATABASE_NAME,
-                                "test2LevelArray_array"));
-        Assertions.assertNotNull(resultSet3);
-        int rowCount = 0;
-        while (resultSet3.next()) {
-            Assertions.assertEquals(0, resultSet3.getLong("array_index_lvl_0"));
-            rowCount++;
-        }
-        Assertions.assertEquals(3, rowCount);
-
-        // Verify JOIN on the base table and nested table to produce 5 columns and 6.
-        final ResultSet resultSet4 =
-                statement.executeQuery(
-                        String.format(
-                                "SELECT * FROM \"%s\".\"%s\" "
-                                        + "INNER JOIN \"%s\".\"%s\" "
-                                        + "ON %s = %s",
-                                DATABASE_NAME,
-                                "test2LevelArray",
-                                DATABASE_NAME,
-                                "test2LevelArray_array",
-                                "\"test2LevelArray\".\"test2LevelArray__id\"",
-                                "\"test2LevelArray_array\".\"test2LevelArray__id\""));
-        Assertions.assertNotNull(resultSet4);
-        Assertions.assertEquals(5, resultSet4.getMetaData().getColumnCount());
-        rowCount = 0;
-        while (resultSet4.next()) {
-            rowCount++;
-        }
-        Assertions.assertEquals(6, rowCount);
-    }
-
-    /**
-     * Test querying for a virtual table from a nested array in a nested document.
-     * @throws SQLException occurs if executing the statement or retrieving a value fails.
-     */
-    @Test
-    void testQueryWithTwoLevelDocumentWithArray() throws SQLException {
-        final BsonDocument document =
-            BsonDocument.parse("{ \"_id\" : \"key\", \"doc\" : { \"field\" : 1, \"array\" : [1, 2, 3 ] } }");
-        insertBsonDocuments(
-                "testComplexDocumentWithArray",
-                DATABASE_NAME,
-                USER,
-                PASSWORD,
-                new BsonDocument[] {document});
-        final DocumentDbStatement statement = getDocumentDbStatement();
-
-        // Verify the base table.
-        final ResultSet resultSet1 =
-                statement.executeQuery(
-                        String.format("SELECT * FROM \"%s\".\"%s\"", DATABASE_NAME,
-                                "testComplexDocumentWithArray"));
-        Assertions.assertNotNull(resultSet1);
-
-        // Verify the nested table from the field doc.
-        final ResultSet resultSet2 =
-                statement.executeQuery(
-                        String.format(
-                                "SELECT * FROM \"%s\".\"%s\"", DATABASE_NAME,
-                                "testComplexDocumentWithArray_doc"));
-        Assertions.assertNotNull(resultSet2);
-
-        // Verify the nested table with 3 rows from the field array in the field doc.
-        final ResultSet resultSet3 =
-                statement.executeQuery(
-                        String.format(
-                                "SELECT * FROM \"%s\".\"%s\"", DATABASE_NAME,
-                                "testComplexDocumentWithArray_doc_array"));
-        Assertions.assertNotNull(resultSet3);
-        for (int i = 0; i < 3; i++) {
-            Assertions.assertTrue(resultSet3.next());
-            Assertions.assertEquals("key", resultSet3.getString("testComplexDocumentWithArray__id"));
-            Assertions.assertEquals(i, resultSet3.getLong("doc_array_index_lvl_0"));
-            Assertions.assertEquals(i + 1, resultSet3.getInt("value"));
-        }
-
-        // Verify WHERE on the nested table to produce only rows where value is 1.
-        final ResultSet resultSet4 =
-                statement.executeQuery(
-                        String.format(
-                                "SELECT * FROM \"%s\".\"%s\" WHERE \"value\" = 1", DATABASE_NAME,
-                                "testComplexDocumentWithArray_doc_array"));
-        Assertions.assertNotNull(resultSet4);
-        int rowCount = 0;
-        while (resultSet4.next()) {
-            Assertions.assertEquals(1, resultSet4.getInt("value"));
-            rowCount++;
-        }
-        Assertions.assertEquals(1, rowCount);
-        // Verify JOIN on the 3 tables to get 6 columns and 3 rows.
-        final ResultSet resultSet5 =
-                statement.executeQuery(
-                        String.format(
-                                "SELECT * FROM \"%s\".\"%s\" "
-                                        + "INNER JOIN \"%s\".\"%s\" "
-                                        + "ON %s = %s "
-                                        + "INNER JOIN \"%s\".\"%s\" "
-                                        + "ON %s = %s",
-                                DATABASE_NAME, "testComplexDocumentWithArray",
-                                DATABASE_NAME, "testComplexDocumentWithArray_doc",
-                                "\"testComplexDocumentWithArray\".\"testComplexDocumentWithArray__id\"",
-                                "\"testComplexDocumentWithArray_doc\".\"testComplexDocumentWithArray__id\"",
-                                DATABASE_NAME, "testComplexDocumentWithArray_doc_array",
-                                "\"testComplexDocumentWithArray_doc\".\"testComplexDocumentWithArray__id\"",
-                                "\"testComplexDocumentWithArray_doc_array\".\"testComplexDocumentWithArray__id\""));
-        Assertions.assertNotNull(resultSet5);
-        Assertions.assertEquals(6, resultSet5.getMetaData().getColumnCount());
-        rowCount = 0;
-        while (resultSet5.next()) {
-            rowCount++;
-        }
-        Assertions.assertEquals(3, rowCount);
-    }
-
-    /**
-     * Test querying for a virtual table from a nested array in a document in a nested array.
-     * @throws SQLException occurs if executing the statement or retrieving a value fails.
-     */
-    @Test
-    void testQueryWithArrayOfDocumentsWithArrays() throws SQLException {
-        final BsonDocument document =
-            BsonDocument.parse(
-                "{ \"_id\" : \"key\", \"array\" : [ { \"array2\" : [ 1, 2, 3 ] }, { \"array2\" : [ 4, 5, 6 ] } ]}");
-        insertBsonDocuments(
-                "testArrayOfDocumentsWithArray",
-                DATABASE_NAME,
-                USER,
-                PASSWORD,
-                new BsonDocument[]{document});
-        final DocumentDbStatement statement = getDocumentDbStatement();
-
-        // Verify the base table.
-        final ResultSet resultSet1 =
-                statement.executeQuery(
-                        String.format("SELECT * FROM \"%s\".\"%s\"", DATABASE_NAME,
-                                "testArrayOfDocumentsWithArray"));
-        Assertions.assertNotNull(resultSet1);
-
-        // Verify the nested table with 2 rows from the field array.
-        final ResultSet resultSet2 =
-                statement.executeQuery(
-                        String.format(
-                                "SELECT * FROM \"%s\".\"%s\"", DATABASE_NAME,
-                                "testArrayOfDocumentsWithArray_array"));
-        Assertions.assertNotNull(resultSet2);
-
-        // Verify the nested table with 6 rows from the field array2 in the documents of array.
-        final ResultSet resultSet3 =
-                statement.executeQuery(
-                        String.format(
-                                "SELECT * FROM \"%s\".\"%s\"", DATABASE_NAME,
-                                "testArrayOfDocumentsWithArray_array_array2"));
-        Assertions.assertNotNull(resultSet3);
-        int expectedValue = 1;
-        for (int i = 0; i < 2; i++) {
-            for (int j = 0; j < 3; j++) {
-                Assertions.assertTrue(resultSet3.next());
-                Assertions.assertEquals("key", resultSet3.getString("testArrayOfDocumentsWithArray__id"));
-                Assertions.assertEquals(i, resultSet3.getLong("array_index_lvl_0"));
-                Assertions.assertEquals(j, resultSet3.getLong("array_array2_index_lvl_0"));
-                Assertions.assertEquals(expectedValue, resultSet3.getInt("value"));
-                expectedValue++;
-            }
-        }
-
-        // Verify WHERE on the array2 nested table to produce only rows where array_index_lvl_0 is 0.
-        final ResultSet resultSet4 =
-                statement.executeQuery(
-                        String.format(
-                                "SELECT * FROM \"%s\".\"%s\" WHERE \"array_index_lvl_0\" = 0", DATABASE_NAME,
-                                "testArrayOfDocumentsWithArray_array_array2"));
-        Assertions.assertNotNull(resultSet4);
-        int rowCount = 0;
-        while (resultSet4.next()) {
-            Assertions.assertEquals(0, resultSet4.getLong("array_index_lvl_0"));
-            rowCount++;
-        }
-        Assertions.assertEquals(3, rowCount);
-        Assertions.assertFalse(resultSet4.next());
-
-        // Verify JOIN on the 3 tables to get 7 columns and 6 rows.
-        final ResultSet resultSet5 =
-                statement.executeQuery(
-                        String.format(
-                                "SELECT * FROM \"%s\".\"%s\" "
-                                        + "INNER JOIN \"%s\".\"%s\" "
-                                        + "ON %s = %s "
-                                        + "INNER JOIN \"%s\".\"%s\" "
-                                        + "ON %s = %s "
-                                        + "AND %s = %s",
-                                DATABASE_NAME, "testArrayOfDocumentsWithArray",
-                                DATABASE_NAME, "testArrayOfDocumentsWithArray_array",
-                                "\"testArrayOfDocumentsWithArray\".\"testArrayOfDocumentsWithArray__id\"",
-                                "\"testArrayOfDocumentsWithArray_array\".\"testArrayOfDocumentsWithArray__id\"",
-                                DATABASE_NAME, "testArrayOfDocumentsWithArray_array_array2",
-                                "\"testArrayOfDocumentsWithArray_array\".\"testArrayOfDocumentsWithArray__id\"",
-                                "\"testArrayOfDocumentsWithArray_array_array2\".\"testArrayOfDocumentsWithArray__id\"",
-                                "\"testArrayOfDocumentsWithArray_array\".\"array_index_lvl_0\"",
-                                "\"testArrayOfDocumentsWithArray_array_array2\".\"array_index_lvl_0\""));
-        Assertions.assertNotNull(resultSet5);
-        Assertions.assertEquals(7, resultSet5.getMetaData().getColumnCount());
-        rowCount = 0;
-        while (resultSet5.next()) {
-            rowCount++;
-        }
-        Assertions.assertEquals(6, rowCount);
-    }
-
-  /**
-   * Test querying when there is a conflict between an array and a scalar. The column
-   * should become VARCHAR.
-   * @throws SQLException occurs if executing the statement or retrieving a value fails.
-   */
-  @Test
-  void testArrayScalarConflict() throws SQLException {
-        final List<BsonDocument> documents = new ArrayList<>();
-        BsonDocument document = BsonDocument.parse(
-                "{ \"_id\" : \"key0\", \n" +
-                        "  \"array\" : [ {\n" +
-                        "    \"field1\" : 1, \n" +
-                        "    \"field2\" : 2 \n" +
-                        "  } ] \n" +
-                        "}"
-        );
-        documents.add(document);
-        document = BsonDocument.parse(
-                "{ \"_id\" : \"key1\", \n" +
-                        "  \"array\" : [ 1, 2, 3 ] \n" +
-                        "}"
-        );
-        documents.add(document);
-        insertBsonDocuments(
-                "testArrayScalarConflict",
-                DATABASE_NAME,
-                USER,
-                PASSWORD,
-                documents.toArray(new BsonDocument[]{}));
-
-        final DocumentDbStatement statement = getDocumentDbStatement();
-
-        final ResultSet resultSet = statement.executeQuery(String.format(
-                "SELECT * FROM \"%s\".\"%s\"", DATABASE_NAME, "testArrayScalarConflict_array"));
-        for (int i = 0; i < 4; i++) {
-            Assertions.assertTrue(resultSet.next());
-            final String arrayValue = resultSet.getString("value");
-            if (i == 0) {
-                Assertions.assertEquals("{\"field1\": 1, \"field2\": 2}", arrayValue);
-            } else {
-                Assertions.assertEquals(String.valueOf(i), arrayValue);
-            }
-        }
-        Assertions.assertFalse(resultSet.next());
-    }
-
-    /**
-     * Test querying when there is a conflict between a document field and a scalar. The column
-     * should become VARCHAR.
-     * @throws SQLException occurs if executing the statement or retrieving a value fails.
-     */
-    @Test
-    void testDocumentScalarConflict() throws SQLException {
-        final List<BsonDocument> documents = new ArrayList<>();
-        BsonDocument document = BsonDocument.parse(
-                "{ \"_id\" : \"key0\", \n" +
-                        "  \"doc\" : {\n" +
-                        "    \"field1\" : 1, \n" +
-                        "    \"field2\" : 2 \n" +
-                        "  } \n" +
-                        "}"
-        );
-        documents.add(document);
-        document = BsonDocument.parse(
-                "{ \"_id\" : \"key1\", \n" +
-                        "  \"doc\" : 1 \n" +
-                        "}"
-        );
-        documents.add(document);
-        insertBsonDocuments(
-                "testDocumentScalarConflict",
-                DATABASE_NAME,
-                USER,
-                PASSWORD,
-                documents.toArray(new BsonDocument[]{}));
-
-        final DocumentDbStatement statement = getDocumentDbStatement();
-
-        final ResultSet resultSet = statement.executeQuery(String.format(
-                "SELECT * FROM \"%s\".\"%s\"", DATABASE_NAME, "testDocumentScalarConflict"));
-        for (int i = 0; i < 2; i++) {
-            Assertions.assertTrue(resultSet.next());
-            final String arrayValue = resultSet.getString("doc");
-            if (i == 0) {
-                Assertions.assertEquals("{\"field1\": 1, \"field2\": 2}", arrayValue);
-            } else {
-                Assertions.assertEquals(String.valueOf(i), arrayValue);
-            }
-        }
-        Assertions.assertFalse(resultSet.next());
-    }
-
-  /**
-   * Test querying when there is a conflict between a document field and an array. The column
-   * should become VARCHAR.
-   * @throws SQLException occurs if executing the statement or retrieving a value fails.
-   */
-  @Test
-  void testArrayDocumentConflict() throws SQLException {
-        final List<BsonDocument> documents = new ArrayList<>();
-        BsonDocument document = BsonDocument.parse(
-                "{ \"_id\" : \"key0\", \n" +
-                        "  \"field\" : {\n" +
-                        "    \"field1\" : 1, \n" +
-                        "    \"field2\" : 2 \n" +
-                        "  } \n" +
-                        "}"
-        );
-        documents.add(document);
-        document = BsonDocument.parse(
-                "{ \"_id\" : \"key1\", \n" +
-                        "  \"field\" : [1, 2, 3, 4] \n" +
-                        "}"
-        );
-        documents.add(document);
-        insertBsonDocuments(
-                "testArrayDocumentConflict",
-                DATABASE_NAME,
-                USER,
-                PASSWORD,
-                documents.toArray(new BsonDocument[]{}));
-
-        final DocumentDbStatement statement = getDocumentDbStatement();
-
-        final ResultSet resultSet = statement.executeQuery(String.format(
-                "SELECT * FROM \"%s\".\"%s\"", DATABASE_NAME, "testArrayDocumentConflict"));
-        for (int i = 0; i < 2; i++) {
-            Assertions.assertTrue(resultSet.next());
-            final String arrayValue = resultSet.getString("field");
-            if (i == 0) {
-                Assertions.assertEquals("{\"field1\": 1, \"field2\": 2}", arrayValue);
-            } else {
-                Assertions.assertEquals("[1, 2, 3, 4]", arrayValue);
-            }
-        }
-        Assertions.assertFalse(resultSet.next());
-    }
-
-  /**
-   * Test querying when there is a conflict between a document field and an array of mixed type. The column
-   * should become VARCHAR.
-   * @throws SQLException occurs if executing the statement or retrieving a value fails.
-   */
-  @Test
-  void testDocumentAndArrayOfMixedTypesConflict() throws SQLException {
-        final List<BsonDocument> documents = new ArrayList<>();
-        BsonDocument document = BsonDocument.parse(
-                "{ \"_id\" : \"key0\", \n" +
-                        "  \"field\" : {\n" +
-                        "    \"field1\" : 1, \n" +
-                        "    \"field2\" : 2 \n" +
-                        "  } \n" +
-                        "}"
-        );
-        documents.add(document);
-        document = BsonDocument.parse(
-                "{ \"_id\" : \"key1\", \n" +
-                        "  \"field\" : [\n " +
-                        "   {\n" +
-                        "      \"field1\" : 1,\n" +
-                        "      \"field2\" : 2 \n" +
-                        "   },\n " +
-                        "   1 ] \n " +
-                        "}"
-        );
-        documents.add(document);
-        insertBsonDocuments(
-                "testDocumentAndArrayOfMixedTypesConflict",
-                DATABASE_NAME,
-                USER,
-                PASSWORD,
-                documents.toArray(new BsonDocument[]{}));
-
-        final DocumentDbStatement statement = getDocumentDbStatement();
-
-        final ResultSet resultSet = statement.executeQuery(String.format(
-                "SELECT * FROM \"%s\".\"%s\"", DATABASE_NAME, "testDocumentAndArrayOfMixedTypesConflict"));
-        for (int i = 0; i < 2; i++) {
-            Assertions.assertTrue(resultSet.next());
-            final String arrayValue = resultSet.getString("field");
-            if (i == 0) {
-                Assertions.assertEquals("{\"field1\": 1, \"field2\": 2}", arrayValue);
-            } else {
-                Assertions.assertEquals("[{\"field1\": 1, \"field2\": 2}, 1]", arrayValue);
-            }
-        }
-        Assertions.assertFalse(resultSet.next());
-    }
-
-    /**
-     * Tests that documents missing a sub-document do not create null rows.
-     */
-    @DisplayName("Test that documents not containing a sub-document do not add null rows.")
-    @Test
-    void testDocumentWithMissingSubDocument() throws SQLException {
-        final String collection = "testMissingSubdocumentNotNull";
-        final List<BsonDocument> documents = new ArrayList<>();
-        BsonDocument document = BsonDocument.parse(
-                "{ \"_id\" : \"key0\", \n" +
-                        "  \"name\" : \"withDocument\", \n" +
-                        "  \"subDocument\" : {\n" +
-                        "    \"field1\" : 1, \n" +
-                        "    \"field2\" : 2 \n" +
-                        "  } \n" +
-                        "}"
-        );
-        documents.add(document);
-        document = BsonDocument.parse(
-                "{ \"_id\" : \"key1\", \n" +
-                        "  \"name\" : \"withoutDocument\" \n" +
-                        "}"
-        );
-        documents.add(document);
-        insertBsonDocuments(
-                collection, DATABASE_NAME, USER, PASSWORD, documents.toArray(new BsonDocument[]{}));
-        final Statement statement = getDocumentDbStatement();
-        statement.execute(String.format(
-                "SELECT * FROM \"%s\".\"%s\"", DATABASE_NAME, collection + "_subDocument"));
-        final ResultSet results = statement.getResultSet();
-        Assertions.assertTrue(results.next());
-        Assertions.assertEquals("key0", results.getString(1));
-        Assertions.assertEquals(1, results.getInt(2));
-        Assertions.assertEquals(2, results.getInt(3));
-        Assertions.assertFalse(results.next(), "Contained unexpected extra row.");
-    }
-
-    /**
-     * Tests that documents missing a nested sub-document do not create null rows.
-     */
-    @DisplayName("Test that documents not containing a sub-document do not add null rows.")
-    @Test
-    void testDocumentWithMissingNestedSubDocument() throws SQLException {
-        final String collection = "testMissingNestedSubdocumentNotNull";
-        final List<BsonDocument> documents = new ArrayList<>();
-        BsonDocument document = BsonDocument.parse(
-                "{ \"_id\" : \"key0\", \n" +
-                        "  \"name\" : \"withDocument\", \n" +
-                        "  \"subDocument\" : {\n" +
-                        "    \"field1\" : 1, \n" +
-                        "    \"nestedSubDoc\" : {\n" +
-                        "       \"nestedField\": 7 \n" +
-                        "   } \n" +
-                        "  } \n" +
-                        "}"
-        );
-        documents.add(document);
-        document = BsonDocument.parse(
-                "{ \"_id\" : \"key1\", \n" +
-                        "  \"name\" : \"withoutDocument\" \n" +
-                        "}"
-        );
-        documents.add(document);
-        insertBsonDocuments(
-                collection, DATABASE_NAME, USER, PASSWORD, documents.toArray(new BsonDocument[]{}));
-        final Statement statement = getDocumentDbStatement();
-        statement.execute(String.format(
-                "SELECT * FROM \"%s\".\"%s\"", DATABASE_NAME, collection + "_subDocument_nestedSubDoc"));
-        final ResultSet results = statement.getResultSet();
-        Assertions.assertTrue(results.next());
-        Assertions.assertEquals("key0", results.getString(1));
-        Assertions.assertEquals(7, results.getInt(2));
-        Assertions.assertFalse(results.next(), "Contained unexpected extra row.");
-    }
-
-    /**
-     * Tests that a statement with project, where, group by, having, order, and limit works for a single table.
-     * @throws SQLException occurs if executing the statement or retrieving a value fails.
-     */
-    @DisplayName("Tests that a statement with project, where, group by, having, order, and limit works for a single table.")
-    @Test
-    void testComplexQuery() throws SQLException {
-        final String collection = "testComplexQuery";
-        final BsonDocument document1 =
-                BsonDocument.parse("{ \"_id\" : \"key0\", \"array\": [1, 2, 3, 4, 5] }");
-        final BsonDocument document2 =
-                BsonDocument.parse("{ \"_id\" : \"key1\", \"array\": [1, 2, 3] }");
-        final BsonDocument document3 =
-                BsonDocument.parse("{ \"_id\" : \"key2\", \"array\": [1, 2] }");
-        final BsonDocument document4 =
-                BsonDocument.parse("{ \"_id\" : \"key3\", \"array\": [1, 2, 3, 4, 5] }");
-        insertBsonDocuments(
-                collection, DATABASE_NAME, USER, PASSWORD, new BsonDocument[]{document1, document2, document3, document4});
-        final Statement statement = getDocumentDbStatement();
-
-        // Verify that result set has correct values.
-        statement.execute(String.format(
-                "SELECT \"%s\", COUNT(*) AS \"Count\" FROM \"%s\".\"%s\""
-                + "WHERE \"%s\" <> 'key3' "
-                + "GROUP BY \"%s\" HAVING COUNT(*) > 1"
-                + "ORDER BY \"Count\" DESC LIMIT 1",
-                collection + "__id",
-                DATABASE_NAME, collection + "_array",
-                collection + "__id",
-                collection + "__id"));
-        final ResultSet resultSet1 = statement.getResultSet();
-        Assertions.assertNotNull(resultSet1);
-        Assertions.assertTrue(resultSet1.next());
-        Assertions.assertEquals("key0", resultSet1.getString(collection + "__id"));
-        Assertions.assertEquals(5, resultSet1.getInt("Count"));
-        Assertions.assertFalse(resultSet1.next());
-    }
-
-    /**
-     * Tests that a statement with project, where, group by, having, order, and limit works with same collection joins.
-     * @throws SQLException occurs if executing the statement or retrieving a value fails.
-     */
-    @DisplayName("Tests that a statement with project, where, group by, having, order, and limit works with same collection joins.")
-    @Test
-    void testComplexQueryWithSameCollectionJoin() throws SQLException {
-        final String collection = "testComplexQueryJoin";
-        final BsonDocument document1 =
-                BsonDocument.parse("{ \"_id\" : \"key0\", \"field\": 0, \"array\": [1, 2, 3, 4, 5] }");
-        final BsonDocument document2 =
-                BsonDocument.parse("{ \"_id\" : \"key1\", \"field\": 0, \"array\": [1, 2, 3] }");
-        final BsonDocument document3 =
-                BsonDocument.parse("{ \"_id\" : \"key2\", \"field\": 0, \"array\": [1, 2] }");
-        final BsonDocument document4 =
-                BsonDocument.parse("{ \"_id\" : \"key3\", \"field\": 1, \"array\": [1, 2, 3, 4, 5] }");
-        insertBsonDocuments(
-                collection, DATABASE_NAME, USER, PASSWORD, new BsonDocument[]{document1, document2, document3, document4});
-        final Statement statement = getDocumentDbStatement();
-
-        // Verify that result set has correct values.
-        statement.execute(String.format(
-                "SELECT SUM(\"%s\") as \"Sum\", COUNT(*) AS \"Count\" FROM \"%s\".\"%s\""
-                        + "INNER JOIN \"%s\".\"%s\" ON \"%s\".\"%s\" = \"%s\".\"%s\""
-                        + "WHERE \"%s\" <> 1 "
-                        + "GROUP BY \"%s\".\"%s\" HAVING COUNT(*) > 1"
-                        + "ORDER BY \"Count\" DESC LIMIT 1",
-                "field",
-                DATABASE_NAME, collection,
-                DATABASE_NAME, collection + "_array",
-                collection, collection + "__id",
-                collection + "_array", collection + "__id",
-                "field",
-                collection, collection + "__id"));
-        final ResultSet resultSet1 = statement.getResultSet();
-        Assertions.assertNotNull(resultSet1);
-        Assertions.assertTrue(resultSet1.next());
-        Assertions.assertEquals(0, resultSet1.getInt("Sum"));
-        Assertions.assertEquals(5, resultSet1.getInt("Count"));
-        Assertions.assertFalse(resultSet1.next());
-    }
-
-    /**
-     * Tests that different join types produce the correct result for tables from same collection.
-     * @throws SQLException occurs if executing the statement or retrieving a value fails.
-     */
-    @DisplayName("Tests that different join types produce the correct result for tables from same collection.")
-    @Test
-    void testJoinTypesForTablesFromSameCollection() throws SQLException {
-        final String collection = "testSameCollectionJoin";
-        final BsonDocument document1 = BsonDocument.parse("{ \"_id\" : \"key0\", \"doc1\": { \"field\" : 1 } }");
-        final BsonDocument document2 = BsonDocument.parse("{ \"_id\" : \"key1\", \"doc2\": { \"field\": 2 } }");
-        insertBsonDocuments(
-                collection, DATABASE_NAME, USER, PASSWORD, new BsonDocument[]{document1, document2});
-        final Statement statement = getDocumentDbStatement();
-
-        // Verify that an inner join will return an empty result set.
-        statement.execute(String.format(
-                "SELECT * FROM \"%s\".\"%s\" INNER JOIN \"%s\".\"%s\" ON \"%s\".\"%s\" = \"%s\".\"%s\"",
-                DATABASE_NAME, collection + "_doc1",
-                DATABASE_NAME, collection + "_doc2",
-                collection + "_doc1", collection + "__id",
-                collection + "_doc2", collection + "__id"));
-        final ResultSet resultSet1 = statement.getResultSet();
-        Assertions.assertNotNull(resultSet1);
-        Assertions.assertFalse(resultSet1.next());
-
-        // Verify that a left outer join will return 1 row.
-        statement.execute(String.format(
-                "SELECT * FROM \"%s\".\"%s\" LEFT JOIN \"%s\".\"%s\" ON \"%s\".\"%s\" = \"%s\".\"%s\"",
-                DATABASE_NAME, collection + "_doc1",
-                DATABASE_NAME, collection + "_doc2",
-                collection + "_doc1", collection + "__id",
-                collection + "_doc2", collection + "__id"));
-        final ResultSet resultSet2 = statement.getResultSet();
-        Assertions.assertNotNull(resultSet2);
-        Assertions.assertTrue(resultSet2.next());
-        Assertions.assertEquals("key0", resultSet2.getString(collection + "__id"));
-        Assertions.assertEquals(1, resultSet2.getInt("field"));
-        Assertions.assertNull(resultSet2.getString(collection + "__id0"));
-        Assertions.assertEquals(0, resultSet2.getInt("field0"));
-        Assertions.assertFalse(resultSet2.next());
-    }
-
-    @Disabled("Incorrect behaviour for right or full joins involving more than 2 virtual tables.")
-    @DisplayName("Tests behaviour of right join for tables from the same collection.")
-    @Test
-    void testRightJoinForTablesFromSameCollection() throws SQLException {
-        final String collection = "testSameCollectionRightJoin";
-        final BsonDocument document1 =
-            BsonDocument.parse(
-                "{ \"_id\" : \"key0\", \"doc1\": { \"field\" : 1 }, \"doc2\": { \"field\": 2 }}");
-        final BsonDocument document2 = BsonDocument.parse("{ \"_id\" : \"key1\", \"doc2\": { \"field\": 2 } }");
-        insertBsonDocuments(
-                collection, DATABASE_NAME, USER, PASSWORD, new BsonDocument[]{document1, document2});
-        final Statement statement = getDocumentDbStatement();
-
-        // Verify that a right outer join will return 1 rows.
-        statement.execute(String.format(
-                "SELECT * FROM \"%s\".\"%s\" RIGHT JOIN \"%s\".\"%s\" ON \"%s\".\"%s\" = \"%s\".\"%s\"",
-                DATABASE_NAME, collection,
-                DATABASE_NAME, collection + "_doc1",
-                collection, collection + "__id",
-                collection + "_doc1", collection + "__id"));
-        final ResultSet resultSet = statement.getResultSet();
-        Assertions.assertNotNull(resultSet);
-        Assertions.assertTrue(resultSet.next());
-        Assertions.assertFalse(resultSet.next());
-
-        // Verify that an inner join combined with a right outer join will return 2 rows.
-        statement.execute(
-                String.format(
-                        "SELECT * FROM \"%s\".\"%s\" "
-                                + "INNER JOIN \"%s\".\"%s\" ON \"%s\".\"%s\" = \"%s\".\"%s\""
-                                + "RIGHT JOIN \"%s\".\"%s\" ON \"%s\".\"%s\" = \"%s\".\"%s\"",
-                        DATABASE_NAME,
-                        collection,
-                        DATABASE_NAME,
-                        collection + "_doc1",
-                        collection,
-                        collection + "__id",
-                        collection + "_doc1",
-                        collection + "__id",
-                        DATABASE_NAME,
-                        collection + "_doc2",
-                        collection + "_doc1",
-                        collection + "__id",
-                        collection + "_doc2",
-                        collection + "__id"));
-        final ResultSet resultSet2 = statement.getResultSet();
-        Assertions.assertNotNull(resultSet2);
-        Assertions.assertTrue(resultSet2.next());
-        Assertions.assertTrue(resultSet2.next());
-        Assertions.assertFalse(resultSet2.next());
-    }
-
-    /**
-     * Tests that a statement with project, where, group by, having, order, and limit works with same collection joins.
-     * @throws SQLException occurs if executing the statement or retrieving a value fails.
-     */
-    @DisplayName("Tests that a statement with project, where, group by, having, order, and limit works with a different collection join.")
-    @Test
-    void testComplexQueryWithDifferentCollectionJoin() throws SQLException {
-        final String collection1 = "testComplexQueryDifferentCollectionJoin1";
-        final String collection2 = "testComplexQueryDifferentCollectionJoin2";
-        final BsonDocument document1 =
-                BsonDocument.parse("{ \"_id\" : \"key0\",  \"array\": [1, 2, 3, 4, 5] }");
-        final BsonDocument document2 =
-                BsonDocument.parse("{ \"_id\" : \"key1\",  \"array\": [1, 2, 3, 4] }");
-        final BsonDocument document3 =
-                BsonDocument.parse("{ \"_id\" : \"key2\",  \"array\": [1, 2, 3] }");
-        final BsonDocument document4 =
-                BsonDocument.parse("{ \"_id\" : \"key3\", \"array\": [1, 2, 3, 4 ] }");
-        final BsonDocument document5 =
-                BsonDocument.parse("{ \"_id\" : \"key0\", \"field\": 1, \"field2\" : 0 }");
-        final BsonDocument document6 =
-                BsonDocument.parse("{ \"_id\" : \"key1\", \"field\": 0, \"field2\" : 1 }");
-        final BsonDocument document7 =
-                BsonDocument.parse("{ \"_id\" : \"key2\", \"field\": 0,  \"field2\": 0 }");
-        insertBsonDocuments(
-                collection1, DATABASE_NAME, USER, PASSWORD, new BsonDocument[]{document1, document2, document3, document4});
-        insertBsonDocuments(
-                collection2, DATABASE_NAME, USER, PASSWORD, new BsonDocument[]{document5, document6, document7});
-        final Statement statement = getDocumentDbStatement();
-
-        // Verify that result set has correct values. Expecting query to single out document3.
-        statement.execute(String.format(
-                "SELECT \"%s\", SUM(\"%s\") as \"Sum\", COUNT(*) AS \"Count\" FROM \"%s\".\"%s\""
-                        + "INNER JOIN \"%s\".\"%s\" ON \"%s\".\"%s\" = \"%s\".\"%s\""
-                        + "WHERE \"%s\" <> 1 "
-                        + "GROUP BY \"%s\".\"%s\" HAVING COUNT(*) < 5"
-                        + "ORDER BY \"Count\" DESC LIMIT 1",
-                collection2 + "__id",
-                "field",
-                DATABASE_NAME, collection1 + "_array",
-                DATABASE_NAME, collection2,
-                collection1 + "_array", collection1 + "__id",
-                collection2, collection2 + "__id",
-                "field2",
-                collection2, collection2 + "__id"));
-        final ResultSet resultSet1 = statement.getResultSet();
-        Assertions.assertNotNull(resultSet1);
-        Assertions.assertTrue(resultSet1.next());
-        Assertions.assertEquals("key2", resultSet1.getString(collection2 + "__id"));
-        Assertions.assertEquals(0, resultSet1.getInt("Sum"));
-        Assertions.assertEquals(3, resultSet1.getInt("Count"));
-        Assertions.assertFalse(resultSet1.next());
-    }
-
-    /**
-     * "Tests that different join types produce the correct result for tables from different collections.
-     * @throws SQLException occurs if executing the statement or retrieving a value fails.
-     */
-    @DisplayName("Tests that different join types produce the correct result for tables from different collections.")
-    @Test
-    void testJoinTypesForTablesFromDifferentCollection() throws SQLException {
-        final String collection1 = "testDifferentCollectionJoin1";
-        final String collection2 = "testDifferentCollectionJoin2";
-        final BsonDocument document1 =
-            BsonDocument.parse(
-                "{ \"_id\" : \"key0\", \"array\": [ {\"field\": 1, \"field2\": \"value\"}, {\"field\": 2, \"field2\": \"value2\"}] }");
-        final BsonDocument document2 = BsonDocument.parse(
-                "{ \"_id\" : \"key1\", \"doc\": { \"field\": 1, field3: \"value3\"} }");
-        insertBsonDocuments(
-                collection1, DATABASE_NAME, USER, PASSWORD, new BsonDocument[]{document1});
-        insertBsonDocuments(
-                collection2, DATABASE_NAME, USER, PASSWORD, new BsonDocument[]{document2});
-        final Statement statement = getDocumentDbStatement();
-
-        // Verify that an inner join will return 1 row where field0 = field.
-        statement.execute(String.format(
-                "SELECT * FROM \"%s\".\"%s\" INNER JOIN \"%s\".\"%s\" ON \"%s\".\"%s\" = \"%s\".\"%s\"",
-                DATABASE_NAME, collection1 + "_array",
-                DATABASE_NAME, collection2 + "_doc",
-                collection1 + "_array", "field",
-                collection2 + "_doc", "field"));
-        final ResultSet resultSet1 = statement.getResultSet();
-        Assertions.assertNotNull(resultSet1);
-        Assertions.assertTrue(resultSet1.next());
-        Assertions.assertEquals(resultSet1.getInt("field"), resultSet1.getInt("field0"));
-        Assertions.assertEquals("key0", resultSet1.getString(collection1 + "__id"));
-        Assertions.assertEquals("key1", resultSet1.getString(collection2 + "__id"));
-        Assertions.assertFalse(resultSet1.next());
-
-        // Verify that a left outer join will return 2 rows but only 1 match from the right.
-        statement.execute(String.format(
-                "SELECT * FROM \"%s\".\"%s\" LEFT JOIN \"%s\".\"%s\" ON \"%s\".\"%s\" = \"%s\".\"%s\"",
-                DATABASE_NAME, collection1 + "_array",
-                DATABASE_NAME, collection2 + "_doc",
-                collection1 + "_array", "field",
-                collection2 + "_doc", "field"));
-        final ResultSet resultSet2 = statement.getResultSet();
-        Assertions.assertNotNull(resultSet2);
-        Assertions.assertTrue(resultSet2.next());
-        Assertions.assertEquals(resultSet2.getInt("field"), resultSet2.getInt("field0"));
-        Assertions.assertEquals("key0", resultSet2.getString(collection1 + "__id"));
-        Assertions.assertEquals("key1", resultSet2.getString(collection2 + "__id"));
-        Assertions.assertTrue(resultSet2.next());
-        Assertions.assertEquals("key0", resultSet2.getString(collection1 + "__id"));
-        Assertions.assertNull(resultSet2.getString(collection2 + "__id"));
-        Assertions.assertEquals(2, resultSet2.getInt("field"));
-        Assertions.assertEquals(0, resultSet2.getInt("field0"));
-        Assertions.assertFalse(resultSet2.next());
-    }
-
-  /**
-   * Test querying using projection a three-level document.
-   *
-   * @throws SQLException occurs if executing the statement or retrieving a value fails.
-   */
-  @Test
-  @DisplayName("Tests querying with projects on a three-level document. Addresses AD-115.")
-  void testProjectionQueryWithThreeLevelDocument() throws SQLException {
-        final String tableName = "testProjectionQueryWithThreeLevelDocument";
-        final String keyColumnName = tableName + "__id";
-        final BsonDocument document =
-            BsonDocument.parse(
-                "{ \"_id\" : \"key\", \"doc\" : { \"field\" : 1, \"doc2\" : { \"field2\" : \"value\" } } }");
-        insertBsonDocuments(tableName, DATABASE_NAME, USER, PASSWORD, new BsonDocument[] {document});
-        final DocumentDbStatement statement = getDocumentDbStatement();
-
-        // Verify the nested table from the field doc2 from the field doc.
-        final ResultSet resultSet2 =
-            statement.executeQuery(
-                String.format(
-                    "SELECT \"%s__id\" FROM \"%s\".\"%s\"",
-                    tableName, DATABASE_NAME, tableName + "_doc"));
-        Assertions.assertNotNull(resultSet2);
-        Assertions.assertTrue(resultSet2.next());
-        Assertions.assertEquals("key", resultSet2.getString(keyColumnName));
-
-        // Verify the nested table from the field doc2 from the field doc.
-        final ResultSet resultSet3 =
-            statement.executeQuery(
-                String.format(
-                    "SELECT \"%s__id\" FROM \"%s\".\"%s\"",
-                    tableName, DATABASE_NAME, tableName + "_doc_doc2"));
-        Assertions.assertNotNull(resultSet3);
-        Assertions.assertTrue(resultSet3.next());
-        Assertions.assertEquals("key", resultSet3.getString(keyColumnName));
-
-        // Verify JOIN on the 3 tables to produce 2 columns and 1 row.
-        final ResultSet resultSet4 =
-            statement.executeQuery(
-                String.format(
-                    "SELECT \"%s\".\"%s__id\", \"field2\" FROM \"%s\".\"%s\" "
-                        + "INNER JOIN \"%s\".\"%s\" "
-                        + "ON \"%s\".\"%s\" = \"%s\".\"%s\" "
-                        + "INNER JOIN \"%s\".\"%s\" "
-                        + "ON \"%s\".\"%s\" = \"%s\".\"%s\"",
-                    tableName,
-                    tableName,
-                    DATABASE_NAME,
-                    tableName,
-                    DATABASE_NAME,
-                    tableName + "_doc",
-                    tableName,
-                    keyColumnName,
-                    tableName + "_doc",
-                    keyColumnName,
-                    DATABASE_NAME,
-                    tableName + "_doc_doc2",
-                    tableName + "_doc",
-                    keyColumnName,
-                    tableName + "_doc_doc2",
-                    keyColumnName));
-        Assertions.assertNotNull(resultSet4);
-        Assertions.assertEquals(2, resultSet4.getMetaData().getColumnCount());
-        int rowCount = 0;
-        while (resultSet4.next()) {
-          rowCount++;
-        }
-        Assertions.assertEquals(1, rowCount);
-    }
-
-    /**
-     * Tests COUNT(columnName) doesn't count null or missing values.
-     *
-     * @throws SQLException occurs if query fails.
-     */
-    @Test
-    @DisplayName("Tests count('column') works ensuring null/undefined values are not counted")
-    void testCountColumnName() throws SQLException {
-        final String tableName = "testCountColumn";
-        final BsonDocument doc1 = BsonDocument.parse("{\"_id\": 101,\n" +
-                "\"field\": \"abc\"}");
-        final BsonDocument doc2 = BsonDocument.parse("{\"_id\": 102,\n" +
-                "\"field\": null}");
-        final BsonDocument doc3 = BsonDocument.parse("{\"_id\": 103\n}");
-        insertBsonDocuments(tableName, DATABASE_NAME, USER, PASSWORD,
-                new BsonDocument[]{doc1, doc2, doc3});
-        final Statement statement = getDocumentDbStatement();
-        final ResultSet resultSet = statement.executeQuery(
-                String.format("SELECT COUNT(\"field\") from \"%s\".\"%s\"", DATABASE_NAME, tableName));
-        Assertions.assertNotNull(resultSet);
-        Assertions.assertTrue(resultSet.next());
-        Assertions.assertEquals(1, resultSet.getInt(1));
-        Assertions.assertFalse(resultSet.next());
-    }
-
-    /**
-     * Tests that SUM(1) works, equivalent to COUNT(*).
-     * @throws SQLException occurs if query fails.
-     */
-    @Test
-    @DisplayName("Tests query with SUM(1).")
-    void testQuerySumOne() throws SQLException {
-        final String tableName = "testQuerySumOne";
-        final BsonDocument doc1 = BsonDocument.parse("{\"_id\": 101,\n" +
-                "\"field\": 4}");
-        final BsonDocument doc2 = BsonDocument.parse("{\"_id\": 102}");
-        final BsonDocument doc3 = BsonDocument.parse("{\"_id\": 103}");
-        insertBsonDocuments(tableName, DATABASE_NAME, USER, PASSWORD,
-                new BsonDocument[]{doc1, doc2, doc3});
-        final Statement statement = getDocumentDbStatement();
-        final ResultSet resultSet = statement.executeQuery(
-                String.format("SELECT SUM(1) from \"%s\".\"%s\"", DATABASE_NAME, tableName));
-        Assertions.assertNotNull(resultSet);
-        Assertions.assertTrue(resultSet.next());
-        Assertions.assertEquals(3, resultSet.getInt(1));
-        Assertions.assertFalse(resultSet.next());
-    }
-
-    /**
-     * Tests that queries with not-equals do not return null or undefined values.
-     * @throws SQLException occurs if query fails.
-     */
-    @Test
-    @DisplayName("Tests that comparisons to null do not return a value.")
-    void testComparisonToNull() throws SQLException {
-        final String tableName = "testComparisonsToNull";
-        final BsonDocument doc1 = BsonDocument.parse("{\"_id\": 101,\n" +
-                "\"field\": 4}");
-        final BsonDocument doc2 = BsonDocument.parse("{\"_id\": 102, \n}" +
-                "\"field\": null");
-        final BsonDocument doc3 = BsonDocument.parse("{\"_id\": 103}");
-        insertBsonDocuments(tableName, DATABASE_NAME, USER, PASSWORD,
-                new BsonDocument[]{doc1, doc2, doc3});
-        final Statement statement = getDocumentDbStatement();
-        final ResultSet resultSet = statement.executeQuery(
-                String.format("SELECT * from \"%s\".\"%s\" WHERE \"field\" <> 5", DATABASE_NAME, tableName));
-        Assertions.assertNotNull(resultSet);
-        Assertions.assertTrue(resultSet.next());
-        Assertions.assertFalse(resultSet.next());
-    }
-
-    /**
-     * Tests that queries with multiple not-equals clauses are correct.
-     * @throws SQLException occurs if query fails.
-     */
-    @Test
-    @DisplayName("Tests that multiple != conditions can be used.")
-    void testMultipleNotEquals() throws SQLException {
-        final String tableName = "testMultipleNotEquals";
-        final BsonDocument doc1 = BsonDocument.parse("{\"_id\": 101,\n" +
-                "\"field\": 4}");
-        final BsonDocument doc2 = BsonDocument.parse("{\"_id\": 102, \n" +
-                "\"field\": 3}");
-        final BsonDocument doc3 = BsonDocument.parse("{\"_id\": 103, \n" +
-                "\"field\": 2}");
-        final BsonDocument doc4 = BsonDocument.parse("{\"_id\": 104, \n" +
-                "\"field\": null}");
-        insertBsonDocuments(tableName, DATABASE_NAME, USER, PASSWORD,
-                new BsonDocument[]{doc1, doc2, doc3, doc4});
-        final Statement statement = getDocumentDbStatement();
-        final ResultSet resultSet = statement.executeQuery(
-                String.format("SELECT * from \"%s\".\"%s\" WHERE \"field\" <> 4 AND \"field\" <> 3", DATABASE_NAME, tableName));
-        Assertions.assertNotNull(resultSet);
-        Assertions.assertTrue(resultSet.next());
-        Assertions.assertEquals(2, resultSet.getInt(2));
-        Assertions.assertFalse(resultSet.next());
-    }
-
-    /**
-     * Tests that queries CASE are correct, particularly where null or undefined values are involved.
-     * @throws SQLException occurs if query fails.
-     */
-    @Test
-    @DisplayName("Tests queries with CASE and null values are correct.")
-    void testCASE() throws SQLException {
-        final String tableName = "testCASE";
-        final BsonDocument doc1 = BsonDocument.parse("{\"_id\": 101,\n" +
-                "\"field\": 1}");
-        final BsonDocument doc2 = BsonDocument.parse("{\"_id\": 102,\n" +
-                "\"field\": 2}");
-        final BsonDocument doc3 = BsonDocument.parse("{\"_id\": 103,\n" +
-                "\"field\": 5}");
-        final BsonDocument doc4 = BsonDocument.parse("{\"_id\": 104,\n" +
-                "\"field\": 4}");
-        final BsonDocument doc5 = BsonDocument.parse("{\"_id\": 105,\n" +
-                "\"field\": 3}");
-        final BsonDocument doc6 = BsonDocument.parse("{\"_id\": 106,\n" +
-                "\"field\": null}");
-        final BsonDocument doc7 = BsonDocument.parse("{\"_id\": 107}");
-        final BsonDocument doc8 = BsonDocument.parse("{\"_id\": 108}");
-        doc8.append("field", new BsonMinKey());
-        insertBsonDocuments(tableName, DATABASE_NAME, USER, PASSWORD,
-                new BsonDocument[]{doc1, doc2, doc3, doc4, doc5, doc6, doc7, doc8});
-        final Statement statement = getDocumentDbStatement();
-        final ResultSet resultSet = statement.executeQuery(
-                String.format(
-                        "SELECT CASE " +
-                                "WHEN \"field\" < 2  THEN 'A' " +
-                                "WHEN \"field\" <= 2 THEN 'B' " +
-                                "WHEN \"field\" > 4 THEN 'C' " +
-                                "WHEN \"field\" >= 4 THEN 'D' " +
-                                "WHEN \"field\" <> 7 THEN 'E' " +
-                                "ELSE 'F' END FROM \"%s\".\"%s\"",
-                        DATABASE_NAME, tableName));
-        Assertions.assertNotNull(resultSet);
-        Assertions.assertTrue(resultSet.next());
-        Assertions.assertEquals("A", resultSet.getString(1));
-        Assertions.assertTrue(resultSet.next());
-        Assertions.assertEquals("B", resultSet.getString(1));
-        Assertions.assertTrue(resultSet.next());
-        Assertions.assertEquals("C", resultSet.getString(1));
-        Assertions.assertTrue(resultSet.next());
-        Assertions.assertEquals("D", resultSet.getString(1));
-        Assertions.assertTrue(resultSet.next());
-        Assertions.assertEquals("E", resultSet.getString(1));
-        Assertions.assertTrue(resultSet.next());
-        Assertions.assertEquals("F", resultSet.getString(1));
-        Assertions.assertTrue(resultSet.next());
-        Assertions.assertEquals("F", resultSet.getString(1));
-        Assertions.assertTrue(resultSet.next());
-        Assertions.assertEquals("F", resultSet.getString(1));
-        Assertions.assertFalse(resultSet.next());
-    }
-
-    /**
-     * Tests that queries of CASE are correct with two different fields involved.
-     * @throws SQLException occurs if query fails.
-     */
-    @Test
-    @DisplayName("Tests queries with two field CASE.")
-    void testCASETwoFields() throws SQLException {
-        final String tableName = "testCASETwoFields";
-        final BsonDocument doc1 = BsonDocument.parse("{\"_id\": 101,\n" +
-                "\"fieldA\": 1,\n" +
-                "\"fieldB\": 2}");
-        final BsonDocument doc2 = BsonDocument.parse("{\"_id\": 102,\n" +
-                "\"fieldA\": 2,\n" +
-                "\"fieldB\": 1}");
-        final BsonDocument doc3 = BsonDocument.parse("{\"_id\": 103,\n" +
-                "\"fieldA\": 1}");
-        insertBsonDocuments(tableName, DATABASE_NAME, USER, PASSWORD,
-                new BsonDocument[]{doc1, doc2, doc3});
-        final Statement statement = getDocumentDbStatement();
-        final ResultSet resultSet = statement.executeQuery(
-                String.format(
-                        "SELECT CASE " +
-                                "WHEN \"fieldA\" < \"fieldB\"  THEN 'A' " +
-                                "WHEN \"fieldA\" > \"fieldB\" THEN 'B' " +
-                                "ELSE 'C' END FROM \"%s\".\"%s\"",
-                        DATABASE_NAME, tableName));
-        Assertions.assertNotNull(resultSet);
-        Assertions.assertTrue(resultSet.next());
-        Assertions.assertEquals("A", resultSet.getString(1));
-        Assertions.assertTrue(resultSet.next());
-        Assertions.assertEquals("B", resultSet.getString(1));
-        Assertions.assertTrue(resultSet.next());
-        Assertions.assertEquals("C", resultSet.getString(1));
-        Assertions.assertFalse(resultSet.next());
-    }
-
-=======
->>>>>>> af0d7766
     protected static DocumentDbStatement getDocumentDbStatement() throws SQLException {
         return getDocumentDbStatement(DocumentDbMetadataScanMethod.RANDOM);
     }
