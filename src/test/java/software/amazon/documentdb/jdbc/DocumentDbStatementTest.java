--- conflicted
+++ resolved
@@ -1285,7 +1285,6 @@
     }
 
     /**
-<<<<<<< HEAD
      * Tests query with two literals in a where clause such that the comparison is true.
      * @throws SQLException occurs if query fails.
      */
@@ -1296,7 +1295,6 @@
         final BsonDocument doc1 = BsonDocument.parse("{\"_id\": 101,\n" +
                 "\"field\": 4}");
         final BsonDocument doc2 = BsonDocument.parse("{\"_id\": 102}");
-=======
      * Tests that queries with not-equals do not return null or undefined values.
      * @throws SQLException occurs if query fails.
      */
@@ -1308,29 +1306,24 @@
                 "\"field\": 4}");
         final BsonDocument doc2 = BsonDocument.parse("{\"_id\": 102, \n}" +
                 "\"field\": null");
->>>>>>> 6cd0a249
         final BsonDocument doc3 = BsonDocument.parse("{\"_id\": 103}");
         insertBsonDocuments(tableName, DATABASE_NAME, USER, PASSWORD,
                 new BsonDocument[]{doc1, doc2, doc3});
         final Statement statement = getDocumentDbStatement();
         final ResultSet resultSet = statement.executeQuery(
-<<<<<<< HEAD
                 String.format("SELECT * from \"%s\".\"%s\" WHERE 2 > 1", DATABASE_NAME, tableName));
         Assertions.assertNotNull(resultSet);
         Assertions.assertTrue(resultSet.next());
         Assertions.assertEquals(4, resultSet.getInt(2));
         Assertions.assertTrue(resultSet.next());
         Assertions.assertTrue(resultSet.next());
-=======
                 String.format("SELECT * from \"%s\".\"%s\" WHERE \"field\" <> 5", DATABASE_NAME, tableName));
         Assertions.assertNotNull(resultSet);
         Assertions.assertTrue(resultSet.next());
->>>>>>> 6cd0a249
         Assertions.assertFalse(resultSet.next());
     }
 
     /**
-<<<<<<< HEAD
      * Tests query with two literals in a where clause such that the comparison is false.
      * @throws SQLException occurs if query fails.
      */
@@ -1352,8 +1345,8 @@
         Assertions.assertEquals(4, resultSet.getInt(2));
         Assertions.assertTrue(resultSet.next());
         Assertions.assertTrue(resultSet.next());
-=======
-     * Tests that queries with multiple not-equals clauses are correct.
+    }
+     /* Tests that queries with multiple not-equals clauses are correct.
      * @throws SQLException occurs if query fails.
      */
     @Test
@@ -1376,12 +1369,10 @@
         Assertions.assertNotNull(resultSet);
         Assertions.assertTrue(resultSet.next());
         Assertions.assertEquals(2, resultSet.getInt(2));
->>>>>>> 6cd0a249
         Assertions.assertFalse(resultSet.next());
     }
 
     /**
-<<<<<<< HEAD
      * Tests query with two literals in a where clause such that the comparison is false.
      * @throws SQLException occurs if query fails.
      */
@@ -1405,7 +1396,8 @@
         Assertions.assertEquals(4, resultSet.getInt(2));
         Assertions.assertTrue(resultSet.next());
         Assertions.assertTrue(resultSet.next());
-=======
+    }
+
      * Tests that queries CASE are correct, particularly where null or undefined values are involved.
      * @throws SQLException occurs if query fails.
      */
@@ -1458,12 +1450,10 @@
         Assertions.assertEquals("F", resultSet.getString(1));
         Assertions.assertTrue(resultSet.next());
         Assertions.assertEquals("F", resultSet.getString(1));
->>>>>>> 6cd0a249
         Assertions.assertFalse(resultSet.next());
     }
 
     /**
-<<<<<<< HEAD
      * Tests query with a where clause comparing two fields.
      * @throws SQLException occurs if query fails.
      */
@@ -1485,10 +1475,11 @@
         Assertions.assertNotNull(resultSet);
         Assertions.assertTrue(resultSet.next());
         Assertions.assertEquals(4, resultSet.getInt(2));
-=======
-     * Tests that queries of CASE are correct with two different fields involved.
-     * @throws SQLException occurs if query fails.
-     */
+    }
+
+    * Tests that queries of CASE are correct with two different fields involved.
+    * @throws SQLException occurs if query fails.
+    */
     @Test
     @DisplayName("Tests queries with two field CASE.")
     void testCASETwoFields() throws SQLException {
@@ -1518,7 +1509,6 @@
         Assertions.assertEquals("B", resultSet.getString(1));
         Assertions.assertTrue(resultSet.next());
         Assertions.assertEquals("C", resultSet.getString(1));
->>>>>>> 6cd0a249
         Assertions.assertFalse(resultSet.next());
     }
 
