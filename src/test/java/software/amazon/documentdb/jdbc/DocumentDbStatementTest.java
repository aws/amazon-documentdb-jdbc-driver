--- conflicted
+++ resolved
@@ -1302,12 +1302,8 @@
         Assertions.assertFalse(resultSet.next());
     }
 
-<<<<<<< HEAD
-    /* Tests that queries with not-equals do not return null or undefined values.
-=======
-    /**
+    /* 
      * Tests that queries with not-equals do not return null or undefined values.
->>>>>>> 6797db86
      * @throws SQLException occurs if query fails.
      */
     @Test
@@ -1330,7 +1326,6 @@
     }
 
     /**
-<<<<<<< HEAD
      * Tests query with two literals in a where clause such that the comparison is true.
      *
      * @throws SQLException occurs if query fails.
@@ -1357,9 +1352,6 @@
     }
 
     /* Tests that queries with multiple not-equals clauses are correct.
-=======
-     * Tests that queries with multiple not-equals clauses are correct.
->>>>>>> 6797db86
      * @throws SQLException occurs if query fails.
      */
     @Test
@@ -1386,7 +1378,6 @@
     }
 
     /**
-<<<<<<< HEAD
      * Tests query with boolean literal values.
      *
      * @throws SQLException occurs if query fails.
@@ -1413,9 +1404,6 @@
     }
 
     /* Tests that queries CASE are correct, particularly where null or undefined values are involved.
-=======
-     * Tests that queries CASE are correct, particularly where null or undefined values are involved.
->>>>>>> 6797db86
      * @throws SQLException occurs if query fails.
      */
     @Test
@@ -1471,7 +1459,6 @@
     }
 
     /**
-<<<<<<< HEAD
      * Tests query with a where clause comparing two fields.
      *
      * @throws SQLException occurs if query fails.
@@ -1498,9 +1485,6 @@
     }
 
     /* Tests that queries of CASE are correct with two different fields involved.
-=======
-     * Tests that queries of CASE are correct with two different fields involved.
->>>>>>> 6797db86
      * @throws SQLException occurs if query fails.
      */
     @Test
@@ -1535,7 +1519,6 @@
         Assertions.assertFalse(resultSet.next());
     }
 
-<<<<<<< HEAD
     /**
      * Tests that queries can contain nested OR conditions in WHERE clause.
      * @throws SQLException occurs if query or connection fails.
@@ -1573,8 +1556,6 @@
         Assertions.assertFalse(resultSet.next());
     }
 
-=======
->>>>>>> 6797db86
     protected static DocumentDbStatement getDocumentDbStatement() throws SQLException {
         return getDocumentDbStatement(DocumentDbMetadataScanMethod.RANDOM);
     }
