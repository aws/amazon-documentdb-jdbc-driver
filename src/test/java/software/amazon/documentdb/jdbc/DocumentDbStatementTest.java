/*
 * Copyright <2021> Amazon.com, Inc. or its affiliates. All Rights Reserved.
 *
 * Licensed under the Apache License, Version 2.0 (the "License").
 * You may not use this file except in compliance with the License.
 * A copy of the License is located at
 *
 *     http://www.apache.org/licenses/LICENSE-2.0
 *
 * or in the "license" file accompanying this file. This file is distributed
 * on an "AS IS" BASIS, WITHOUT WARRANTIES OR CONDITIONS OF ANY KIND, either
 * express or implied. See the License for the specific language governing
 * permissions and limitations under the License.
 *
 */

package software.amazon.documentdb.jdbc;

<<<<<<< HEAD
=======
import org.bson.BsonBoolean;
>>>>>>> 74e0f31f
import org.bson.BsonDateTime;
import org.bson.BsonDocument;
import org.bson.BsonDouble;
import org.bson.BsonInt64;
import org.bson.BsonMinKey;
import org.junit.jupiter.api.AfterEach;
import org.junit.jupiter.api.Assertions;
import org.junit.jupiter.api.BeforeAll;
import org.junit.jupiter.api.Disabled;
import org.junit.jupiter.api.DisplayName;
import org.junit.jupiter.api.Test;
import org.junit.jupiter.api.extension.ExtendWith;
import org.junit.jupiter.params.ParameterizedTest;
import org.junit.jupiter.params.provider.EnumSource;
import software.amazon.documentdb.jdbc.common.test.DocumentDbFlapDoodleExtension;
import software.amazon.documentdb.jdbc.common.test.DocumentDbFlapDoodleTest;
import software.amazon.documentdb.jdbc.metadata.DocumentDbSchema;
import software.amazon.documentdb.jdbc.persist.SchemaStoreFactory;
import software.amazon.documentdb.jdbc.persist.SchemaWriter;

import java.io.IOException;
import java.sql.Blob;
import java.sql.Connection;
import java.sql.DriverManager;
import java.sql.ResultSet;
import java.sql.SQLException;
import java.sql.Statement;
import java.sql.Timestamp;
import java.time.Instant;
import java.util.ArrayList;
import java.util.List;
import java.util.Properties;
import java.util.regex.Pattern;

@ExtendWith(DocumentDbFlapDoodleExtension.class)
class DocumentDbStatementTest extends DocumentDbFlapDoodleTest {

    private static final String DATABASE_NAME = "database";
    private static final String USER = "user";
    private static final String PASSWORD = "password";
    private static final String CONNECTION_STRING_TEMPLATE = "jdbc:documentdb://%s:%s@localhost:%s/%s?tls=false&scanLimit=1000&scanMethod=%s";

    @BeforeAll
    static void initialize() {
        // Add a valid users to the local MongoDB instance.
        createUser(DATABASE_NAME, USER, PASSWORD);
    }

    @AfterEach
    void afterEach() throws SQLException {
        final DocumentDbConnectionProperties properties = DocumentDbConnectionProperties
                .getPropertiesFromConnectionString(
                        new Properties(),
                        getJdbcConnectionString(DocumentDbMetadataScanMethod.RANDOM),
                        "jdbc:documentdb:");
        final SchemaWriter schemaWriter = SchemaStoreFactory.createWriter(properties);
        schemaWriter.remove(DocumentDbSchema.DEFAULT_SCHEMA_NAME);
    }

    /**
     * Tests querying for all data types with all scan methods.
     *
     * @param method the scan method to use
     * @throws SQLException occurs if executing the statement or retrieving a value fails.
     * @throws IOException  occurs if reading an input stream fails.
     */
    @ParameterizedTest
    @EnumSource(DocumentDbMetadataScanMethod.class)
    protected void testQueryWithAllDataTypes(final DocumentDbMetadataScanMethod method) throws SQLException, IOException {
        final String collectionName = "testDocumentDbDriverTest_" + method.getName();
        final int recordCount = 10;
        prepareSimpleConsistentData(DATABASE_NAME, collectionName,
                recordCount, USER, PASSWORD);
        final DocumentDbStatement statement = getDocumentDbStatement(method);
        final ResultSet resultSet = statement.executeQuery(String.format(
                "SELECT * FROM \"%s\".\"%s\"", DATABASE_NAME, collectionName));
        Assertions.assertNotNull(resultSet);
        int count = 0;
        while (resultSet.next()) {
            Assertions.assertTrue(
                    Pattern.matches("^\\w+$", resultSet.getString(collectionName + "__id")));
            Assertions.assertEquals(Double.MAX_VALUE, resultSet.getDouble("fieldDouble"));
            Assertions.assertEquals("新年快乐", resultSet.getString("fieldString"));
            Assertions.assertTrue(Pattern.matches("^\\w+$", resultSet.getString("fieldObjectId")));
            Assertions.assertTrue(resultSet.getBoolean("fieldBoolean"));
            Assertions.assertEquals(
                    Instant.parse("2020-01-01T00:00:00.00Z"),
                    resultSet.getTimestamp("fieldDate").toInstant());
            Assertions.assertEquals(Integer.MAX_VALUE, resultSet.getInt("fieldInt"));
            Assertions.assertEquals(Long.MAX_VALUE, resultSet.getLong("fieldLong"));
            Assertions.assertEquals("MaxKey", resultSet.getString("fieldMaxKey"));
            Assertions.assertEquals("MinKey", resultSet.getString("fieldMinKey"));
            Assertions.assertNull(resultSet.getString("fieldNull"));

            // Test for binary/blob types.
            final Blob blob = resultSet.getBlob("fieldBinary");
            final byte[] expectedBytes = new byte[]{0, 1, 2};
            // Note: pos is 1-indexed
            Assertions.assertArrayEquals(
                    expectedBytes, blob.getBytes(1, (int) blob.length()));
            final byte[] actualBytes = new byte[(int) blob.length()];
            resultSet.getBinaryStream("fieldBinary").read(actualBytes);
            Assertions.assertArrayEquals(expectedBytes, actualBytes);

            count++;
        }
        Assertions.assertEquals(recordCount, count);
    }

    /**
     * Test querying for a virtual table from a nested document.
     *
     * @throws SQLException occurs if executing the statement or retrieving a value fails.
     */
    @Test
    void testQueryWithTwoLevelDocument() throws SQLException {
        final BsonDocument document =
                BsonDocument.parse("{ \"_id\" : \"key\", \"doc\" : { \"field\" : 1 } }");
        insertBsonDocuments(
                "testComplexDocument", DATABASE_NAME, USER, PASSWORD, new BsonDocument[]{document});
        final DocumentDbStatement statement = getDocumentDbStatement();

        // Verify the base table.
        final ResultSet resultSet1 = statement.executeQuery(String.format(
                "SELECT * FROM \"%s\".\"%s\"", DATABASE_NAME, "testComplexDocument"));
        Assertions.assertNotNull(resultSet1);

        // Verify the nested table from the field doc.
        final ResultSet resultSet2 = statement.executeQuery(String.format(
                "SELECT * FROM \"%s\".\"%s\"", DATABASE_NAME, "testComplexDocument_doc"));
        Assertions.assertNotNull(resultSet2);
        Assertions.assertTrue(resultSet2.next());
        Assertions.assertEquals("key", resultSet2.getString("testComplexDocument__id"));
        Assertions.assertEquals(1, resultSet2.getInt("field"));

        // Verify PROJECT.
        final ResultSet resultSet3 = statement.executeQuery(String.format(
                "SELECT \"%s\", \"%s\" FROM \"%s\".\"%s\"", "field", "testComplexDocument__id", DATABASE_NAME, "testComplexDocument_doc"));
        Assertions.assertNotNull(resultSet3);
        Assertions.assertTrue(resultSet3.next());
        Assertions.assertEquals("key", resultSet3.getString("testComplexDocument__id"));
        Assertions.assertEquals(1, resultSet3.getInt("field"));

        // Verify JOIN on the base table and nested table to produce 3 columns and 1 row.
        final ResultSet resultSet4 =
                statement.executeQuery(
                        String.format(
                                "SELECT * FROM \"%s\".\"%s\" "
                                        + "INNER JOIN \"%s\".\"%s\" "
                                        + "ON %s = %s",
                                DATABASE_NAME,
                                "testComplexDocument",
                                DATABASE_NAME,
                                "testComplexDocument_doc",
                                "\"testComplexDocument\".\"testComplexDocument__id\"",
                                "\"testComplexDocument_doc\".\"testComplexDocument__id\""));
        Assertions.assertNotNull(resultSet4);
        Assertions.assertEquals(3, resultSet4.getMetaData().getColumnCount());
        int rowCount = 0;
        while (resultSet4.next()) {
            rowCount++;
        }
        Assertions.assertEquals(1, rowCount);
    }

    /**
     * Test querying for a virtual table from a doubly nested document.
     *
     * @throws SQLException occurs if executing the statement or retrieving a value fails.
     */
    @Test
    void testQueryWithThreeLevelDocument() throws SQLException {
        final BsonDocument document =
                BsonDocument.parse(
                        "{ \"_id\" : \"key\", \"doc\" : { \"field\" : 1, \"doc2\" : { \"field2\" : \"value\" } } }");
        insertBsonDocuments(
                "testComplex3LevelDocument", DATABASE_NAME, USER, PASSWORD, new BsonDocument[]{document});
        final DocumentDbStatement statement = getDocumentDbStatement();

        // Verify the base table.
        final ResultSet resultSet1 =
                statement.executeQuery(
                        String.format(
                                "SELECT * FROM \"%s\".\"%s\"", DATABASE_NAME,
                                "testComplex3LevelDocument"));
        Assertions.assertNotNull(resultSet1);

        // Verify the nested table from the field doc.
        final ResultSet resultSet2 =
                statement.executeQuery(
                        String.format(
                                "SELECT * FROM \"%s\".\"%s\"", DATABASE_NAME,
                                "testComplex3LevelDocument_doc"));
        Assertions.assertNotNull(resultSet2);

        // Verify the nested table from the field doc2 from the field doc.
        final ResultSet resultSet3 =
                statement.executeQuery(
                        String.format(
                                "SELECT * FROM \"%s\".\"%s\"",
                                DATABASE_NAME, "testComplex3LevelDocument_doc_doc2"));
        Assertions.assertNotNull(resultSet3);
        Assertions.assertTrue(resultSet3.next());
        Assertions.assertEquals("key", resultSet3.getString("testComplex3LevelDocument__id"));
        Assertions.assertEquals("value", resultSet3.getString("field2"));

        // Verify JOIN on the 3 tables to produce 5 columns and 1 row.
        final ResultSet resultSet4 =
                statement.executeQuery(
                        String.format(
                                "SELECT * FROM \"%s\".\"%s\" "
                                        + "INNER JOIN \"%s\".\"%s\" "
                                        + "ON %s = %s "
                                        + "INNER JOIN \"%s\".\"%s\" "
                                        + "ON %s = %s",
                                DATABASE_NAME, "testComplex3LevelDocument",
                                DATABASE_NAME, "testComplex3LevelDocument_doc",
                                "\"testComplex3LevelDocument\".\"testComplex3LevelDocument__id\"",
                                "\"testComplex3LevelDocument_doc\".\"testComplex3LevelDocument__id\"",
                                DATABASE_NAME, "testComplex3LevelDocument_doc_doc2",
                                "\"testComplex3LevelDocument_doc\".\"testComplex3LevelDocument__id\"",
                                "\"testComplex3LevelDocument_doc_doc2\".\"testComplex3LevelDocument__id\""));
        Assertions.assertNotNull(resultSet4);
        Assertions.assertEquals(5, resultSet4.getMetaData().getColumnCount());
        int rowCount = 0;
        while (resultSet4.next()) {
            rowCount++;
        }
        Assertions.assertEquals(1, rowCount);
    }

    /**
     * Test querying for a virtual table from a nested scalar array.
     *
     * @throws SQLException occurs if executing the statement or retrieving a value fails.
     */
    @Test
    void testQueryWithScalarArray() throws SQLException {
        final BsonDocument document =
                BsonDocument.parse("{ \"_id\" : \"key\", \"array\" : [ 1, 2, 3 ] }");
        insertBsonDocuments(
                "testScalarArray", DATABASE_NAME, USER, PASSWORD, new BsonDocument[]{document});
        final DocumentDbStatement statement = getDocumentDbStatement();

        // Verify the base table.
        final ResultSet resultSet1 =
                statement.executeQuery(
                        String.format("SELECT * FROM \"%s\".\"%s\"", DATABASE_NAME,
                                "testScalarArray"));
        Assertions.assertNotNull(resultSet1);

        // Verify the nested table with 3 rows from the field array.
        final ResultSet resultSet2 =
                statement.executeQuery(
                        String.format(
                                "SELECT * FROM \"%s\".\"%s\"", DATABASE_NAME,
                                "testScalarArray_array"));
        Assertions.assertNotNull(resultSet2);
        for (int i = 0; i < 3; i++) {
            Assertions.assertTrue(resultSet2.next());
            Assertions.assertEquals("key", resultSet2.getString("testScalarArray__id"));
            Assertions.assertEquals(i, resultSet2.getLong("array_index_lvl_0"));
            Assertions.assertEquals(i + 1, resultSet2.getInt("value"));
        }

        // Verify JOIN on the base table and nested table to produce 4 columns and 3 rows.
        final ResultSet resultSet3 =
                statement.executeQuery(
                        String.format(
                                "SELECT * FROM \"%s\".\"%s\" "
                                        + "INNER JOIN \"%s\".\"%s\" "
                                        + "ON %s = %s",
                                DATABASE_NAME,
                                "testScalarArray",
                                DATABASE_NAME,
                                "testScalarArray_array",
                                "\"testScalarArray\".\"testScalarArray__id\"",
                                "\"testScalarArray_array\".\"testScalarArray__id\""));
        Assertions.assertNotNull(resultSet3);
        Assertions.assertEquals(4, resultSet3.getMetaData().getColumnCount());
        int rowCount = 0;
        while (resultSet3.next()) {
            rowCount++;
        }
        Assertions.assertEquals(3, rowCount);
    }

    /**
     * Test querying for a virtual table from a nested array of documents.
     *
     * @throws SQLException occurs if executing the statement or retrieving a value fails.
     */
    @Test
    void testQueryWithArrayOfDocuments() throws SQLException {
        final BsonDocument document =
                BsonDocument.parse(
                        "{ \"_id\" : \"key\", \"array\" : [ { \"field\" : 1, \"field1\": \"value\" }, { \"field\" : 2, \"field2\" : \"value\" } ]}");
        insertBsonDocuments(
                "testDocumentArray", DATABASE_NAME, USER, PASSWORD, new BsonDocument[]{document});
        final DocumentDbStatement statement = getDocumentDbStatement();

        // Verify the base table.
        final ResultSet resultSet1 =
                statement.executeQuery(
                        String.format(
                                "SELECT * FROM \"%s\".\"%s\"", DATABASE_NAME,
                                "testDocumentArray"));
        Assertions.assertNotNull(resultSet1);

        // Verify the nested table with 2 rows from the field array.
        final ResultSet resultSet2 =
                statement.executeQuery(
                        String.format(
                                "SELECT * FROM \"%s\".\"%s\"", DATABASE_NAME,
                                "testDocumentArray_array"));
        Assertions.assertNotNull(resultSet2);
        for (int i = 0; i < 2; i++) {
            Assertions.assertTrue(resultSet2.next());
            Assertions.assertEquals("key", resultSet2.getString("testDocumentArray__id"));
            Assertions.assertEquals(i, resultSet2.getLong("array_index_lvl_0"));
            Assertions.assertEquals(i + 1, resultSet2.getInt("field"));
            Assertions.assertEquals("value", resultSet2.getString(i == 0 ? "field1" : "field2"));
            Assertions.assertNull(resultSet2.getString(i == 0 ? "field2" : "field1"));
        }

        // Verify WHERE on the nested table to produce only rows where field = 2.
        final ResultSet resultSet3 =
                statement.executeQuery(
                        String.format(
                                "SELECT * FROM \"%s\".\"%s\" WHERE \"field\" = 2", DATABASE_NAME,
                                "testDocumentArray_array"));
        Assertions.assertNotNull(resultSet3);
        int rowCount = 0;
        while (resultSet3.next()) {
            Assertions.assertEquals(2, resultSet3.getInt("field"));
            rowCount++;
        }
        Assertions.assertEquals(1, rowCount);

        // Verify JOIN on the base table and nested table to produce 6 columns and 2 rows.
        final ResultSet resultSet4 =
                statement.executeQuery(
                        String.format(
                                "SELECT * FROM \"%s\".\"%s\" "
                                        + "INNER JOIN \"%s\".\"%s\" "
                                        + "ON %s = %s",
                                DATABASE_NAME,
                                "testDocumentArray",
                                DATABASE_NAME,
                                "testDocumentArray_array",
                                "\"testDocumentArray\".\"testDocumentArray__id\"",
                                "\"testDocumentArray_array\".\"testDocumentArray__id\""));
        Assertions.assertNotNull(resultSet4);
        Assertions.assertEquals(6, resultSet4.getMetaData().getColumnCount());
        rowCount = 0;
        while (resultSet4.next()) {
            rowCount++;
        }
        Assertions.assertEquals(2, rowCount);
    }

    /**
     * Test querying for a virtual table from a 2 level array.
     *
     * @throws SQLException occurs if executing the statement or retrieving a value fails.
     */
    @Test
    void testQueryWithTwoLevelArray() throws SQLException {
        final BsonDocument document =
                BsonDocument.parse("{ \"_id\" : \"key\", \"array\" : [ [1, 2, 3 ], [ 4, 5, 6 ] ]}");
        insertBsonDocuments(
                "test2LevelArray", DATABASE_NAME, USER, PASSWORD, new BsonDocument[]{document});
        final DocumentDbStatement statement = getDocumentDbStatement();

        // Verify the base table.
        final ResultSet resultSet1 =
                statement.executeQuery(
                        String.format("SELECT * FROM \"%s\".\"%s\"", DATABASE_NAME,
                                "test2LevelArray"));
        Assertions.assertNotNull(resultSet1);

        // Verify the nested table with 6 rows from the field array.
        final ResultSet resultSet2 =
                statement.executeQuery(
                        String.format(
                                "SELECT * FROM \"%s\".\"%s\"", DATABASE_NAME,
                                "test2LevelArray_array"));
        Assertions.assertNotNull(resultSet2);
        int expectedValue = 1;
        for (int i = 0; i < 2; i++) {
            for (int j = 0; j < 3; j++) {
                Assertions.assertTrue(resultSet2.next());
                Assertions.assertEquals("key", resultSet2.getString("test2LevelArray__id"));
                Assertions.assertEquals(i, resultSet2.getLong("array_index_lvl_0"));
                Assertions.assertEquals(j, resultSet2.getLong("array_index_lvl_1"));
                Assertions.assertEquals(expectedValue, resultSet2.getInt("value"));
                expectedValue++;
            }
        }

        // Verify WHERE on the nested table to produce only rows where array_index_lvl_0 is 0.
        final ResultSet resultSet3 =
                statement.executeQuery(
                        String.format(
                                "SELECT * FROM \"%s\".\"%s\" WHERE \"array_index_lvl_0\" = 0", DATABASE_NAME,
                                "test2LevelArray_array"));
        Assertions.assertNotNull(resultSet3);
        int rowCount = 0;
        while (resultSet3.next()) {
            Assertions.assertEquals(0, resultSet3.getLong("array_index_lvl_0"));
            rowCount++;
        }
        Assertions.assertEquals(3, rowCount);

        // Verify JOIN on the base table and nested table to produce 5 columns and 6.
        final ResultSet resultSet4 =
                statement.executeQuery(
                        String.format(
                                "SELECT * FROM \"%s\".\"%s\" "
                                        + "INNER JOIN \"%s\".\"%s\" "
                                        + "ON %s = %s",
                                DATABASE_NAME,
                                "test2LevelArray",
                                DATABASE_NAME,
                                "test2LevelArray_array",
                                "\"test2LevelArray\".\"test2LevelArray__id\"",
                                "\"test2LevelArray_array\".\"test2LevelArray__id\""));
        Assertions.assertNotNull(resultSet4);
        Assertions.assertEquals(5, resultSet4.getMetaData().getColumnCount());
        rowCount = 0;
        while (resultSet4.next()) {
            rowCount++;
        }
        Assertions.assertEquals(6, rowCount);
    }

    /**
     * Test querying for a virtual table from a nested array in a nested document.
     *
     * @throws SQLException occurs if executing the statement or retrieving a value fails.
     */
    @Test
    void testQueryWithTwoLevelDocumentWithArray() throws SQLException {
        final BsonDocument document =
                BsonDocument.parse("{ \"_id\" : \"key\", \"doc\" : { \"field\" : 1, \"array\" : [1, 2, 3 ] } }");
        insertBsonDocuments(
                "testComplexDocumentWithArray",
                DATABASE_NAME,
                USER,
                PASSWORD,
                new BsonDocument[]{document});
        final DocumentDbStatement statement = getDocumentDbStatement();

        // Verify the base table.
        final ResultSet resultSet1 =
                statement.executeQuery(
                        String.format("SELECT * FROM \"%s\".\"%s\"", DATABASE_NAME,
                                "testComplexDocumentWithArray"));
        Assertions.assertNotNull(resultSet1);

        // Verify the nested table from the field doc.
        final ResultSet resultSet2 =
                statement.executeQuery(
                        String.format(
                                "SELECT * FROM \"%s\".\"%s\"", DATABASE_NAME,
                                "testComplexDocumentWithArray_doc"));
        Assertions.assertNotNull(resultSet2);

        // Verify the nested table with 3 rows from the field array in the field doc.
        final ResultSet resultSet3 =
                statement.executeQuery(
                        String.format(
                                "SELECT * FROM \"%s\".\"%s\"", DATABASE_NAME,
                                "testComplexDocumentWithArray_doc_array"));
        Assertions.assertNotNull(resultSet3);
        for (int i = 0; i < 3; i++) {
            Assertions.assertTrue(resultSet3.next());
            Assertions.assertEquals("key", resultSet3.getString("testComplexDocumentWithArray__id"));
            Assertions.assertEquals(i, resultSet3.getLong("doc_array_index_lvl_0"));
            Assertions.assertEquals(i + 1, resultSet3.getInt("value"));
        }

        // Verify WHERE on the nested table to produce only rows where value is 1.
        final ResultSet resultSet4 =
                statement.executeQuery(
                        String.format(
                                "SELECT * FROM \"%s\".\"%s\" WHERE \"value\" = 1", DATABASE_NAME,
                                "testComplexDocumentWithArray_doc_array"));
        Assertions.assertNotNull(resultSet4);
        int rowCount = 0;
        while (resultSet4.next()) {
            Assertions.assertEquals(1, resultSet4.getInt("value"));
            rowCount++;
        }
        Assertions.assertEquals(1, rowCount);
        // Verify JOIN on the 3 tables to get 6 columns and 3 rows.
        final ResultSet resultSet5 =
                statement.executeQuery(
                        String.format(
                                "SELECT * FROM \"%s\".\"%s\" "
                                        + "INNER JOIN \"%s\".\"%s\" "
                                        + "ON %s = %s "
                                        + "INNER JOIN \"%s\".\"%s\" "
                                        + "ON %s = %s",
                                DATABASE_NAME, "testComplexDocumentWithArray",
                                DATABASE_NAME, "testComplexDocumentWithArray_doc",
                                "\"testComplexDocumentWithArray\".\"testComplexDocumentWithArray__id\"",
                                "\"testComplexDocumentWithArray_doc\".\"testComplexDocumentWithArray__id\"",
                                DATABASE_NAME, "testComplexDocumentWithArray_doc_array",
                                "\"testComplexDocumentWithArray_doc\".\"testComplexDocumentWithArray__id\"",
                                "\"testComplexDocumentWithArray_doc_array\".\"testComplexDocumentWithArray__id\""));
        Assertions.assertNotNull(resultSet5);
        Assertions.assertEquals(6, resultSet5.getMetaData().getColumnCount());
        rowCount = 0;
        while (resultSet5.next()) {
            rowCount++;
        }
        Assertions.assertEquals(3, rowCount);
    }

    /**
     * Test querying for a virtual table from a nested array in a document in a nested array.
     *
     * @throws SQLException occurs if executing the statement or retrieving a value fails.
     */
    @Test
    void testQueryWithArrayOfDocumentsWithArrays() throws SQLException {
        final BsonDocument document =
                BsonDocument.parse(
                        "{ \"_id\" : \"key\", \"array\" : [ { \"array2\" : [ 1, 2, 3 ] }, { \"array2\" : [ 4, 5, 6 ] } ]}");
        insertBsonDocuments(
                "testArrayOfDocumentsWithArray",
                DATABASE_NAME,
                USER,
                PASSWORD,
                new BsonDocument[]{document});
        final DocumentDbStatement statement = getDocumentDbStatement();

        // Verify the base table.
        final ResultSet resultSet1 =
                statement.executeQuery(
                        String.format("SELECT * FROM \"%s\".\"%s\"", DATABASE_NAME,
                                "testArrayOfDocumentsWithArray"));
        Assertions.assertNotNull(resultSet1);

        // Verify the nested table with 2 rows from the field array.
        final ResultSet resultSet2 =
                statement.executeQuery(
                        String.format(
                                "SELECT * FROM \"%s\".\"%s\"", DATABASE_NAME,
                                "testArrayOfDocumentsWithArray_array"));
        Assertions.assertNotNull(resultSet2);

        // Verify the nested table with 6 rows from the field array2 in the documents of array.
        final ResultSet resultSet3 =
                statement.executeQuery(
                        String.format(
                                "SELECT * FROM \"%s\".\"%s\"", DATABASE_NAME,
                                "testArrayOfDocumentsWithArray_array_array2"));
        Assertions.assertNotNull(resultSet3);
        int expectedValue = 1;
        for (int i = 0; i < 2; i++) {
            for (int j = 0; j < 3; j++) {
                Assertions.assertTrue(resultSet3.next());
                Assertions.assertEquals("key", resultSet3.getString("testArrayOfDocumentsWithArray__id"));
                Assertions.assertEquals(i, resultSet3.getLong("array_index_lvl_0"));
                Assertions.assertEquals(j, resultSet3.getLong("array_array2_index_lvl_0"));
                Assertions.assertEquals(expectedValue, resultSet3.getInt("value"));
                expectedValue++;
            }
        }

        // Verify WHERE on the array2 nested table to produce only rows where array_index_lvl_0 is 0.
        final ResultSet resultSet4 =
                statement.executeQuery(
                        String.format(
                                "SELECT * FROM \"%s\".\"%s\" WHERE \"array_index_lvl_0\" = 0", DATABASE_NAME,
                                "testArrayOfDocumentsWithArray_array_array2"));
        Assertions.assertNotNull(resultSet4);
        int rowCount = 0;
        while (resultSet4.next()) {
            Assertions.assertEquals(0, resultSet4.getLong("array_index_lvl_0"));
            rowCount++;
        }
        Assertions.assertEquals(3, rowCount);
        Assertions.assertFalse(resultSet4.next());

        // Verify JOIN on the 3 tables to get 7 columns and 6 rows.
        final ResultSet resultSet5 =
                statement.executeQuery(
                        String.format(
                                "SELECT * FROM \"%s\".\"%s\" "
                                        + "INNER JOIN \"%s\".\"%s\" "
                                        + "ON %s = %s "
                                        + "INNER JOIN \"%s\".\"%s\" "
                                        + "ON %s = %s "
                                        + "AND %s = %s",
                                DATABASE_NAME, "testArrayOfDocumentsWithArray",
                                DATABASE_NAME, "testArrayOfDocumentsWithArray_array",
                                "\"testArrayOfDocumentsWithArray\".\"testArrayOfDocumentsWithArray__id\"",
                                "\"testArrayOfDocumentsWithArray_array\".\"testArrayOfDocumentsWithArray__id\"",
                                DATABASE_NAME, "testArrayOfDocumentsWithArray_array_array2",
                                "\"testArrayOfDocumentsWithArray_array\".\"testArrayOfDocumentsWithArray__id\"",
                                "\"testArrayOfDocumentsWithArray_array_array2\".\"testArrayOfDocumentsWithArray__id\"",
                                "\"testArrayOfDocumentsWithArray_array\".\"array_index_lvl_0\"",
                                "\"testArrayOfDocumentsWithArray_array_array2\".\"array_index_lvl_0\""));
        Assertions.assertNotNull(resultSet5);
        Assertions.assertEquals(7, resultSet5.getMetaData().getColumnCount());
        rowCount = 0;
        while (resultSet5.next()) {
            rowCount++;
        }
        Assertions.assertEquals(6, rowCount);
    }

    /**
     * Test querying when there is a conflict between an array and a scalar. The column
     * should become VARCHAR.
     *
     * @throws SQLException occurs if executing the statement or retrieving a value fails.
     */
    @Test
    void testArrayScalarConflict() throws SQLException {
        final List<BsonDocument> documents = new ArrayList<>();
        BsonDocument document = BsonDocument.parse(
                "{ \"_id\" : \"key0\", \n" +
                        "  \"array\" : [ {\n" +
                        "    \"field1\" : 1, \n" +
                        "    \"field2\" : 2 \n" +
                        "  } ] \n" +
                        "}"
        );
        documents.add(document);
        document = BsonDocument.parse(
                "{ \"_id\" : \"key1\", \n" +
                        "  \"array\" : [ 1, 2, 3 ] \n" +
                        "}"
        );
        documents.add(document);
        insertBsonDocuments(
                "testArrayScalarConflict",
                DATABASE_NAME,
                USER,
                PASSWORD,
                documents.toArray(new BsonDocument[]{}));

        final DocumentDbStatement statement = getDocumentDbStatement();

        final ResultSet resultSet = statement.executeQuery(String.format(
                "SELECT * FROM \"%s\".\"%s\"", DATABASE_NAME, "testArrayScalarConflict_array"));
        for (int i = 0; i < 4; i++) {
            Assertions.assertTrue(resultSet.next());
            final String arrayValue = resultSet.getString("value");
            if (i == 0) {
                Assertions.assertEquals("{\"field1\": 1, \"field2\": 2}", arrayValue);
            } else {
                Assertions.assertEquals(String.valueOf(i), arrayValue);
            }
        }
        Assertions.assertFalse(resultSet.next());
    }

    /**
     * Test querying when there is a conflict between a document field and a scalar. The column
     * should become VARCHAR.
     *
     * @throws SQLException occurs if executing the statement or retrieving a value fails.
     */
    @Test
    void testDocumentScalarConflict() throws SQLException {
        final List<BsonDocument> documents = new ArrayList<>();
        BsonDocument document = BsonDocument.parse(
                "{ \"_id\" : \"key0\", \n" +
                        "  \"doc\" : {\n" +
                        "    \"field1\" : 1, \n" +
                        "    \"field2\" : 2 \n" +
                        "  } \n" +
                        "}"
        );
        documents.add(document);
        document = BsonDocument.parse(
                "{ \"_id\" : \"key1\", \n" +
                        "  \"doc\" : 1 \n" +
                        "}"
        );
        documents.add(document);
        insertBsonDocuments(
                "testDocumentScalarConflict",
                DATABASE_NAME,
                USER,
                PASSWORD,
                documents.toArray(new BsonDocument[]{}));

        final DocumentDbStatement statement = getDocumentDbStatement();

        final ResultSet resultSet = statement.executeQuery(String.format(
                "SELECT * FROM \"%s\".\"%s\"", DATABASE_NAME, "testDocumentScalarConflict"));
        for (int i = 0; i < 2; i++) {
            Assertions.assertTrue(resultSet.next());
            final String arrayValue = resultSet.getString("doc");
            if (i == 0) {
                Assertions.assertEquals("{\"field1\": 1, \"field2\": 2}", arrayValue);
            } else {
                Assertions.assertEquals(String.valueOf(i), arrayValue);
            }
        }
        Assertions.assertFalse(resultSet.next());
    }

    /**
     * Test querying when there is a conflict between a document field and an array. The column
     * should become VARCHAR.
     *
     * @throws SQLException occurs if executing the statement or retrieving a value fails.
     */
    @Test
    void testArrayDocumentConflict() throws SQLException {
        final List<BsonDocument> documents = new ArrayList<>();
        BsonDocument document = BsonDocument.parse(
                "{ \"_id\" : \"key0\", \n" +
                        "  \"field\" : {\n" +
                        "    \"field1\" : 1, \n" +
                        "    \"field2\" : 2 \n" +
                        "  } \n" +
                        "}"
        );
        documents.add(document);
        document = BsonDocument.parse(
                "{ \"_id\" : \"key1\", \n" +
                        "  \"field\" : [1, 2, 3, 4] \n" +
                        "}"
        );
        documents.add(document);
        insertBsonDocuments(
                "testArrayDocumentConflict",
                DATABASE_NAME,
                USER,
                PASSWORD,
                documents.toArray(new BsonDocument[]{}));

        final DocumentDbStatement statement = getDocumentDbStatement();

        final ResultSet resultSet = statement.executeQuery(String.format(
                "SELECT * FROM \"%s\".\"%s\"", DATABASE_NAME, "testArrayDocumentConflict"));
        for (int i = 0; i < 2; i++) {
            Assertions.assertTrue(resultSet.next());
            final String arrayValue = resultSet.getString("field");
            if (i == 0) {
                Assertions.assertEquals("{\"field1\": 1, \"field2\": 2}", arrayValue);
            } else {
                Assertions.assertEquals("[1, 2, 3, 4]", arrayValue);
            }
        }
        Assertions.assertFalse(resultSet.next());
    }

    /**
     * Test querying when there is a conflict between a document field and an array of mixed type. The column
     * should become VARCHAR.
     *
     * @throws SQLException occurs if executing the statement or retrieving a value fails.
     */
    @Test
    void testDocumentAndArrayOfMixedTypesConflict() throws SQLException {
        final List<BsonDocument> documents = new ArrayList<>();
        BsonDocument document = BsonDocument.parse(
                "{ \"_id\" : \"key0\", \n" +
                        "  \"field\" : {\n" +
                        "    \"field1\" : 1, \n" +
                        "    \"field2\" : 2 \n" +
                        "  } \n" +
                        "}"
        );
        documents.add(document);
        document = BsonDocument.parse(
                "{ \"_id\" : \"key1\", \n" +
                        "  \"field\" : [\n " +
                        "   {\n" +
                        "      \"field1\" : 1,\n" +
                        "      \"field2\" : 2 \n" +
                        "   },\n " +
                        "   1 ] \n " +
                        "}"
        );
        documents.add(document);
        insertBsonDocuments(
                "testDocumentAndArrayOfMixedTypesConflict",
                DATABASE_NAME,
                USER,
                PASSWORD,
                documents.toArray(new BsonDocument[]{}));

        final DocumentDbStatement statement = getDocumentDbStatement();

        final ResultSet resultSet = statement.executeQuery(String.format(
                "SELECT * FROM \"%s\".\"%s\"", DATABASE_NAME, "testDocumentAndArrayOfMixedTypesConflict"));
        for (int i = 0; i < 2; i++) {
            Assertions.assertTrue(resultSet.next());
            final String arrayValue = resultSet.getString("field");
            if (i == 0) {
                Assertions.assertEquals("{\"field1\": 1, \"field2\": 2}", arrayValue);
            } else {
                Assertions.assertEquals("[{\"field1\": 1, \"field2\": 2}, 1]", arrayValue);
            }
        }
        Assertions.assertFalse(resultSet.next());
    }

    /**
     * Tests that documents missing a sub-document do not create null rows.
     */
    @DisplayName("Test that documents not containing a sub-document do not add null rows.")
    @Test
    void testDocumentWithMissingSubDocument() throws SQLException {
        final String collection = "testMissingSubdocumentNotNull";
        final List<BsonDocument> documents = new ArrayList<>();
        BsonDocument document = BsonDocument.parse(
                "{ \"_id\" : \"key0\", \n" +
                        "  \"name\" : \"withDocument\", \n" +
                        "  \"subDocument\" : {\n" +
                        "    \"field1\" : 1, \n" +
                        "    \"field2\" : 2 \n" +
                        "  } \n" +
                        "}"
        );
        documents.add(document);
        document = BsonDocument.parse(
                "{ \"_id\" : \"key1\", \n" +
                        "  \"name\" : \"withoutDocument\" \n" +
                        "}"
        );
        documents.add(document);
        insertBsonDocuments(
                collection, DATABASE_NAME, USER, PASSWORD, documents.toArray(new BsonDocument[]{}));
        final Statement statement = getDocumentDbStatement();
        statement.execute(String.format(
                "SELECT * FROM \"%s\".\"%s\"", DATABASE_NAME, collection + "_subDocument"));
        final ResultSet results = statement.getResultSet();
        Assertions.assertTrue(results.next());
        Assertions.assertEquals("key0", results.getString(1));
        Assertions.assertEquals(1, results.getInt(2));
        Assertions.assertEquals(2, results.getInt(3));
        Assertions.assertFalse(results.next(), "Contained unexpected extra row.");
    }

    /**
     * Tests that documents missing a nested sub-document do not create null rows.
     */
    @DisplayName("Test that documents not containing a sub-document do not add null rows.")
    @Test
    void testDocumentWithMissingNestedSubDocument() throws SQLException {
        final String collection = "testMissingNestedSubdocumentNotNull";
        final List<BsonDocument> documents = new ArrayList<>();
        BsonDocument document = BsonDocument.parse(
                "{ \"_id\" : \"key0\", \n" +
                        "  \"name\" : \"withDocument\", \n" +
                        "  \"subDocument\" : {\n" +
                        "    \"field1\" : 1, \n" +
                        "    \"nestedSubDoc\" : {\n" +
                        "       \"nestedField\": 7 \n" +
                        "   } \n" +
                        "  } \n" +
                        "}"
        );
        documents.add(document);
        document = BsonDocument.parse(
                "{ \"_id\" : \"key1\", \n" +
                        "  \"name\" : \"withoutDocument\" \n" +
                        "}"
        );
        documents.add(document);
        insertBsonDocuments(
                collection, DATABASE_NAME, USER, PASSWORD, documents.toArray(new BsonDocument[]{}));
        final Statement statement = getDocumentDbStatement();
        statement.execute(String.format(
                "SELECT * FROM \"%s\".\"%s\"", DATABASE_NAME, collection + "_subDocument_nestedSubDoc"));
        final ResultSet results = statement.getResultSet();
        Assertions.assertTrue(results.next());
        Assertions.assertEquals("key0", results.getString(1));
        Assertions.assertEquals(7, results.getInt(2));
        Assertions.assertFalse(results.next(), "Contained unexpected extra row.");
    }

    /**
     * Tests that a statement with project, where, group by, having, order, and limit works for a single table.
     *
     * @throws SQLException occurs if executing the statement or retrieving a value fails.
     */
    @DisplayName("Tests that a statement with project, where, group by, having, order, and limit works for a single table.")
    @Test
    void testComplexQuery() throws SQLException {
        final String collection = "testComplexQuery";
        final BsonDocument document1 =
                BsonDocument.parse("{ \"_id\" : \"key0\", \"array\": [1, 2, 3, 4, 5] }");
        final BsonDocument document2 =
                BsonDocument.parse("{ \"_id\" : \"key1\", \"array\": [1, 2, 3] }");
        final BsonDocument document3 =
                BsonDocument.parse("{ \"_id\" : \"key2\", \"array\": [1, 2] }");
        final BsonDocument document4 =
                BsonDocument.parse("{ \"_id\" : \"key3\", \"array\": [1, 2, 3, 4, 5] }");
        insertBsonDocuments(
                collection, DATABASE_NAME, USER, PASSWORD, new BsonDocument[]{document1, document2, document3, document4});
        final Statement statement = getDocumentDbStatement();

        // Verify that result set has correct values.
        statement.execute(String.format(
                "SELECT \"%s\", COUNT(*) AS \"Count\" FROM \"%s\".\"%s\""
                        + "WHERE \"%s\" <> 'key3' "
                        + "GROUP BY \"%s\" HAVING COUNT(*) > 1"
                        + "ORDER BY \"Count\" DESC LIMIT 1",
                collection + "__id",
                DATABASE_NAME, collection + "_array",
                collection + "__id",
                collection + "__id"));
        final ResultSet resultSet1 = statement.getResultSet();
        Assertions.assertNotNull(resultSet1);
        Assertions.assertTrue(resultSet1.next());
        Assertions.assertEquals("key0", resultSet1.getString(collection + "__id"));
        Assertions.assertEquals(5, resultSet1.getInt("Count"));
        Assertions.assertFalse(resultSet1.next());
    }

    /**
     * Tests that a statement with project, where, group by, having, order, and limit works with same collection joins.
     *
     * @throws SQLException occurs if executing the statement or retrieving a value fails.
     */
    @DisplayName("Tests that a statement with project, where, group by, having, order, and limit works with same collection joins.")
    @Test
    void testComplexQueryWithSameCollectionJoin() throws SQLException {
        final String collection = "testComplexQueryJoin";
        final BsonDocument document1 =
                BsonDocument.parse("{ \"_id\" : \"key0\", \"field\": 0, \"array\": [1, 2, 3, 4, 5] }");
        final BsonDocument document2 =
                BsonDocument.parse("{ \"_id\" : \"key1\", \"field\": 0, \"array\": [1, 2, 3] }");
        final BsonDocument document3 =
                BsonDocument.parse("{ \"_id\" : \"key2\", \"field\": 0, \"array\": [1, 2] }");
        final BsonDocument document4 =
                BsonDocument.parse("{ \"_id\" : \"key3\", \"field\": 1, \"array\": [1, 2, 3, 4, 5] }");
        insertBsonDocuments(
                collection, DATABASE_NAME, USER, PASSWORD, new BsonDocument[]{document1, document2, document3, document4});
        final Statement statement = getDocumentDbStatement();

        // Verify that result set has correct values.
        statement.execute(String.format(
                "SELECT SUM(\"%s\") as \"Sum\", COUNT(*) AS \"Count\" FROM \"%s\".\"%s\""
                        + "INNER JOIN \"%s\".\"%s\" ON \"%s\".\"%s\" = \"%s\".\"%s\""
                        + "WHERE \"%s\" <> 1 "
                        + "GROUP BY \"%s\".\"%s\" HAVING COUNT(*) > 1"
                        + "ORDER BY \"Count\" DESC LIMIT 1",
                "field",
                DATABASE_NAME, collection,
                DATABASE_NAME, collection + "_array",
                collection, collection + "__id",
                collection + "_array", collection + "__id",
                "field",
                collection, collection + "__id"));
        final ResultSet resultSet1 = statement.getResultSet();
        Assertions.assertNotNull(resultSet1);
        Assertions.assertTrue(resultSet1.next());
        Assertions.assertEquals(0, resultSet1.getInt("Sum"));
        Assertions.assertEquals(5, resultSet1.getInt("Count"));
        Assertions.assertFalse(resultSet1.next());
    }

    /**
     * Tests that different join types produce the correct result for tables from same collection.
     *
     * @throws SQLException occurs if executing the statement or retrieving a value fails.
     */
    @DisplayName("Tests that different join types produce the correct result for tables from same collection.")
    @Test
    void testJoinTypesForTablesFromSameCollection() throws SQLException {
        final String collection = "testSameCollectionJoin";
        final BsonDocument document1 = BsonDocument.parse("{ \"_id\" : \"key0\", \"doc1\": { \"field\" : 1 } }");
        final BsonDocument document2 = BsonDocument.parse("{ \"_id\" : \"key1\", \"doc2\": { \"field\": 2 } }");
        insertBsonDocuments(
                collection, DATABASE_NAME, USER, PASSWORD, new BsonDocument[]{document1, document2});
        final Statement statement = getDocumentDbStatement();

        // Verify that an inner join will return an empty result set.
        statement.execute(String.format(
                "SELECT * FROM \"%s\".\"%s\" INNER JOIN \"%s\".\"%s\" ON \"%s\".\"%s\" = \"%s\".\"%s\"",
                DATABASE_NAME, collection + "_doc1",
                DATABASE_NAME, collection + "_doc2",
                collection + "_doc1", collection + "__id",
                collection + "_doc2", collection + "__id"));
        final ResultSet resultSet1 = statement.getResultSet();
        Assertions.assertNotNull(resultSet1);
        Assertions.assertFalse(resultSet1.next());

        // Verify that a left outer join will return 1 row.
        statement.execute(String.format(
                "SELECT * FROM \"%s\".\"%s\" LEFT JOIN \"%s\".\"%s\" ON \"%s\".\"%s\" = \"%s\".\"%s\"",
                DATABASE_NAME, collection + "_doc1",
                DATABASE_NAME, collection + "_doc2",
                collection + "_doc1", collection + "__id",
                collection + "_doc2", collection + "__id"));
        final ResultSet resultSet2 = statement.getResultSet();
        Assertions.assertNotNull(resultSet2);
        Assertions.assertTrue(resultSet2.next());
        Assertions.assertEquals("key0", resultSet2.getString(collection + "__id"));
        Assertions.assertEquals(1, resultSet2.getInt("field"));
        Assertions.assertNull(resultSet2.getString(collection + "__id0"));
        Assertions.assertEquals(0, resultSet2.getInt("field0"));
        Assertions.assertFalse(resultSet2.next());
    }

    @Disabled("Incorrect behaviour for right or full joins involving more than 2 virtual tables.")
    @DisplayName("Tests behaviour of right join for tables from the same collection.")
    @Test
    void testRightJoinForTablesFromSameCollection() throws SQLException {
        final String collection = "testSameCollectionRightJoin";
        final BsonDocument document1 =
                BsonDocument.parse(
                        "{ \"_id\" : \"key0\", \"doc1\": { \"field\" : 1 }, \"doc2\": { \"field\": 2 }}");
        final BsonDocument document2 = BsonDocument.parse("{ \"_id\" : \"key1\", \"doc2\": { \"field\": 2 } }");
        insertBsonDocuments(
                collection, DATABASE_NAME, USER, PASSWORD, new BsonDocument[]{document1, document2});
        final Statement statement = getDocumentDbStatement();

        // Verify that a right outer join will return 1 rows.
        statement.execute(String.format(
                "SELECT * FROM \"%s\".\"%s\" RIGHT JOIN \"%s\".\"%s\" ON \"%s\".\"%s\" = \"%s\".\"%s\"",
                DATABASE_NAME, collection,
                DATABASE_NAME, collection + "_doc1",
                collection, collection + "__id",
                collection + "_doc1", collection + "__id"));
        final ResultSet resultSet = statement.getResultSet();
        Assertions.assertNotNull(resultSet);
        Assertions.assertTrue(resultSet.next());
        Assertions.assertFalse(resultSet.next());

        // Verify that an inner join combined with a right outer join will return 2 rows.
        statement.execute(
                String.format(
                        "SELECT * FROM \"%s\".\"%s\" "
                                + "INNER JOIN \"%s\".\"%s\" ON \"%s\".\"%s\" = \"%s\".\"%s\""
                                + "RIGHT JOIN \"%s\".\"%s\" ON \"%s\".\"%s\" = \"%s\".\"%s\"",
                        DATABASE_NAME,
                        collection,
                        DATABASE_NAME,
                        collection + "_doc1",
                        collection,
                        collection + "__id",
                        collection + "_doc1",
                        collection + "__id",
                        DATABASE_NAME,
                        collection + "_doc2",
                        collection + "_doc1",
                        collection + "__id",
                        collection + "_doc2",
                        collection + "__id"));
        final ResultSet resultSet2 = statement.getResultSet();
        Assertions.assertNotNull(resultSet2);
        Assertions.assertTrue(resultSet2.next());
        Assertions.assertTrue(resultSet2.next());
        Assertions.assertFalse(resultSet2.next());
    }

    /**
     * Tests that a statement with project, where, group by, having, order, and limit works with same collection joins.
     *
     * @throws SQLException occurs if executing the statement or retrieving a value fails.
     */
    @DisplayName("Tests that a statement with project, where, group by, having, order, and limit works with a different collection join.")
    @Test
    void testComplexQueryWithDifferentCollectionJoin() throws SQLException {
        final String collection1 = "testComplexQueryDifferentCollectionJoin1";
        final String collection2 = "testComplexQueryDifferentCollectionJoin2";
        final BsonDocument document1 =
                BsonDocument.parse("{ \"_id\" : \"key0\",  \"array\": [1, 2, 3, 4, 5] }");
        final BsonDocument document2 =
                BsonDocument.parse("{ \"_id\" : \"key1\",  \"array\": [1, 2, 3, 4] }");
        final BsonDocument document3 =
                BsonDocument.parse("{ \"_id\" : \"key2\",  \"array\": [1, 2, 3] }");
        final BsonDocument document4 =
                BsonDocument.parse("{ \"_id\" : \"key3\", \"array\": [1, 2, 3, 4 ] }");
        final BsonDocument document5 =
                BsonDocument.parse("{ \"_id\" : \"key0\", \"field\": 1, \"field2\" : 0 }");
        final BsonDocument document6 =
                BsonDocument.parse("{ \"_id\" : \"key1\", \"field\": 0, \"field2\" : 1 }");
        final BsonDocument document7 =
                BsonDocument.parse("{ \"_id\" : \"key2\", \"field\": 0,  \"field2\": 0 }");
        insertBsonDocuments(
                collection1, DATABASE_NAME, USER, PASSWORD, new BsonDocument[]{document1, document2, document3, document4});
        insertBsonDocuments(
                collection2, DATABASE_NAME, USER, PASSWORD, new BsonDocument[]{document5, document6, document7});
        final Statement statement = getDocumentDbStatement();

        // Verify that result set has correct values. Expecting query to single out document3.
        statement.execute(String.format(
                "SELECT \"%s\", SUM(\"%s\") as \"Sum\", COUNT(*) AS \"Count\" FROM \"%s\".\"%s\""
                        + "INNER JOIN \"%s\".\"%s\" ON \"%s\".\"%s\" = \"%s\".\"%s\""
                        + "WHERE \"%s\" <> 1 "
                        + "GROUP BY \"%s\".\"%s\" HAVING COUNT(*) < 5"
                        + "ORDER BY \"Count\" DESC LIMIT 1",
                collection2 + "__id",
                "field",
                DATABASE_NAME, collection1 + "_array",
                DATABASE_NAME, collection2,
                collection1 + "_array", collection1 + "__id",
                collection2, collection2 + "__id",
                "field2",
                collection2, collection2 + "__id"));
        final ResultSet resultSet1 = statement.getResultSet();
        Assertions.assertNotNull(resultSet1);
        Assertions.assertTrue(resultSet1.next());
        Assertions.assertEquals("key2", resultSet1.getString(collection2 + "__id"));
        Assertions.assertEquals(0, resultSet1.getInt("Sum"));
        Assertions.assertEquals(3, resultSet1.getInt("Count"));
        Assertions.assertFalse(resultSet1.next());
    }

    /**
     * "Tests that different join types produce the correct result for tables from different collections.
     *
     * @throws SQLException occurs if executing the statement or retrieving a value fails.
     */
    @DisplayName("Tests that different join types produce the correct result for tables from different collections.")
    @Test
    void testJoinTypesForTablesFromDifferentCollection() throws SQLException {
        final String collection1 = "testDifferentCollectionJoin1";
        final String collection2 = "testDifferentCollectionJoin2";
        final BsonDocument document1 =
                BsonDocument.parse(
                        "{ \"_id\" : \"key0\", \"array\": [ {\"field\": 1, \"field2\": \"value\"}, {\"field\": 2, \"field2\": \"value2\"}] }");
        final BsonDocument document2 = BsonDocument.parse(
                "{ \"_id\" : \"key1\", \"doc\": { \"field\": 1, field3: \"value3\"} }");
        insertBsonDocuments(
                collection1, DATABASE_NAME, USER, PASSWORD, new BsonDocument[]{document1});
        insertBsonDocuments(
                collection2, DATABASE_NAME, USER, PASSWORD, new BsonDocument[]{document2});
        final Statement statement = getDocumentDbStatement();

        // Verify that an inner join will return 1 row where field0 = field.
        statement.execute(String.format(
                "SELECT * FROM \"%s\".\"%s\" INNER JOIN \"%s\".\"%s\" ON \"%s\".\"%s\" = \"%s\".\"%s\"",
                DATABASE_NAME, collection1 + "_array",
                DATABASE_NAME, collection2 + "_doc",
                collection1 + "_array", "field",
                collection2 + "_doc", "field"));
        final ResultSet resultSet1 = statement.getResultSet();
        Assertions.assertNotNull(resultSet1);
        Assertions.assertTrue(resultSet1.next());
        Assertions.assertEquals(resultSet1.getInt("field"), resultSet1.getInt("field0"));
        Assertions.assertEquals("key0", resultSet1.getString(collection1 + "__id"));
        Assertions.assertEquals("key1", resultSet1.getString(collection2 + "__id"));
        Assertions.assertFalse(resultSet1.next());

        // Verify that a left outer join will return 2 rows but only 1 match from the right.
        statement.execute(String.format(
                "SELECT * FROM \"%s\".\"%s\" LEFT JOIN \"%s\".\"%s\" ON \"%s\".\"%s\" = \"%s\".\"%s\"",
                DATABASE_NAME, collection1 + "_array",
                DATABASE_NAME, collection2 + "_doc",
                collection1 + "_array", "field",
                collection2 + "_doc", "field"));
        final ResultSet resultSet2 = statement.getResultSet();
        Assertions.assertNotNull(resultSet2);
        Assertions.assertTrue(resultSet2.next());
        Assertions.assertEquals(resultSet2.getInt("field"), resultSet2.getInt("field0"));
        Assertions.assertEquals("key0", resultSet2.getString(collection1 + "__id"));
        Assertions.assertEquals("key1", resultSet2.getString(collection2 + "__id"));
        Assertions.assertTrue(resultSet2.next());
        Assertions.assertEquals("key0", resultSet2.getString(collection1 + "__id"));
        Assertions.assertNull(resultSet2.getString(collection2 + "__id"));
        Assertions.assertEquals(2, resultSet2.getInt("field"));
        Assertions.assertEquals(0, resultSet2.getInt("field0"));
        Assertions.assertFalse(resultSet2.next());
    }

    /**
     * Test querying using projection a three-level document.
     *
     * @throws SQLException occurs if executing the statement or retrieving a value fails.
     */
    @Test
    @DisplayName("Tests querying with projects on a three-level document. Addresses AD-115.")
    void testProjectionQueryWithThreeLevelDocument() throws SQLException {
        final String tableName = "testProjectionQueryWithThreeLevelDocument";
        final String keyColumnName = tableName + "__id";
        final BsonDocument document =
                BsonDocument.parse(
                        "{ \"_id\" : \"key\", \"doc\" : { \"field\" : 1, \"doc2\" : { \"field2\" : \"value\" } } }");
        insertBsonDocuments(tableName, DATABASE_NAME, USER, PASSWORD, new BsonDocument[]{document});
        final DocumentDbStatement statement = getDocumentDbStatement();

        // Verify the nested table from the field doc2 from the field doc.
        final ResultSet resultSet2 =
                statement.executeQuery(
                        String.format(
                                "SELECT \"%s__id\" FROM \"%s\".\"%s\"",
                                tableName, DATABASE_NAME, tableName + "_doc"));
        Assertions.assertNotNull(resultSet2);
        Assertions.assertTrue(resultSet2.next());
        Assertions.assertEquals("key", resultSet2.getString(keyColumnName));

        // Verify the nested table from the field doc2 from the field doc.
        final ResultSet resultSet3 =
                statement.executeQuery(
                        String.format(
                                "SELECT \"%s__id\" FROM \"%s\".\"%s\"",
                                tableName, DATABASE_NAME, tableName + "_doc_doc2"));
        Assertions.assertNotNull(resultSet3);
        Assertions.assertTrue(resultSet3.next());
        Assertions.assertEquals("key", resultSet3.getString(keyColumnName));

        // Verify JOIN on the 3 tables to produce 2 columns and 1 row.
        final ResultSet resultSet4 =
                statement.executeQuery(
                        String.format(
                                "SELECT \"%s\".\"%s__id\", \"field2\" FROM \"%s\".\"%s\" "
                                        + "INNER JOIN \"%s\".\"%s\" "
                                        + "ON \"%s\".\"%s\" = \"%s\".\"%s\" "
                                        + "INNER JOIN \"%s\".\"%s\" "
                                        + "ON \"%s\".\"%s\" = \"%s\".\"%s\"",
                                tableName,
                                tableName,
                                DATABASE_NAME,
                                tableName,
                                DATABASE_NAME,
                                tableName + "_doc",
                                tableName,
                                keyColumnName,
                                tableName + "_doc",
                                keyColumnName,
                                DATABASE_NAME,
                                tableName + "_doc_doc2",
                                tableName + "_doc",
                                keyColumnName,
                                tableName + "_doc_doc2",
                                keyColumnName));
        Assertions.assertNotNull(resultSet4);
        Assertions.assertEquals(2, resultSet4.getMetaData().getColumnCount());
        int rowCount = 0;
        while (resultSet4.next()) {
            rowCount++;
        }
        Assertions.assertEquals(1, rowCount);
    }

    /**
     * Tests COUNT(columnName) doesn't count null or missing values.
     *
     * @throws SQLException occurs if query fails.
     */
    @Test
    @DisplayName("Tests count('column') works ensuring null/undefined values are not counted")
    void testCountColumnName() throws SQLException {
        final String tableName = "testCountColumn";
        final BsonDocument doc1 = BsonDocument.parse("{\"_id\": 101,\n" +
                "\"field\": \"abc\"}");
        final BsonDocument doc2 = BsonDocument.parse("{\"_id\": 102,\n" +
                "\"field\": null}");
        final BsonDocument doc3 = BsonDocument.parse("{\"_id\": 103\n}");
        insertBsonDocuments(tableName, DATABASE_NAME, USER, PASSWORD,
                new BsonDocument[]{doc1, doc2, doc3});
        final Statement statement = getDocumentDbStatement();
        final ResultSet resultSet = statement.executeQuery(
                String.format("SELECT COUNT(\"field\") from \"%s\".\"%s\"", DATABASE_NAME, tableName));
        Assertions.assertNotNull(resultSet);
        Assertions.assertTrue(resultSet.next());
        Assertions.assertEquals(1, resultSet.getInt(1));
        Assertions.assertFalse(resultSet.next());
    }

    /**
     * Tests that SUM(1) works, equivalent to COUNT(*).
     *
     * @throws SQLException occurs if query fails.
     */
    @Test
    @DisplayName("Tests query with SUM(1).")
    void testQuerySumOne() throws SQLException {
        final String tableName = "testQuerySumOne";
        final BsonDocument doc1 = BsonDocument.parse("{\"_id\": 101,\n" +
                "\"field\": 4}");
        final BsonDocument doc2 = BsonDocument.parse("{\"_id\": 102}");
        final BsonDocument doc3 = BsonDocument.parse("{\"_id\": 103}");
        insertBsonDocuments(tableName, DATABASE_NAME, USER, PASSWORD,
                new BsonDocument[]{doc1, doc2, doc3});
        final Statement statement = getDocumentDbStatement();
        final ResultSet resultSet = statement.executeQuery(
                String.format("SELECT SUM(1) from \"%s\".\"%s\"", DATABASE_NAME, tableName));
        Assertions.assertNotNull(resultSet);
        Assertions.assertTrue(resultSet.next());
        Assertions.assertEquals(3, resultSet.getInt(1));
        Assertions.assertFalse(resultSet.next());
    }

    /*
     * Tests that queries with not-equals do not return null or undefined values.
     *
     * @throws SQLException occurs if query fails.
     */
    @Test
    @DisplayName("Tests that comparisons to null do not return a value.")
    void testComparisonToNull() throws SQLException {
        final String tableName = "testComparisonsToNull";
        final BsonDocument doc1 = BsonDocument.parse("{\"_id\": 101,\n" +
                "\"field\": 4}");
        final BsonDocument doc2 = BsonDocument.parse("{\"_id\": 102, \n}" +
                "\"field\": null");
        final BsonDocument doc3 = BsonDocument.parse("{\"_id\": 103}");
        insertBsonDocuments(tableName, DATABASE_NAME, USER, PASSWORD,
                new BsonDocument[]{doc1, doc2, doc3});
        final Statement statement = getDocumentDbStatement();
        final ResultSet resultSet = statement.executeQuery(
                String.format("SELECT * from \"%s\".\"%s\" WHERE \"field\" <> 5", DATABASE_NAME, tableName));
        Assertions.assertNotNull(resultSet);
        Assertions.assertTrue(resultSet.next());
        Assertions.assertFalse(resultSet.next());
    }

    /**
     * Tests query with two literals in a where clause such that the comparison is true.
     *
     * @throws SQLException occurs if query fails.
     */
    @Test
    @DisplayName("Tests query WHERE clause containing two literals such that the comparison is true.")
    void testQueryWhereTwoLiteralsTrue() throws SQLException {
        final String tableName = "testQueryWhereTwoLiteralsTrue";
        final BsonDocument doc1 = BsonDocument.parse("{\"_id\": 101,\n" +
                "\"field\": 4}");
        final BsonDocument doc2 = BsonDocument.parse("{\"_id\": 102}");
        insertBsonDocuments(tableName, DATABASE_NAME, USER, PASSWORD,
                new BsonDocument[]{doc1, doc2});
        final Statement statement = getDocumentDbStatement();
        final ResultSet resultSet = statement.executeQuery(
                String.format("SELECT * from \"%s\".\"%s\" WHERE 2 > 1", DATABASE_NAME, tableName));
        Assertions.assertNotNull(resultSet);
        Assertions.assertTrue(resultSet.next());
        Assertions.assertEquals(4, resultSet.getInt(2));
        Assertions.assertTrue(resultSet.next());
        Assertions.assertNull(resultSet.getString(2));
        Assertions.assertFalse(resultSet.next());

    }

    /* Tests that queries with multiple not-equals clauses are correct.
     * @throws SQLException occurs if query fails.
     */
    @Test
    @DisplayName("Tests that multiple != conditions can be used.")
    void testMultipleNotEquals() throws SQLException {
        final String tableName = "testMultipleNotEquals";
        final BsonDocument doc1 = BsonDocument.parse("{\"_id\": 101,\n" +
                "\"field\": 4}");
        final BsonDocument doc2 = BsonDocument.parse("{\"_id\": 102, \n" +
                "\"field\": 3}");
        final BsonDocument doc3 = BsonDocument.parse("{\"_id\": 103, \n" +
                "\"field\": 2}");
        final BsonDocument doc4 = BsonDocument.parse("{\"_id\": 104, \n" +
                "\"field\": null}");
        insertBsonDocuments(tableName, DATABASE_NAME, USER, PASSWORD,
                new BsonDocument[]{doc1, doc2, doc3, doc4});
        final Statement statement = getDocumentDbStatement();
        final ResultSet resultSet = statement.executeQuery(
                String.format("SELECT * from \"%s\".\"%s\" WHERE \"field\" <> 4 AND \"field\" <> 3", DATABASE_NAME, tableName));
        Assertions.assertNotNull(resultSet);
        Assertions.assertTrue(resultSet.next());
        Assertions.assertEquals(2, resultSet.getInt(2));
        Assertions.assertFalse(resultSet.next());
    }

    /**
     * Tests query with boolean literal values.
     *
     * @throws SQLException occurs if query fails.
     */
    @Test
    @DisplayName("Tests query WHERE clause with boolean literal.")
    void testQueryWhereLiteralBoolean() throws SQLException {
        final String tableName = "testQueryWhereLiteralBoolean";
        final BsonDocument doc1 = BsonDocument.parse("{\"_id\": 101,\n" +
                "\"fieldA\": true, \n " +
                "\"fieldB\": false}");
        final BsonDocument doc2 = BsonDocument.parse("{\"_id\": 102,\n" +
                "\"fieldA\": false, \n " +
                "\"fieldB\": true}");
        insertBsonDocuments(tableName, DATABASE_NAME, USER, PASSWORD,
                new BsonDocument[]{doc1, doc2});
        final Statement statement = getDocumentDbStatement();
        final ResultSet resultSet = statement.executeQuery(
                String.format("SELECT * from \"%s\".\"%s\" WHERE \"fieldA\" = TRUE AND \"fieldB\" = FALSE", DATABASE_NAME, tableName));
        Assertions.assertNotNull(resultSet);
        Assertions.assertTrue(resultSet.next());
        Assertions.assertTrue(resultSet.getBoolean(2));
        Assertions.assertFalse(resultSet.next());
    }

    /* Tests that queries CASE are correct, particularly where null or undefined values are involved.
     * @throws SQLException occurs if query fails.
     */
    @Test
    @DisplayName("Tests queries with CASE and null values are correct.")
    void testCASE() throws SQLException {
        final String tableName = "testCASE";
        final BsonDocument doc1 = BsonDocument.parse("{\"_id\": 101,\n" +
                "\"field\": 1}");
        final BsonDocument doc2 = BsonDocument.parse("{\"_id\": 102,\n" +
                "\"field\": 2}");
        final BsonDocument doc3 = BsonDocument.parse("{\"_id\": 103,\n" +
                "\"field\": 5}");
        final BsonDocument doc4 = BsonDocument.parse("{\"_id\": 104,\n" +
                "\"field\": 4}");
        final BsonDocument doc5 = BsonDocument.parse("{\"_id\": 105,\n" +
                "\"field\": 3}");
        final BsonDocument doc6 = BsonDocument.parse("{\"_id\": 106,\n" +
                "\"field\": null}");
        final BsonDocument doc7 = BsonDocument.parse("{\"_id\": 107}");
        final BsonDocument doc8 = BsonDocument.parse("{\"_id\": 108}");
        doc8.append("field", new BsonMinKey());
        insertBsonDocuments(tableName, DATABASE_NAME, USER, PASSWORD,
                new BsonDocument[]{doc1, doc2, doc3, doc4, doc5, doc6, doc7, doc8});
        final Statement statement = getDocumentDbStatement();
        final ResultSet resultSet = statement.executeQuery(
                String.format(
                        "SELECT CASE " +
                                "WHEN \"field\" < 2  THEN 'A' " +
                                "WHEN \"field\" <= 2 THEN 'B' " +
                                "WHEN \"field\" > 4 THEN 'C' " +
                                "WHEN \"field\" >= 4 THEN 'D' " +
                                "WHEN \"field\" <> 7 THEN 'E' " +
                                "ELSE 'F' END FROM \"%s\".\"%s\"",
                        DATABASE_NAME, tableName));
        Assertions.assertNotNull(resultSet);
        Assertions.assertTrue(resultSet.next());
        Assertions.assertEquals("A", resultSet.getString(1));
        Assertions.assertTrue(resultSet.next());
        Assertions.assertEquals("B", resultSet.getString(1));
        Assertions.assertTrue(resultSet.next());
        Assertions.assertEquals("C", resultSet.getString(1));
        Assertions.assertTrue(resultSet.next());
        Assertions.assertEquals("D", resultSet.getString(1));
        Assertions.assertTrue(resultSet.next());
        Assertions.assertEquals("E", resultSet.getString(1));
        Assertions.assertTrue(resultSet.next());
        Assertions.assertEquals("F", resultSet.getString(1));
        Assertions.assertTrue(resultSet.next());
        Assertions.assertEquals("F", resultSet.getString(1));
        Assertions.assertTrue(resultSet.next());
        Assertions.assertEquals("F", resultSet.getString(1));
        Assertions.assertFalse(resultSet.next());
    }

    /**
     * Tests query with a where clause comparing two fields.
     *
     * @throws SQLException occurs if query fails.
     */
    @Test
    @DisplayName("Tests query with WHERE clause comparing two fields.")
    void testQueryWhereTwoColumns() throws SQLException {
        final String tableName = "testQueryWhereTwoFields";
        final BsonDocument doc1 = BsonDocument.parse("{\"_id\": 101,\n" +
                "\"fieldA\": 4, \n " +
                "\"fieldB\": 5}");
        final BsonDocument doc2 = BsonDocument.parse("{\"_id\": 102,\n" +
                "\"fieldA\": 5, \n " +
                "\"fieldB\": 4}");
        insertBsonDocuments(tableName, DATABASE_NAME, USER, PASSWORD,
                new BsonDocument[]{doc1, doc2});
        final Statement statement = getDocumentDbStatement();
        final ResultSet resultSet = statement.executeQuery(
                String.format("SELECT * from \"%s\".\"%s\" WHERE \"fieldA\" < \"fieldB\"", DATABASE_NAME, tableName));
        Assertions.assertNotNull(resultSet);
        Assertions.assertTrue(resultSet.next());
        Assertions.assertEquals(4, resultSet.getInt(2));
        Assertions.assertFalse(resultSet.next());
    }

    /* Tests that queries of CASE are correct with two different fields involved.
     * @throws SQLException occurs if query fails.
     */
    @Test
    @DisplayName("Tests queries with two field CASE.")
    void testCASETwoFields() throws SQLException {
        final String tableName = "testCASETwoFields";
        final BsonDocument doc1 = BsonDocument.parse("{\"_id\": 101,\n" +
                "\"fieldA\": 1,\n" +
                "\"fieldB\": 2}");
        final BsonDocument doc2 = BsonDocument.parse("{\"_id\": 102,\n" +
                "\"fieldA\": 2,\n" +
                "\"fieldB\": 1}");
        final BsonDocument doc3 = BsonDocument.parse("{\"_id\": 103,\n" +
                "\"fieldA\": 1}");
        insertBsonDocuments(tableName, DATABASE_NAME, USER, PASSWORD,
                new BsonDocument[]{doc1, doc2, doc3});
        final Statement statement = getDocumentDbStatement();
        final ResultSet resultSet = statement.executeQuery(
                String.format(
                        "SELECT CASE " +
                                "WHEN \"fieldA\" < \"fieldB\"  THEN 'A' " +
                                "WHEN \"fieldA\" > \"fieldB\" THEN 'B' " +
                                "ELSE 'C' END FROM \"%s\".\"%s\"",
                        DATABASE_NAME, tableName));
        Assertions.assertNotNull(resultSet);
        Assertions.assertTrue(resultSet.next());
        Assertions.assertEquals("A", resultSet.getString(1));
        Assertions.assertTrue(resultSet.next());
        Assertions.assertEquals("B", resultSet.getString(1));
        Assertions.assertTrue(resultSet.next());
        Assertions.assertEquals("C", resultSet.getString(1));
        Assertions.assertFalse(resultSet.next());
    }

    /**
     * Tests that queries can contain nested OR conditions in WHERE clause.
     * @throws SQLException occurs if query or connection fails.
     */
    @Test
    @DisplayName("Tests queries with nested OR.")
    void testWhereNestedOR() throws SQLException {
        final String tableName = "testNestedOR";
        final BsonDocument doc1 = BsonDocument.parse("{\"_id\": 101,\n" +
                "\"fieldA\": 1,\n" +
                "\"fieldB\": 2}");
        final BsonDocument doc2 = BsonDocument.parse("{\"_id\": 102,\n" +
                "\"fieldA\": 2,\n" +
                "\"fieldB\": 1}");
        final BsonDocument doc3 = BsonDocument.parse("{\"_id\": 103,\n" +
                "\"fieldA\": 1}");
        final BsonDocument doc4 = BsonDocument.parse("{\"_id\": 104,\n" +
                "\"fieldA\": 13, \n" +
                "\"fieldB\": 1}");
        final BsonDocument doc5 = BsonDocument.parse("{\"_id\": 105,\n" +
                "\"fieldA\": 1, \n" +
                "\"fieldB\": 10}");
        insertBsonDocuments(tableName, DATABASE_NAME, USER, PASSWORD,
                new BsonDocument[]{doc1, doc2, doc3, doc4, doc5});
        final Statement statement = getDocumentDbStatement();
        final ResultSet resultSet = statement.executeQuery(
                String.format("SELECT * from \"%s\".\"%s\" " +
                        "WHERE (\"fieldA\" < 3  OR \"fieldB\" < 2) " +
                        "AND (\"fieldA\" > 12 OR \"fieldB\" > 8)", DATABASE_NAME, tableName));
        Assertions.assertNotNull(resultSet);
        Assertions.assertTrue(resultSet.next());
        Assertions.assertEquals(104, resultSet.getInt(1));
        Assertions.assertTrue(resultSet.next());
        Assertions.assertEquals(105, resultSet.getInt(1));
        Assertions.assertFalse(resultSet.next());
    }

<<<<<<< HEAD
    /**
     * Tests that date literals can be used in WHERE comparisons.
     * @throws SQLException occurs if query fails.
     */
    @Test
    @DisplayName("Tests that date literals can be used in WHERE comparisons")
    void testQueryWhereDateLiteral() throws SQLException {
        final String tableName = "testDateLiteral";
        final long dateTime = Instant.parse("2020-01-01T00:00:00.00Z").toEpochMilli();
        final BsonDocument doc1 = BsonDocument.parse("{\"_id\": 101}");
        doc1.append("field", new BsonDateTime(dateTime));
        insertBsonDocuments(tableName, DATABASE_NAME, USER, PASSWORD,
                new BsonDocument[]{doc1});
        final Statement statement = getDocumentDbStatement();

        final ResultSet resultSet1 = statement.executeQuery(
                String.format("SELECT * FROM \"%s\".\"%s\" WHERE \"field\" < DATE '2020-01-02'",
                        DATABASE_NAME, tableName));
        Assertions.assertNotNull(resultSet1);
        Assertions.assertTrue(resultSet1.next());
        Assertions.assertEquals(new Timestamp(dateTime), resultSet1.getTimestamp(2));
        Assertions.assertFalse(resultSet1.next());

        final ResultSet resultSet2 = statement.executeQuery(
                String.format("SELECT * FROM \"%s\".\"%s\" WHERE \"field\" = DATE '2020-01-01'",
                        DATABASE_NAME, tableName));
        Assertions.assertNotNull(resultSet2);
        Assertions.assertTrue(resultSet2.next());
        Assertions.assertEquals(new Timestamp(dateTime), resultSet2.getTimestamp(2));
        Assertions.assertFalse(resultSet2.next());

        final ResultSet resultSet3 = statement.executeQuery(
                String.format("SELECT * FROM \"%s\".\"%s\" WHERE \"field\" <> DATE '2020-01-01'",
                        DATABASE_NAME, tableName));
        Assertions.assertNotNull(resultSet3);
        Assertions.assertFalse(resultSet3.next());
    }

    /**
     * Tests that date literals can be used in WHERE comparisons.
     * @throws SQLException occurs if query fails.
     */
    @Test
    @DisplayName("Tests that timestamp literals can be used in WHERE comparisons")
    void testQueryWhereTimestampLiteral() throws SQLException {
        final String tableName = "testTimestampLiteral";
        final long dateTime = Instant.parse("2020-01-01T00:00:00.00Z").toEpochMilli();
        final BsonDocument doc1 = BsonDocument.parse("{\"_id\": 101}");
        doc1.append("field", new BsonDateTime(dateTime));
        insertBsonDocuments(tableName, DATABASE_NAME, USER, PASSWORD,
                new BsonDocument[]{doc1});
        final Statement statement = getDocumentDbStatement();

        final ResultSet resultSet1 = statement.executeQuery(
                String.format("SELECT * FROM \"%s\".\"%s\" WHERE \"field\" < TIMESTAMP '2020-01-02 00:00:00'",
                        DATABASE_NAME, tableName));
        Assertions.assertNotNull(resultSet1);
        Assertions.assertTrue(resultSet1.next());
        Assertions.assertEquals(new Timestamp(dateTime), resultSet1.getTimestamp(2));
        Assertions.assertFalse(resultSet1.next());

        final ResultSet resultSet2 = statement.executeQuery(
                String.format("SELECT * FROM \"%s\".\"%s\" WHERE \"field\" = TIMESTAMP '2020-01-01 00:00:00'",
                        DATABASE_NAME, tableName));
        Assertions.assertNotNull(resultSet2);
        Assertions.assertTrue(resultSet2.next());
        Assertions.assertEquals(new Timestamp(dateTime), resultSet2.getTimestamp(2));
        Assertions.assertFalse(resultSet2.next());

        final ResultSet resultSet3 = statement.executeQuery(
                String.format("SELECT * FROM \"%s\".\"%s\" WHERE \"field\" <> TIMESTAMP '2020-01-01 00:00:00'",
                        DATABASE_NAME, tableName));
        Assertions.assertNotNull(resultSet3);
        Assertions.assertFalse(resultSet3.next());
    }


    /**
     * Tests that TIMESTAMPADD() works for intervals that can be converted to ms.
     * @throws SQLException occurs if query fails.
     */
    @Test
    @DisplayName("Tests TIMESTAMPADD() with different intervals.")
    void testQueryTimestampAdd() throws SQLException {
        final String tableName = "testTimestampAdd";
        final long dateTime = Instant.parse("2020-01-01T00:00:00.00Z").toEpochMilli();
        final long dayAfterDateTime = Instant.parse("2020-01-02T00:00:00.00Z").toEpochMilli();
        final long hourAfterDateTime =  Instant.parse("2020-01-01T01:00:00.00Z").toEpochMilli();
        final long minuteAfterDateTime = Instant.parse("2020-01-01T00:01:00.00Z").toEpochMilli();
        final long secondAfterDateTime =  Instant.parse("2020-01-01T00:00:01.00Z").toEpochMilli();
        final BsonDocument doc1 = BsonDocument.parse("{\"_id\": 101}");
        doc1.append("field", new BsonDateTime(dateTime));
        insertBsonDocuments(tableName, DATABASE_NAME, USER, PASSWORD,
                new BsonDocument[]{doc1});
        final Statement statement = getDocumentDbStatement();

        // Add 1 day to a date column.
        final ResultSet resultSet = statement.executeQuery(
                String.format("SELECT TIMESTAMPADD(DAY"
                        + ", 1, \"field\") FROM \"%s\".\"%s\"", DATABASE_NAME, tableName));
        Assertions.assertNotNull(resultSet);
        Assertions.assertTrue(resultSet.next());
        Assertions.assertEquals(new Timestamp(dayAfterDateTime), resultSet.getTimestamp(1));
        Assertions.assertFalse(resultSet.next());

        // Add 1 hour to a date column.
        final ResultSet resultSet2 = statement.executeQuery(
                String.format("SELECT TIMESTAMPADD(HOUR"
                        + ", 1, \"field\") FROM \"%s\".\"%s\"", DATABASE_NAME, tableName));
        Assertions.assertNotNull(resultSet2);
        Assertions.assertTrue(resultSet2.next());
        Assertions.assertEquals(new Timestamp(hourAfterDateTime), resultSet2.getTimestamp(1));
        Assertions.assertFalse(resultSet2.next());

        // Add 1 minute to a date column.
        final ResultSet resultSet3 = statement.executeQuery(
                String.format("SELECT TIMESTAMPADD(MINUTE"
                        + ", 1, \"field\") FROM \"%s\".\"%s\"", DATABASE_NAME, tableName));
        Assertions.assertNotNull(resultSet3);
        Assertions.assertTrue(resultSet3.next());
        Assertions.assertEquals(new Timestamp(minuteAfterDateTime), resultSet3.getTimestamp(1));
        Assertions.assertFalse(resultSet3.next());

        // Add 1 second to a date column.
        final ResultSet resultSet4 = statement.executeQuery(
                String.format("SELECT TIMESTAMPADD(SECOND"
                        + ", 1, \"field\") FROM \"%s\".\"%s\"", DATABASE_NAME, tableName));
        Assertions.assertNotNull(resultSet4);
        Assertions.assertTrue(resultSet4.next());
        Assertions.assertEquals(new Timestamp(secondAfterDateTime), resultSet4.getTimestamp(1));
        Assertions.assertFalse(resultSet4.next());

        // Add 1 day to a date literal.
        final ResultSet resultSet5 = statement.executeQuery(
                String.format("SELECT TIMESTAMPADD(DAY"
                        + ", 1, TIMESTAMP '2020-01-01 00:00:00' ) FROM \"%s\".\"%s\"", DATABASE_NAME, tableName));
        Assertions.assertNotNull(resultSet5);
        Assertions.assertTrue(resultSet5.next());
        Assertions.assertEquals(new Timestamp(dayAfterDateTime), resultSet5.getTimestamp(1));
        Assertions.assertFalse(resultSet5.next());

        // Add 1 day to the date and extract the day of the month from result.
        final ResultSet resultSet6 = statement.executeQuery(
                String.format("SELECT DAYOFMONTH(TIMESTAMPADD(DAY"
                        + ", 1, \"field\")) FROM \"%s\".\"%s\"", DATABASE_NAME, tableName));
        Assertions.assertNotNull(resultSet6);
        Assertions.assertTrue(resultSet6.next());
        Assertions.assertEquals(2, resultSet6.getInt(1));
        Assertions.assertFalse(resultSet6.next());
    }

    /**
     * Tests that EXTRACT works for different time units.
     * @throws SQLException occurs if query fails.
     */
    @Test
    @DisplayName("Tests EXTRACT() for different time units.")
    void testQueryExtract() throws SQLException {
        final String tableName = "testDateAdd";
        final long dateTime = Instant.parse("2020-02-03T04:05:06.00Z").toEpochMilli();
        final BsonDocument doc1 = BsonDocument.parse("{\"_id\": 101}");
        doc1.append("field", new BsonDateTime(dateTime));
        insertBsonDocuments(tableName, DATABASE_NAME, USER, PASSWORD,
                new BsonDocument[]{doc1});
        final Statement statement = getDocumentDbStatement();

        // Get date parts.
        final ResultSet resultSet = statement.executeQuery(
                String.format("SELECT "
                        + "YEAR(\"field\"), "
                        + "MONTH(\"field\"),"
                        + "WEEK(\"field\"),"
                        + "DAYOFMONTH(\"field\"),"
                        + "DAYOFWEEK(\"field\"),"
                        + "DAYOFYEAR(\"field\"),"
                        + "HOUR(\"field\"),"
                        + "MINUTE(\"field\"),"
                        + "SECOND(\"field\")"
                        + "FROM \"%s\".\"%s\"", DATABASE_NAME, tableName));
        Assertions.assertNotNull(resultSet);
        Assertions.assertTrue(resultSet.next());
        // Year is 2020.
        Assertions.assertEquals(2020, resultSet.getInt(1));
        // Month is 2 (Feb).
        Assertions.assertEquals(2, resultSet.getInt(2));
        // Week in year is 5.
        Assertions.assertEquals(5, resultSet.getInt(3));
        // Day of month is 3.
        Assertions.assertEquals(3, resultSet.getInt(4));
        // Day of week is 2 (Mon).
        Assertions.assertEquals(2, resultSet.getInt(5));
        // Day of year is 34.
        Assertions.assertEquals(34, resultSet.getInt(6));
        // Hour is 4.
        Assertions.assertEquals(4, resultSet.getInt(7));
        // Minute is 5.
        Assertions.assertEquals(5, resultSet.getInt(8));
        // Seconds is 6.
        Assertions.assertEquals(6, resultSet.getInt(9));
=======
    @Test
    @DisplayName("Tests queries with various types in WHERE clause")
    void testQueryWhereTypes()throws  SQLException {
        final String tableName = "testQueryWhereTypes";
        final BsonDateTime date = new BsonDateTime(Instant.now().toEpochMilli());
        final long bigInt = 100000000000L;
        final double doubleValue = 1.2345;
        final BsonDocument doc1 = BsonDocument.parse("{\"_id\": 101,\n" +
                "\"fieldA\": \"abc\", \n " +
                "\"fieldB\": 5}");
        doc1.append("fieldC", BsonBoolean.TRUE);
        doc1.append("fieldD", date);
        doc1.append("fieldE", new BsonInt64(bigInt));
        doc1.append("fieldF", new BsonDouble(doubleValue));
        final BsonDocument doc2 = BsonDocument.parse("{\"_id\": 102,\n" +
                "\"fieldA\": \"def\", \n " +
                "\"fieldB\": 4}");
        insertBsonDocuments(tableName, DATABASE_NAME, USER, PASSWORD,
                new BsonDocument[]{doc1, doc2});
        final Statement statement = getDocumentDbStatement();
        final ResultSet resultSet = statement.executeQuery(
                String.format("SELECT * from \"%s\".\"%s\" WHERE \"fieldA\" = 'abc' AND " +
                        "\"fieldB\" = 5 AND \"fieldC\" = TRUE AND \"fieldD\" > '2020-03-11' AND \"fieldE\" = %d AND \"fieldF\" = %f", DATABASE_NAME, tableName, bigInt, doubleValue));
        Assertions.assertNotNull(resultSet);
        Assertions.assertTrue(resultSet.next());
        Assertions.assertEquals("abc", resultSet.getString(2));
        Assertions.assertEquals(5, resultSet.getInt(3));
        Assertions.assertTrue(resultSet.getBoolean(4));
        Assertions.assertEquals(date.getValue(), resultSet.getTimestamp(5).getTime());
        Assertions.assertEquals(bigInt, resultSet.getLong(6));
        Assertions.assertEquals(doubleValue, resultSet.getDouble(7));
>>>>>>> 74e0f31f
        Assertions.assertFalse(resultSet.next());
    }

    protected static DocumentDbStatement getDocumentDbStatement() throws SQLException {
        return getDocumentDbStatement(DocumentDbMetadataScanMethod.RANDOM);
    }

    private static DocumentDbStatement getDocumentDbStatement(final DocumentDbMetadataScanMethod method) throws SQLException {
        final String connectionString = getJdbcConnectionString(method);
        final Connection connection = DriverManager.getConnection(connectionString);
        Assertions.assertNotNull(connection);
        final DocumentDbStatement statement = (DocumentDbStatement) connection.createStatement();
        Assertions.assertNotNull(statement);
        return statement;
    }

    protected static String getJdbcConnectionString(final DocumentDbMetadataScanMethod method) {
        return String.format(
                CONNECTION_STRING_TEMPLATE,
                USER, PASSWORD, getMongoPort(), DATABASE_NAME, method.getName());
    }
}<|MERGE_RESOLUTION|>--- conflicted
+++ resolved
@@ -16,10 +16,8 @@
 
 package software.amazon.documentdb.jdbc;
 
-<<<<<<< HEAD
-=======
+import org.bson.BsonDateTime;
 import org.bson.BsonBoolean;
->>>>>>> 74e0f31f
 import org.bson.BsonDateTime;
 import org.bson.BsonDocument;
 import org.bson.BsonDouble;
@@ -1565,7 +1563,40 @@
         Assertions.assertFalse(resultSet.next());
     }
 
-<<<<<<< HEAD
+    @Test
+    @DisplayName("Tests queries with various types in WHERE clause")
+    void testQueryWhereTypes()throws  SQLException {
+        final String tableName = "testQueryWhereTypes";
+        final BsonDateTime date = new BsonDateTime(Instant.now().toEpochMilli());
+        final long bigInt = 100000000000L;
+        final double doubleValue = 1.2345;
+        final BsonDocument doc1 = BsonDocument.parse("{\"_id\": 101,\n" +
+                "\"fieldA\": \"abc\", \n " +
+                "\"fieldB\": 5}");
+        doc1.append("fieldC", BsonBoolean.TRUE);
+        doc1.append("fieldD", date);
+        doc1.append("fieldE", new BsonInt64(bigInt));
+        doc1.append("fieldF", new BsonDouble(doubleValue));
+        final BsonDocument doc2 = BsonDocument.parse("{\"_id\": 102,\n" +
+                "\"fieldA\": \"def\", \n " +
+                "\"fieldB\": 4}");
+        insertBsonDocuments(tableName, DATABASE_NAME, USER, PASSWORD,
+                new BsonDocument[]{doc1, doc2});
+        final Statement statement = getDocumentDbStatement();
+        final ResultSet resultSet = statement.executeQuery(
+                String.format("SELECT * from \"%s\".\"%s\" WHERE \"fieldA\" = 'abc' AND " +
+                        "\"fieldB\" = 5 AND \"fieldC\" = TRUE AND \"fieldD\" > '2020-03-11' AND \"fieldE\" = %d AND \"fieldF\" = %f", DATABASE_NAME, tableName, bigInt, doubleValue));
+        Assertions.assertNotNull(resultSet);
+        Assertions.assertTrue(resultSet.next());
+        Assertions.assertEquals("abc", resultSet.getString(2));
+        Assertions.assertEquals(5, resultSet.getInt(3));
+        Assertions.assertTrue(resultSet.getBoolean(4));
+        Assertions.assertEquals(date.getValue(), resultSet.getTimestamp(5).getTime());
+        Assertions.assertEquals(bigInt, resultSet.getLong(6));
+        Assertions.assertEquals(doubleValue, resultSet.getDouble(7));
+        Assertions.assertFalse(resultSet.next());
+    }
+
     /**
      * Tests that date literals can be used in WHERE comparisons.
      * @throws SQLException occurs if query fails.
@@ -1765,39 +1796,6 @@
         Assertions.assertEquals(5, resultSet.getInt(8));
         // Seconds is 6.
         Assertions.assertEquals(6, resultSet.getInt(9));
-=======
-    @Test
-    @DisplayName("Tests queries with various types in WHERE clause")
-    void testQueryWhereTypes()throws  SQLException {
-        final String tableName = "testQueryWhereTypes";
-        final BsonDateTime date = new BsonDateTime(Instant.now().toEpochMilli());
-        final long bigInt = 100000000000L;
-        final double doubleValue = 1.2345;
-        final BsonDocument doc1 = BsonDocument.parse("{\"_id\": 101,\n" +
-                "\"fieldA\": \"abc\", \n " +
-                "\"fieldB\": 5}");
-        doc1.append("fieldC", BsonBoolean.TRUE);
-        doc1.append("fieldD", date);
-        doc1.append("fieldE", new BsonInt64(bigInt));
-        doc1.append("fieldF", new BsonDouble(doubleValue));
-        final BsonDocument doc2 = BsonDocument.parse("{\"_id\": 102,\n" +
-                "\"fieldA\": \"def\", \n " +
-                "\"fieldB\": 4}");
-        insertBsonDocuments(tableName, DATABASE_NAME, USER, PASSWORD,
-                new BsonDocument[]{doc1, doc2});
-        final Statement statement = getDocumentDbStatement();
-        final ResultSet resultSet = statement.executeQuery(
-                String.format("SELECT * from \"%s\".\"%s\" WHERE \"fieldA\" = 'abc' AND " +
-                        "\"fieldB\" = 5 AND \"fieldC\" = TRUE AND \"fieldD\" > '2020-03-11' AND \"fieldE\" = %d AND \"fieldF\" = %f", DATABASE_NAME, tableName, bigInt, doubleValue));
-        Assertions.assertNotNull(resultSet);
-        Assertions.assertTrue(resultSet.next());
-        Assertions.assertEquals("abc", resultSet.getString(2));
-        Assertions.assertEquals(5, resultSet.getInt(3));
-        Assertions.assertTrue(resultSet.getBoolean(4));
-        Assertions.assertEquals(date.getValue(), resultSet.getTimestamp(5).getTime());
-        Assertions.assertEquals(bigInt, resultSet.getLong(6));
-        Assertions.assertEquals(doubleValue, resultSet.getDouble(7));
->>>>>>> 74e0f31f
         Assertions.assertFalse(resultSet.next());
     }
 
