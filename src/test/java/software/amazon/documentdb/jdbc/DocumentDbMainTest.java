/*
 * Copyright <2021> Amazon.com, Inc. or its affiliates. All Rights Reserved.
 *
 * Licensed under the Apache License, Version 2.0 (the "License").
 * You may not use this file except in compliance with the License.
 * A copy of the License is located at
 *
 *     http://www.apache.org/licenses/LICENSE-2.0
 *
 * or in the "license" file accompanying this file. This file is distributed
 * on an "AS IS" BASIS, WITHOUT WARRANTIES OR CONDITIONS OF ANY KIND, either
 * express or implied. See the License for the specific language governing
 * permissions and limitations under the License.
 *
 */

package software.amazon.documentdb.jdbc;

import com.mongodb.client.MongoClient;
import com.mongodb.client.MongoCollection;
import com.mongodb.client.MongoDatabase;
import org.apache.commons.cli.CommandLine;
import org.apache.commons.cli.CommandLineParser;
import org.apache.commons.cli.DefaultParser;
import org.apache.commons.cli.ParseException;
import org.bson.BsonDocument;
import org.junit.jupiter.api.AfterAll;
import org.junit.jupiter.api.AfterEach;
import org.junit.jupiter.api.Assertions;
import org.junit.jupiter.api.BeforeAll;
import org.junit.jupiter.api.DisplayName;
import org.junit.jupiter.api.Test;
import org.junit.jupiter.params.ParameterizedTest;
import org.junit.jupiter.params.provider.MethodSource;
import software.amazon.documentdb.jdbc.common.test.DocumentDbMongoTestEnvironment;
import software.amazon.documentdb.jdbc.common.test.DocumentDbTestEnvironment;
import software.amazon.documentdb.jdbc.common.test.DocumentDbTestEnvironmentFactory;
import software.amazon.documentdb.jdbc.persist.SchemaStoreFactory;
import software.amazon.documentdb.jdbc.persist.SchemaWriter;

import java.io.BufferedReader;
import java.io.BufferedWriter;
import java.io.IOException;
import java.nio.charset.StandardCharsets;
import java.nio.file.Files;
import java.nio.file.Path;
import java.nio.file.Paths;
import java.sql.SQLException;
import java.util.ArrayList;
import java.util.Arrays;
import java.util.List;
import java.util.UUID;
import java.util.regex.Pattern;
import java.util.stream.Collectors;
import java.util.stream.Stream;

import static com.google.common.base.Strings.isNullOrEmpty;
import static software.amazon.documentdb.jdbc.DocumentDbConnectionProperties.USER_HOME_PROPERTY;
import static software.amazon.documentdb.jdbc.DocumentDbConnectionProperty.SCHEMA_NAME;
import static software.amazon.documentdb.jdbc.DocumentDbMain.COMPLETE_OPTIONS;
import static software.amazon.documentdb.jdbc.DocumentDbMain.tryGetConnectionProperties;
import static software.amazon.documentdb.jdbc.metadata.DocumentDbSchema.DEFAULT_SCHEMA_NAME;

class DocumentDbMainTest {

    // Ensure custom schema can be sorted after "_default" - so start with a lower-case letter
    private static final String CUSTOM_SCHEMA_NAME = "a" + UUID.randomUUID().toString();
    public static final String NEW_DEFAULT_SCHEMA_ANY_VERSION_REGEX =
            Pattern.quote("New schema '_default', version '")
                    + "\\d+"
                    + Pattern.quote("' generated.");
    public static final Pattern NEW_DEFAULT_SCHEMA_ANY_VERSION_PATTERN = Pattern
            .compile(NEW_DEFAULT_SCHEMA_ANY_VERSION_REGEX);
    private DocumentDbConnectionProperties properties;
    public static final Path USER_HOME_PATH = Paths.get(System.getProperty(USER_HOME_PROPERTY));

    private static Stream<DocumentDbTestEnvironment> getTestEnvironments() {
        return DocumentDbTestEnvironmentFactory.getConfiguredEnvironments().stream();
    }

    @BeforeAll
    static void beforeAll() throws Exception {
        for (DocumentDbTestEnvironment environment : getTestEnvironments()
                .collect(Collectors.toList())) {
            environment.start();
        }
    }

    @AfterEach
<<<<<<< HEAD
    void afterEach() throws SQLException {
        if (properties != null) {
            final SchemaWriter writer = SchemaStoreFactory.createWriter(properties);
            writer.remove(DEFAULT_SCHEMA_NAME);
            writer.remove(CUSTOM_SCHEMA_NAME);
=======
    void afterEach() throws Exception {
        if (properties != null) {
            try (SchemaWriter writer = SchemaStoreFactory.createWriter(properties, null)) {
                writer.remove(DEFAULT_SCHEMA_NAME);
                writer.remove(CUSTOM_SCHEMA_NAME);
            }
>>>>>>> 4bd60a94
        }
        properties = null;
    }

    @AfterAll
    static void afterAll() throws Exception {
        for (DocumentDbTestEnvironment environment : getTestEnvironments()
                .collect(Collectors.toList())) {
            environment.stop();
        }
    }

    @DisplayName("Tests empty command line with no options provided.")
    @Test
    void testEmptyCommandLine() throws SQLException {
        final StringBuilder output = new StringBuilder();
        DocumentDbMain.handleCommandLine(new String[] {}, output);
        Assertions.assertEquals(
                "Missing required options: [-g Generates a new schema for the database. This will have the effect of replacing an existing schema of the same name, if it exists., -r Removes the schema from storage for schema given by -m <schema-name>, or for schema '_default', if not provided., -l Lists the schema names, version and table names available in the schema repository., -b Lists the SQL table names in a schema., -e Exports the schema to for SQL tables named [<table-name>[,<table-name>[…]]]. If no <table-name> are given, all table schema will be exported. By default, the schema is written to stdout. Use the --output option to write to a file. The output format is JSON., -i Imports the schema from <file-name> in your home directory. The schema will be imported using the <schema-name> and a new version will be added - replacing the existing schema. The expected input format is JSON.], s, d, u\n"
                        + "usage: main [-g | -r | -l | -b | -e <[table-name[,...]]> | -i <file-name>] -s\n"
                        + "            <host-name> -d <database-name> -u <user-name> [-p <password>] [-n\n"
                        + "            <schema-name>] [-m <method>] [-x <max-documents>] [-t] [-a] [-o\n"
                        + "            <file-name>] [-h] [--version]\n"
                        + " -a,--tls-allow-invalid-hostnames  The indicator of whether to allow invalid\n"
                        + "                                   hostnames when connecting to DocumentDB.\n"
                        + "                                   Default: false.\n"
                        + " -b,--list-tables                  Lists the SQL table names in a schema.\n"
                        + " -d,--database <database-name>     The name of the database for the schema\n"
                        + "                                   operations. Required.\n"
                        + " -e,--export <[table-name[,...]]>  Exports the schema to for SQL tables named\n"
                        + "                                   [<table-name>[,<table-name>[…]]]. If no\n"
                        + "                                   <table-name> are given, all table schema will\n"
                        + "                                   be exported. By default, the schema is\n"
                        + "                                   written to stdout. Use the --output option to\n"
                        + "                                   write to a file. The output format is JSON.\n"
                        + " -g,--generate-new                 Generates a new schema for the database. This\n"
                        + "                                   will have the effect of replacing an existing\n"
                        + "                                   schema of the same name, if it exists.\n"
                        + " -h,--help                         Prints the command line syntax.\n"
                        + " -i,--import <file-name>           Imports the schema from <file-name> in your\n"
                        + "                                   home directory. The schema will be imported\n"
                        + "                                   using the <schema-name> and a new version\n"
                        + "                                   will be added - replacing the existing\n"
                        + "                                   schema. The expected input format is JSON.\n"
                        + " -l,--list-schema                  Lists the schema names, version and table\n"
                        + "                                   names available in the schema repository.\n"
                        + " -m,--scan-method <method>         The scan method to sample documents from the\n"
                        + "                                   collections. One of: random, idForward,\n"
                        + "                                   idReverse, or all. Used in conjunction with\n"
                        + "                                   the --generate-new command. Default: random.\n"
                        + " -n,--schema-name <schema-name>    The name of the schema. Default: _default.\n"
                        + " -o,--output <file-name>           Write the exported schema to <file-name> in\n"
                        + "                                   your home directory (instead of stdout). This\n"
                        + "                                   will overwrite any existing file with the\n"
                        + "                                   same name\n"
                        + " -p,--password <password>          The password for the user performing the\n"
                        + "                                   schema operations. Optional. If this option\n"
                        + "                                   is not provided, the end-user will be\n"
                        + "                                   prompted to enter the password directly.\n"
                        + " -r,--remove                       Removes the schema from storage for schema\n"
                        + "                                   given by -m <schema-name>, or for schema\n"
                        + "                                   '_default', if not provided.\n"
                        + " -s,--server <host-name>           The hostname and optional port number\n"
                        + "                                   (default: 27017) in the format\n"
                        + "                                   hostname[:port]. Required.\n"
                        + " -t,--tls                          The indicator of whether to use TLS\n"
                        + "                                   encryption when connecting to DocumentDB.\n"
                        + "                                   Default: false.\n"
                        + " -u,--user <user-name>             The name of the user performing the schema\n"
                        + "                                   operations. Required. Note: the user will\n"
                        + "                                   require readWrite role on the <database-name>\n"
                        + "                                   where the schema are stored if creating or\n"
                        + "                                   modifying schema.\n"
                        + "    --version                      Prints the version number of the command.\n"
                        + " -x,--scan-limit <max-documents>   The maximum number of documents to sample in\n"
                        + "                                   each collection. Used in conjunction with the\n"
                        + "                                   --generate-new command. Default: 1000.\n",
                output.toString().replaceAll("\r\n", "\n"));
    }

    @Test()
    @DisplayName("Tests short option names for minimum set of options.")
    void testMinimum()
            throws ParseException {
        final String password = UUID.randomUUID().toString();
        final String[] args = new String[]{
                "-g",
                "-s", "localhost",
                "-d", "database",
                "-u", "user",
                "-p", password
        };

        final StringBuilder output = new StringBuilder();
        final CommandLineParser parser = new DefaultParser();
        final CommandLine commandLine = parser.parse(COMPLETE_OPTIONS, args);
        final DocumentDbConnectionProperties newProperties = new DocumentDbConnectionProperties();
        Assertions.assertTrue(tryGetConnectionProperties(commandLine, newProperties, output));
        Assertions.assertEquals("localhost", newProperties.getHostname());
        Assertions.assertEquals("database", newProperties.getDatabase());
        Assertions.assertEquals("user", newProperties.getUser());
        Assertions.assertEquals(SCHEMA_NAME.getDefaultValue(), newProperties.getSchemaName());
        Assertions.assertFalse(newProperties.getTlsEnabled());
        Assertions.assertFalse(newProperties.getTlsAllowInvalidHostnames());
    }

    @Test()
    @DisplayName("Tests minimum long version option names")
    void testMinimumLongArgs()
            throws ParseException {
        final String password = UUID.randomUUID().toString();
        final String[] args = new String[] {
                "--generate-new",
                "--server",  "localhost",
                "--database", "database",
                "--user", "user",
                "--password", password
        };
        final CommandLineParser parser = new DefaultParser();
        final CommandLine commandLine = parser.parse(COMPLETE_OPTIONS, args);
        final DocumentDbConnectionProperties newProperties = new DocumentDbConnectionProperties();
        final StringBuilder output = new StringBuilder();
        Assertions.assertTrue(tryGetConnectionProperties(commandLine, newProperties, output));
        Assertions.assertEquals("localhost", newProperties.getHostname());
        Assertions.assertEquals("database", newProperties.getDatabase());
        Assertions.assertEquals("user", newProperties.getUser());
        Assertions.assertEquals(SCHEMA_NAME.getDefaultValue(), newProperties.getSchemaName());
        Assertions.assertFalse(newProperties.getTlsEnabled());
        Assertions.assertFalse(newProperties.getTlsAllowInvalidHostnames());
    }

    @Test()
    @DisplayName("Tests long option name using assignment for arguments")
    void testMinimumAssignedLong()
            throws ParseException {
        final String password = UUID.randomUUID().toString();
        final String[] args = new String[] {
                "--generate-new",
                "--server=localhost",
                "--database=database",
                "--user=user",
                "--password=" + password
        };
        final CommandLineParser parser = new DefaultParser();
        final CommandLine commandLine = parser.parse(COMPLETE_OPTIONS, args);
        final DocumentDbConnectionProperties newProperties = new DocumentDbConnectionProperties();
        final StringBuilder output = new StringBuilder();
        Assertions.assertTrue(tryGetConnectionProperties(commandLine, newProperties, output));
        Assertions.assertEquals("localhost", newProperties.getHostname());
        Assertions.assertEquals("database", newProperties.getDatabase());
        Assertions.assertEquals("user", newProperties.getUser());
        Assertions.assertEquals(SCHEMA_NAME.getDefaultValue(), newProperties.getSchemaName());
        Assertions.assertFalse(newProperties.getTlsEnabled());
        Assertions.assertFalse(newProperties.getTlsAllowInvalidHostnames());
    }

    @ParameterizedTest(name = "testGenerateNew - [{index}] - {arguments}")
    @MethodSource("getTestEnvironments")
    void testGenerateNew(final DocumentDbTestEnvironment testEnvironment)
            throws ParseException, SQLException {
        setConnectionProperties(testEnvironment);
        final String[] args = buildArguments("-g", CUSTOM_SCHEMA_NAME);
        final CommandLineParser parser = new DefaultParser();
        final CommandLine commandLine = parser.parse(COMPLETE_OPTIONS, args);
        final DocumentDbConnectionProperties newProperties = new DocumentDbConnectionProperties();
        final StringBuilder output = new StringBuilder();
        Assertions.assertTrue(tryGetConnectionProperties(commandLine, newProperties, output));
        Assertions.assertEquals(properties.getHostname(), newProperties.getHostname());
        Assertions.assertEquals(properties.getDatabase(), newProperties.getDatabase());
        Assertions.assertEquals(properties.getUser(), newProperties.getUser());
        Assertions.assertEquals(CUSTOM_SCHEMA_NAME, newProperties.getSchemaName());
        Assertions.assertEquals(properties.getTlsEnabled(), newProperties.getTlsEnabled());
        Assertions.assertEquals(properties.getTlsAllowInvalidHostnames(),
                newProperties.getTlsAllowInvalidHostnames());

        DocumentDbMain.handleCommandLine(args, output);
        Assertions.assertEquals(String.format("New schema '%s', version '1' generated.", CUSTOM_SCHEMA_NAME),
                output.toString());
    }

    @ParameterizedTest(name = "testRemove - [{index}] - {arguments}")
    @MethodSource("getTestEnvironments")
    void testRemove(final DocumentDbTestEnvironment testEnvironment)
            throws ParseException, SQLException {
        setConnectionProperties(testEnvironment);
        final String[] args = buildArguments("-r", CUSTOM_SCHEMA_NAME);
        final CommandLineParser parser = new DefaultParser();
        final CommandLine commandLine = parser.parse(COMPLETE_OPTIONS, args);
        final DocumentDbConnectionProperties newProperties = new DocumentDbConnectionProperties();
        final StringBuilder output = new StringBuilder();
        Assertions.assertTrue(tryGetConnectionProperties(commandLine, newProperties, output));
        Assertions.assertEquals(properties.getHostname(), newProperties.getHostname());
        Assertions.assertEquals(properties.getDatabase(), newProperties.getDatabase());
        Assertions.assertEquals(properties.getUser(), newProperties.getUser());
        Assertions.assertEquals(CUSTOM_SCHEMA_NAME, newProperties.getSchemaName());
        Assertions.assertEquals(properties.getTlsEnabled(), newProperties.getTlsEnabled());
        Assertions.assertEquals(properties.getTlsAllowInvalidHostnames(), newProperties.getTlsAllowInvalidHostnames());

        DocumentDbMain.handleCommandLine(args, output);
        Assertions.assertEquals(String.format("Removed schema '%s'.", CUSTOM_SCHEMA_NAME), output.toString());
<<<<<<< HEAD
    }

    @ParameterizedTest(name = "testListSchema - [{index}] - {arguments}")
    @MethodSource("getTestEnvironments")
    void testListSchema(final DocumentDbTestEnvironment testEnvironment)
            throws SQLException {
        setConnectionProperties(testEnvironment);
        final String collectionName1 = createSimpleCollection(testEnvironment);
        final String collectionName2 = createSimpleCollection(testEnvironment);

        try {
            String[] args = buildArguments("-g");
            final StringBuilder output = new StringBuilder();
            DocumentDbMain.handleCommandLine(args, output);
            Assertions.assertTrue(NEW_DEFAULT_SCHEMA_ANY_VERSION_PATTERN
                    .matcher(output.toString())
                    .matches());

            args = buildArguments("-g", CUSTOM_SCHEMA_NAME);
            output.setLength(0);
            DocumentDbMain.handleCommandLine(args, output);
            Assertions
                    .assertEquals(String.format("New schema '%s', version '1' generated.", CUSTOM_SCHEMA_NAME),
                            output.toString());

            args = buildArguments("-l");
            output.setLength(0);
            DocumentDbMain.handleCommandLine(args, output);
            Assertions.assertEquals(String.format(
                    "Name=%1$s, Version=1, SQL Name=integration%n"
                            + "Name=%2$s, Version=1, SQL Name=integration%n",
                    DEFAULT_SCHEMA_NAME,
                    CUSTOM_SCHEMA_NAME),
                    output.toString().replaceAll(", Modified=.*", ""));

            // Ensure listing schemas doesn't create a new schema
            args = buildArguments("-r", CUSTOM_SCHEMA_NAME);
            output.setLength(0);
            DocumentDbMain.handleCommandLine(args, output);
            Assertions.assertEquals(String.format("Removed schema '%s'.", CUSTOM_SCHEMA_NAME), output.toString());
            args = buildArguments("-r", DEFAULT_SCHEMA_NAME);
            output.setLength(0);
            DocumentDbMain.handleCommandLine(args, output);
            Assertions.assertEquals(String.format("Removed schema '%s'.", DEFAULT_SCHEMA_NAME), output.toString());
            args = buildArguments("-l", CUSTOM_SCHEMA_NAME);
            output.setLength(0);
            DocumentDbMain.handleCommandLine(args, output);
            Assertions.assertEquals(0, output.length());
        } finally {
            dropCollection(testEnvironment, collectionName1);
            dropCollection(testEnvironment, collectionName2);
        }
    }

    @ParameterizedTest(name = "testListTables - [{index}] - {arguments}")
    @MethodSource("getTestEnvironments")
    void testListTables(final DocumentDbTestEnvironment testEnvironment)
            throws SQLException {
        setConnectionProperties(testEnvironment);
        final String collectionName1 = createSimpleCollection(testEnvironment);
        final String collectionName2 = createSimpleCollection(testEnvironment);

        try {
            String[] args = buildArguments("-g");
            final StringBuilder output = new StringBuilder();
            DocumentDbMain.handleCommandLine(args, output);
            Assertions.assertTrue(NEW_DEFAULT_SCHEMA_ANY_VERSION_PATTERN
                    .matcher(output.toString())
                    .matches());

            args = buildArguments("-g", CUSTOM_SCHEMA_NAME);
            output.setLength(0);
            DocumentDbMain.handleCommandLine(args, output);
            Assertions
                    .assertEquals("New schema '" + CUSTOM_SCHEMA_NAME + "', version '1' generated.",
                            output.toString());

            args = buildArguments("-b");
            output.setLength(0);
            DocumentDbMain.handleCommandLine(args, output);
            final List<String> formatArgs = Arrays
                    .stream(new String[]{collectionName1, collectionName2}).sorted()
                    .collect(Collectors.toList());
            String actual = output.toString().replace("\r\n", "\n");
            Assertions.assertEquals(String.format(
                      "%s\n"
                    + "%s\n",
                    formatArgs.toArray()),
                    actual);

            args = buildArguments("-b", CUSTOM_SCHEMA_NAME);
            output.setLength(0);
            DocumentDbMain.handleCommandLine(args, output);
            actual = output.toString().replace("\r\n", "\n");
            formatArgs.addAll(Arrays.stream(new String[]{collectionName1, collectionName2}).sorted()
                    .collect(Collectors.toList()));
            Assertions.assertEquals(String.format(
                      "%s\n"
                    + "%s\n",
                    formatArgs.toArray()),
                    actual);

            // Ensure listing tables doesn't create a new schema
            args = buildArguments("-r", CUSTOM_SCHEMA_NAME);
            output.setLength(0);
            DocumentDbMain.handleCommandLine(args, output);
            Assertions.assertEquals(String.format("Removed schema '%s'.", CUSTOM_SCHEMA_NAME), output.toString());
            args = buildArguments("-b", CUSTOM_SCHEMA_NAME);
            output.setLength(0);
            DocumentDbMain.handleCommandLine(args, output);
            Assertions.assertEquals(0, output.length());
        } finally {
            dropCollection(testEnvironment, collectionName1);
            dropCollection(testEnvironment, collectionName2);
        }
    }

    @ParameterizedTest(name = "testListEmpty - [{index}] - {arguments}")
    @MethodSource("getTestEnvironments")
    void testListEmpty(final DocumentDbTestEnvironment testEnvironment)
            throws SQLException {
        setConnectionProperties(testEnvironment);

        final StringBuilder output = new StringBuilder();
        final String[] args = buildArguments("-l");
        DocumentDbMain.handleCommandLine(args, output);
        Assertions.assertEquals(0, output.length());
    }

=======
    }

    @ParameterizedTest(name = "testListSchema - [{index}] - {arguments}")
    @MethodSource("getTestEnvironments")
    void testListSchema(final DocumentDbTestEnvironment testEnvironment)
            throws SQLException {
        setConnectionProperties(testEnvironment);
        final String collectionName1 = createSimpleCollection(testEnvironment);
        final String collectionName2 = createSimpleCollection(testEnvironment);

        try {
            String[] args = buildArguments("-g");
            final StringBuilder output = new StringBuilder();
            DocumentDbMain.handleCommandLine(args, output);
            Assertions.assertTrue(NEW_DEFAULT_SCHEMA_ANY_VERSION_PATTERN
                    .matcher(output.toString())
                    .matches());

            args = buildArguments("-g", CUSTOM_SCHEMA_NAME);
            output.setLength(0);
            DocumentDbMain.handleCommandLine(args, output);
            Assertions
                    .assertEquals(String.format("New schema '%s', version '1' generated.", CUSTOM_SCHEMA_NAME),
                            output.toString());

            args = buildArguments("-l");
            output.setLength(0);
            DocumentDbMain.handleCommandLine(args, output);
            Assertions.assertEquals(String.format(
                    "Name=%1$s, Version=1, SQL Name=%3$s%n"
                            + "Name=%2$s, Version=1, SQL Name=%3$s%n",
                    DEFAULT_SCHEMA_NAME,
                    CUSTOM_SCHEMA_NAME,
                    testEnvironment.getDatabaseName()),
                    output.toString().replaceAll(", Modified=.*", ""));

            // Ensure listing schemas doesn't create a new schema
            args = buildArguments("-r", CUSTOM_SCHEMA_NAME);
            output.setLength(0);
            DocumentDbMain.handleCommandLine(args, output);
            Assertions.assertEquals(String.format("Removed schema '%s'.", CUSTOM_SCHEMA_NAME), output.toString());
            args = buildArguments("-r", DEFAULT_SCHEMA_NAME);
            output.setLength(0);
            DocumentDbMain.handleCommandLine(args, output);
            Assertions.assertEquals(String.format("Removed schema '%s'.", DEFAULT_SCHEMA_NAME), output.toString());
            args = buildArguments("-l", CUSTOM_SCHEMA_NAME);
            output.setLength(0);
            DocumentDbMain.handleCommandLine(args, output);
            Assertions.assertEquals(0, output.length());
        } finally {
            dropCollection(testEnvironment, collectionName1);
            dropCollection(testEnvironment, collectionName2);
        }
    }

    @ParameterizedTest(name = "testListTables - [{index}] - {arguments}")
    @MethodSource("getTestEnvironments")
    void testListTables(final DocumentDbTestEnvironment testEnvironment)
            throws SQLException {
        setConnectionProperties(testEnvironment);
        final String collectionName1 = createSimpleCollection(testEnvironment);
        final String collectionName2 = createSimpleCollection(testEnvironment);

        try {
            String[] args = buildArguments("-g");
            final StringBuilder output = new StringBuilder();
            DocumentDbMain.handleCommandLine(args, output);
            Assertions.assertTrue(NEW_DEFAULT_SCHEMA_ANY_VERSION_PATTERN
                    .matcher(output.toString())
                    .matches());

            args = buildArguments("-g", CUSTOM_SCHEMA_NAME);
            output.setLength(0);
            DocumentDbMain.handleCommandLine(args, output);
            Assertions
                    .assertEquals("New schema '" + CUSTOM_SCHEMA_NAME + "', version '1' generated.",
                            output.toString());

            args = buildArguments("-b");
            output.setLength(0);
            DocumentDbMain.handleCommandLine(args, output);
            final List<String> formatArgs = Arrays
                    .stream(new String[]{collectionName1, collectionName2}).sorted()
                    .collect(Collectors.toList());
            String actual = output.toString().replace("\r\n", "\n");
            Assertions.assertEquals(String.format(
                      "%s\n"
                    + "%s\n",
                    formatArgs.toArray()),
                    actual);

            args = buildArguments("-b", CUSTOM_SCHEMA_NAME);
            output.setLength(0);
            DocumentDbMain.handleCommandLine(args, output);
            actual = output.toString().replace("\r\n", "\n");
            formatArgs.addAll(Arrays.stream(new String[]{collectionName1, collectionName2}).sorted()
                    .collect(Collectors.toList()));
            Assertions.assertEquals(String.format(
                      "%s\n"
                    + "%s\n",
                    formatArgs.toArray()),
                    actual);

            // Ensure listing tables doesn't create a new schema
            args = buildArguments("-r", CUSTOM_SCHEMA_NAME);
            output.setLength(0);
            DocumentDbMain.handleCommandLine(args, output);
            Assertions.assertEquals(String.format("Removed schema '%s'.", CUSTOM_SCHEMA_NAME), output.toString());
            args = buildArguments("-b", CUSTOM_SCHEMA_NAME);
            output.setLength(0);
            DocumentDbMain.handleCommandLine(args, output);
            Assertions.assertEquals(0, output.length());
        } finally {
            dropCollection(testEnvironment, collectionName1);
            dropCollection(testEnvironment, collectionName2);
        }
    }

    @ParameterizedTest(name = "testListEmpty - [{index}] - {arguments}")
    @MethodSource("getTestEnvironments")
    void testListEmpty(final DocumentDbTestEnvironment testEnvironment)
            throws SQLException {
        setConnectionProperties(testEnvironment);

        final StringBuilder output = new StringBuilder();
        final String[] args = buildArguments("-l");
        DocumentDbMain.handleCommandLine(args, output);
        Assertions.assertEquals(0, output.length());
    }

>>>>>>> 4bd60a94
    @ParameterizedTest(name = "testExportStdOut - [{index}] - {arguments}")
    @MethodSource("getTestEnvironments")
    void testExportStdOut(final DocumentDbTestEnvironment testEnvironment)
            throws SQLException {
        setConnectionProperties(testEnvironment);
        final String collectionName1 = createSimpleCollection(testEnvironment);
        final String collectionName2 = createSimpleCollection(testEnvironment);

        try {

            String[] args = buildArguments("-g");
            final StringBuilder output = new StringBuilder();
            DocumentDbMain.handleCommandLine(args, output);
            Assertions.assertTrue(NEW_DEFAULT_SCHEMA_ANY_VERSION_PATTERN
                    .matcher(output.toString())
                    .matches());

            final String[] collections = Arrays
                    .stream(new String[] { collectionName1, collectionName2})
                    .sorted()
                    .collect(Collectors.toList()).toArray(new String[2]);
            args = buildArguments(String.format("-e=%s,%s", (Object[]) collections));
            output.setLength(0);
            DocumentDbMain.handleCommandLine(args, output);
            Assertions.assertEquals(
                    getExpectedExportContent(testEnvironment, collections),
                    output.toString().replace("\r\n", "\n"));
        } finally {
            dropCollection(testEnvironment, collectionName2);
            dropCollection(testEnvironment, collectionName1);
        }
    }

    @ParameterizedTest(name = "testExportOutputFile - [{index}] - {arguments}")
    @MethodSource("getTestEnvironments")
    void testExportOutputFile(final DocumentDbTestEnvironment testEnvironment)
            throws SQLException, IOException {
        setConnectionProperties(testEnvironment);
        final String collectionName = createSimpleCollection(testEnvironment);

        try {
            String[] args = buildArguments("-g", DEFAULT_SCHEMA_NAME);
            final StringBuilder output = new StringBuilder();
            DocumentDbMain.handleCommandLine(args, output);
            Assertions.assertTrue(NEW_DEFAULT_SCHEMA_ANY_VERSION_PATTERN
                    .matcher(output.toString())
                    .matches());

            final String outputFileName = collectionName + " tableSchema.json";
            final Path outputFilePath = USER_HOME_PATH.resolve(outputFileName);
            output.setLength(0);
            args = buildArguments("-e=" + collectionName, DEFAULT_SCHEMA_NAME, outputFileName);
            try {
                DocumentDbMain.handleCommandLine(args, output);
                Assertions.assertEquals("",
                        output.toString().replace("\r\n", "\n"));
                readOutputFileContent(outputFilePath, output);
                Assertions.assertEquals(
                        getExpectedExportContent(testEnvironment, collectionName),
                        output.toString().replace("\r\n", "\n"));
            } finally {
                Assertions.assertTrue(outputFilePath.toFile().delete());
            }
        } finally {
            dropCollection(testEnvironment, collectionName);
        }
    }

    @ParameterizedTest(name = "testImportFile - [{index}] - {arguments}")
    @MethodSource("getTestEnvironments")
    void testImportFile(final DocumentDbTestEnvironment testEnvironment)
            throws SQLException, IOException {
        setConnectionProperties(testEnvironment);
        final String collectionName = createSimpleCollection(testEnvironment);

        try {
            String[] args = buildArguments("-g", CUSTOM_SCHEMA_NAME);
            final StringBuilder output = new StringBuilder();
            DocumentDbMain.handleCommandLine(args, output);
            Assertions.assertEquals(String.format("New schema '%s', version '1' generated.", CUSTOM_SCHEMA_NAME),
                    output.toString());

            final String outputFileName = collectionName + "_tableSchema.json";
            final Path outputFilePath = USER_HOME_PATH.resolve(outputFileName);
            output.setLength(0);
            args = buildArguments("-e=" + collectionName, CUSTOM_SCHEMA_NAME, outputFileName);
            try {
                DocumentDbMain.handleCommandLine(args, output);
                Assertions.assertEquals("",
                        output.toString().replace("\r\n", "\n"));
                readOutputFileContent(outputFilePath, output);
                Assertions.assertEquals(
                        getExpectedExportContent(testEnvironment, collectionName),
                        output.toString().replace("\r\n", "\n"));

                output.setLength(0);
                args = buildArguments("-r", CUSTOM_SCHEMA_NAME);
                DocumentDbMain.handleCommandLine(args, output);
                Assertions.assertEquals(String.format("Removed schema '%s'.", CUSTOM_SCHEMA_NAME), output.toString());

                output.setLength(0);
                args = buildArguments("-b", CUSTOM_SCHEMA_NAME);
                DocumentDbMain.handleCommandLine(args, output);
                Assertions.assertEquals(0, output.length());

                output.setLength(0);
                args = buildArguments("-i=" + outputFileName, CUSTOM_SCHEMA_NAME);
                DocumentDbMain.handleCommandLine(args, output);
                Assertions.assertEquals("", output.toString());

                output.setLength(0);
                args = buildArguments("-b", CUSTOM_SCHEMA_NAME);
                DocumentDbMain.handleCommandLine(args, output);
                Assertions.assertEquals(collectionName, output.toString().trim());
            } finally {
                Assertions.assertTrue(outputFilePath.toFile().delete());
            }
        } finally {
            dropCollection(testEnvironment, collectionName);
        }
    }

    @ParameterizedTest(name = "testImportFileDuplicateColumn - [{index}] - {arguments}")
    @MethodSource("getTestEnvironments")
    void testImportFileDuplicateColumn(final DocumentDbTestEnvironment testEnvironment)
            throws SQLException, IOException {
        setConnectionProperties(testEnvironment);
        final String collectionName = createSimpleCollection(testEnvironment);

        try {
            String[] args = buildArguments("-g", DEFAULT_SCHEMA_NAME);
            final StringBuilder output = new StringBuilder();
            DocumentDbMain.handleCommandLine(args, output);
            Assertions.assertTrue(NEW_DEFAULT_SCHEMA_ANY_VERSION_PATTERN
                    .matcher(output.toString())
                    .matches());

            final String outputFileName = collectionName + " tableSchema.json";
            final Path outputFilePath = USER_HOME_PATH.resolve(outputFileName);
            output.setLength(0);
            args = buildArguments("-e=" + collectionName, DEFAULT_SCHEMA_NAME, outputFileName);
            try {
                DocumentDbMain.handleCommandLine(args, output);
                Assertions.assertEquals("",
                        output.toString().replace("\r\n", "\n"));
                readOutputFileContent(outputFilePath, output);
                Assertions.assertEquals(
                        getExpectedExportContent(testEnvironment, collectionName),
                        output.toString().replace("\r\n", "\n"));

                final String outputWithDuplicateColumnName = getExpectedExportContent(
                        testEnvironment, collectionName)
                        .replace("\"sqlName\" : \"fieldDouble\"",
                                "\"sqlName\" : \"fieldString\"");
                try (BufferedWriter bufferedWriter = Files
                        .newBufferedWriter(outputFilePath, StandardCharsets.UTF_8)) {
                    bufferedWriter.write(outputWithDuplicateColumnName);
                }

                output.setLength(0);
                args = buildArguments("-i=" + outputFileName, DEFAULT_SCHEMA_NAME);
                DocumentDbMain.handleCommandLine(args, output);
                Assertions.assertEquals(
                        String.format("Duplicate column key 'fieldString' detected for"
                                        + " table schema '%s'."
                                        + " Original column 'DocumentDbSchemaColumn{fieldPath='fieldDouble',"
                                        + " sqlName='fieldString', sqlType=DOUBLE, dbType=DOUBLE, index=false,"
                                        + " primaryKey=false, foreignKeyTableName='null', foreignKeyColumnName='null'}'."
                                        + " Duplicate column 'DocumentDbSchemaColumn{fieldPath='fieldString',"
                                        + " sqlName='fieldString', sqlType=VARCHAR, dbType=STRING, index=false,"
                                        + " primaryKey=false, foreignKeyTableName='null', foreignKeyColumnName='null'}'.",
                                collectionName),
                        output.toString());
            } finally {
                Assertions.assertTrue(outputFilePath.toFile().delete());
            }
        } finally {
            dropCollection(testEnvironment, collectionName);
        }
    }

    @ParameterizedTest(name = "testImportUnauthorizedError - [{index}] - {arguments}")
    @MethodSource("getTestEnvironments")
    void testImportUnauthorizedError(final DocumentDbTestEnvironment testEnvironment)
            throws SQLException, IOException {
        setConnectionProperties(testEnvironment);
        final String collectionName = createSimpleCollection(testEnvironment);

        try {
            String[] args = buildArguments("-g", DEFAULT_SCHEMA_NAME);
            final StringBuilder output = new StringBuilder();
            DocumentDbMain.handleCommandLine(args, output);
            Assertions.assertTrue(NEW_DEFAULT_SCHEMA_ANY_VERSION_PATTERN
                    .matcher(output.toString())
                    .matches());

            final String outputFileName = collectionName + " tableSchema.json";
            final Path outputFilePath = USER_HOME_PATH.resolve(outputFileName);
            output.setLength(0);
            args = buildArguments("-e=" + collectionName, DEFAULT_SCHEMA_NAME, outputFileName);
            try {
                DocumentDbMain.handleCommandLine(args, output);
                Assertions.assertEquals("",
                        output.toString().replace("\r\n", "\n"));
                readOutputFileContent(outputFilePath, output);
                Assertions.assertEquals(
                        getExpectedExportContent(testEnvironment, collectionName),
                        output.toString().replace("\r\n", "\n"));

                output.setLength(0);
                args = buildArguments("-i=" + outputFileName,
                        DEFAULT_SCHEMA_NAME,
                        null,
                        DocumentDbConnectionProperties
                                .getPropertiesFromConnectionString(
                                        testEnvironment.getRestrictedUserConnectionString()));
                DocumentDbMain.handleCommandLine(args, output);
                Assertions.assertTrue(output.toString().contains("Command failed with error 13"));
            } finally {
                Assertions.assertTrue(outputFilePath.toFile().delete());
            }
        } finally {
            dropCollection(testEnvironment, collectionName);
        }
    }

    @ParameterizedTest(name = "testExportInvalidTable - [{index}] - {arguments}")
    @MethodSource("getTestEnvironments")
    void testExportInvalidTable(final DocumentDbTestEnvironment testEnvironment)
            throws SQLException {
        setConnectionProperties(testEnvironment);
        final String collectionName = createSimpleCollection(testEnvironment);

        try {
            String[] args = buildArguments("-g");
            final StringBuilder output = new StringBuilder();
            DocumentDbMain.handleCommandLine(args, output);
            Assertions.assertTrue(NEW_DEFAULT_SCHEMA_ANY_VERSION_PATTERN
                    .matcher(output.toString())
                    .matches());

            final String invalidTableName = UUID.randomUUID().toString();
            args = buildArguments("-e=" + invalidTableName);
            output.setLength(0);
            DocumentDbMain.handleCommandLine(args, output);
            Assertions.assertTrue(output.toString().replace("\r\n", "\n").startsWith(
                    "Requested table name(s) are not recognized in schema: " + invalidTableName
                            + "\n"
                            + "Available table names: "));
        } finally {
            dropCollection(testEnvironment, collectionName);
        }
    }

    @DisplayName("Tests it detects an \"Unrecognized\" option")
    @Test
    void testUnrecognizedOption() throws SQLException {
        final StringBuilder output = new StringBuilder();
        DocumentDbMain.handleCommandLine(
                new String[] {"-w", "-g", "-s=localhost", "-d=test", "-u=testuser", "-p=password"},
                output);
        Assertions.assertEquals("Unrecognized option: -w", output.toString());
    }

    @DisplayName("Tests the help (--help) option")
    @Test
    void testHelpOption() throws SQLException {
        final StringBuilder output = new StringBuilder();
        DocumentDbMain.handleCommandLine(new String[] {"--help"}, output);
        Assertions.assertEquals(
                "usage: main [-g | -r | -l | -b | -e <[table-name[,...]]> | -i <file-name>] -s\n"
                        + "            <host-name> -d <database-name> -u <user-name> [-p <password>] [-n\n"
                        + "            <schema-name>] [-m <method>] [-x <max-documents>] [-t] [-a] [-o\n"
                        + "            <file-name>] [-h] [--version]\n"
                        + " -a,--tls-allow-invalid-hostnames  The indicator of whether to allow invalid\n"
                        + "                                   hostnames when connecting to DocumentDB.\n"
                        + "                                   Default: false.\n"
                        + " -b,--list-tables                  Lists the SQL table names in a schema.\n"
                        + " -d,--database <database-name>     The name of the database for the schema\n"
                        + "                                   operations. Required.\n"
                        + " -e,--export <[table-name[,...]]>  Exports the schema to for SQL tables named\n"
                        + "                                   [<table-name>[,<table-name>[…]]]. If no\n"
                        + "                                   <table-name> are given, all table schema will\n"
                        + "                                   be exported. By default, the schema is\n"
                        + "                                   written to stdout. Use the --output option to\n"
                        + "                                   write to a file. The output format is JSON.\n"
                        + " -g,--generate-new                 Generates a new schema for the database. This\n"
                        + "                                   will have the effect of replacing an existing\n"
                        + "                                   schema of the same name, if it exists.\n"
                        + " -h,--help                         Prints the command line syntax.\n"
                        + " -i,--import <file-name>           Imports the schema from <file-name> in your\n"
                        + "                                   home directory. The schema will be imported\n"
                        + "                                   using the <schema-name> and a new version\n"
                        + "                                   will be added - replacing the existing\n"
                        + "                                   schema. The expected input format is JSON.\n"
                        + " -l,--list-schema                  Lists the schema names, version and table\n"
                        + "                                   names available in the schema repository.\n"
                        + " -m,--scan-method <method>         The scan method to sample documents from the\n"
                        + "                                   collections. One of: random, idForward,\n"
                        + "                                   idReverse, or all. Used in conjunction with\n"
                        + "                                   the --generate-new command. Default: random.\n"
                        + " -n,--schema-name <schema-name>    The name of the schema. Default: _default.\n"
                        + " -o,--output <file-name>           Write the exported schema to <file-name> in\n"
                        + "                                   your home directory (instead of stdout). This\n"
                        + "                                   will overwrite any existing file with the\n"
                        + "                                   same name\n"
                        + " -p,--password <password>          The password for the user performing the\n"
                        + "                                   schema operations. Optional. If this option\n"
                        + "                                   is not provided, the end-user will be\n"
                        + "                                   prompted to enter the password directly.\n"
                        + " -r,--remove                       Removes the schema from storage for schema\n"
                        + "                                   given by -m <schema-name>, or for schema\n"
                        + "                                   '_default', if not provided.\n"
                        + " -s,--server <host-name>           The hostname and optional port number\n"
                        + "                                   (default: 27017) in the format\n"
                        + "                                   hostname[:port]. Required.\n"
                        + " -t,--tls                          The indicator of whether to use TLS\n"
                        + "                                   encryption when connecting to DocumentDB.\n"
                        + "                                   Default: false.\n"
                        + " -u,--user <user-name>             The name of the user performing the schema\n"
                        + "                                   operations. Required. Note: the user will\n"
                        + "                                   require readWrite role on the <database-name>\n"
                        + "                                   where the schema are stored if creating or\n"
                        + "                                   modifying schema.\n"
                        + "    --version                      Prints the version number of the command.\n"
                        + " -x,--scan-limit <max-documents>   The maximum number of documents to sample in\n"
                        + "                                   each collection. Used in conjunction with the\n"
                        + "                                   --generate-new command. Default: 1000.\n",
                output.toString().replace("\r\n", "\n"));
    }

    @DisplayName("Tests the version (--version) option")
    @Test
    void testVersionOption() throws SQLException {
        final StringBuilder output = new StringBuilder();
        DocumentDbMain.handleCommandLine(new String[] {"--version"}, output);
        Assertions.assertEquals(String.format(
                "%s: version %s", DocumentDbMain.LIBRARY_NAME, DocumentDbMain.ARCHIVE_VERSION),
                output.toString());
    }

    @ParameterizedTest(name = "testExportFileToDirectoryError - [{index}] - {arguments}")
    @MethodSource("getTestEnvironments")
    void testExportFileToDirectoryError(final DocumentDbTestEnvironment testEnvironment)
            throws SQLException, IOException {
        setConnectionProperties(testEnvironment);
        final String collectionName = createSimpleCollection(testEnvironment);

        try {
            final String directoryName = UUID.randomUUID().toString().replace("-", "");
            final Path directoryPath = USER_HOME_PATH.resolve(directoryName);
            Files.createDirectory(directoryPath);
            try {
                final StringBuilder output = new StringBuilder();
                final String[] args = buildArguments("-e=" + collectionName, DEFAULT_SCHEMA_NAME,
                        directoryName);
                DocumentDbMain.handleCommandLine(args, output);
                Assertions.assertEquals("Output file name must not be a directory.",
                        output.toString());
            } finally {
                Assertions.assertTrue(directoryPath.toFile().delete());
            }
        } finally {
            dropCollection(testEnvironment, collectionName);
        }
    }

    private String createSimpleCollection(final DocumentDbTestEnvironment testEnvironment)
            throws SQLException {
        final String collectionName;
        collectionName = testEnvironment.newCollectionName(false);
        createSimpleCollection(testEnvironment, collectionName);
        return collectionName;
    }

    @ParameterizedTest(name = "testExportFileToDirectoryError - [{index}] - {arguments}")
    @MethodSource("getTestEnvironments")
    void testImportFileNotExistsError(final DocumentDbTestEnvironment testEnvironment)
            throws SQLException {
        setConnectionProperties(testEnvironment);
        final String collectionName = createSimpleCollection(testEnvironment);

        try {
            final StringBuilder output = new StringBuilder();
            final String[] args = buildArguments("-i=" + collectionName, DEFAULT_SCHEMA_NAME);
            DocumentDbMain.handleCommandLine(args, output);
            Assertions.assertEquals(
                    String.format("Import file '%s' not found in your user's home folder.",
                            collectionName), output.toString());
        } finally {
            dropCollection(testEnvironment, collectionName);
        }
    }

    private void readOutputFileContent(
            final Path outputFilePath,
            final StringBuilder output) throws IOException {
        try (BufferedReader reader = Files
                .newBufferedReader(outputFilePath, StandardCharsets.UTF_8)) {
            String line = reader.readLine();
            boolean isFirst = true;
            while (line != null) {
                if (!isFirst) {
                    output.append(System.lineSeparator());
                }
                isFirst = false;
                output.append(line);
                line = reader.readLine();
            }
        }
    }

    private void setConnectionProperties(final DocumentDbTestEnvironment testEnvironment)
            throws SQLException {
        this.properties = DocumentDbConnectionProperties
                .getPropertiesFromConnectionString(testEnvironment.getJdbcConnectionString());
    }

    private String[] buildArguments(final String command) {
        return buildArguments(command, null);
    }

    private String[] buildArguments(final String command, final String schemaName) {
        return buildArguments(command, schemaName, null, this.properties);
    }

    private String[] buildArguments(final String command, final String schemaName,
            final String outputFileName) {
        return buildArguments(command, schemaName, outputFileName, this.properties);
    }

    private String[] buildArguments(final String command, final String schemaName,
            final String outputFileName, final DocumentDbConnectionProperties properties) {
        final List<String> argsList = new ArrayList<>();
        argsList.add(command);
        argsList.add(String.format("-s=%s", properties.getHostname()));
        argsList.add(String.format("-d=%s", properties.getDatabase()));
        argsList.add(String.format("-u=%s", properties.getUser()));
        argsList.add(String.format("-p=%s", properties.getPassword()));
        if (properties.getTlsEnabled()) {
            argsList.add("-t");
        }
        if (properties.getTlsAllowInvalidHostnames()) {
            argsList.add("-a");
        }
        if (!isNullOrEmpty(schemaName)) {
            argsList.add("-n");
            argsList.add(schemaName);
        }
        if (!isNullOrEmpty(outputFileName)) {
            argsList.add("-o");
            argsList.add(outputFileName);
        }
        return argsList.toArray(new String[0]);
    }

    private void createSimpleCollection(
            final DocumentDbTestEnvironment testEnvironment,
            final String collectionName) throws SQLException {
        try (MongoClient client = testEnvironment.createMongoClient()) {
            final MongoDatabase database = client.getDatabase(testEnvironment.getDatabaseName());
            final MongoCollection<BsonDocument> collection = database
                    .getCollection(collectionName, BsonDocument.class);
            testEnvironment.prepareSimpleConsistentData(collection, 5);
        }
    }

    private void dropCollection(
            final DocumentDbTestEnvironment testEnvironment, final String collectionName)
            throws SQLException {
        try (MongoClient client = testEnvironment.createMongoClient()) {
            final MongoDatabase database = client.getDatabase(testEnvironment.getDatabaseName());
            final MongoCollection<BsonDocument> collection = database
                    .getCollection(collectionName, BsonDocument.class);
            collection.drop();
        }
    }

    private static String getExpectedExportContent(
            final DocumentDbTestEnvironment testEnvironment,
            final String... collectionNames) {
        if (collectionNames == null || collectionNames.length < 1) {
            return "";
        }

        final StringBuilder builder = new StringBuilder();
        builder.append("[ ");
        boolean isFirst = true;
        for (String collectionName : collectionNames) {
            if (!isFirst) {
                builder.append(", ");
            }
            isFirst = false;
            builder.append("{\n" + "  \"sqlName\" : \"").append(collectionName).append("\",\n")
                    .append("  \"collectionName\" : \"").append(collectionName).append("\",\n")
                    .append("  \"columns\" : [ {\n").append("    \"fieldPath\" : \"_id\",\n")
                    .append("    \"sqlName\" : \"").append(collectionName).append("__id\",\n")
                    .append("    \"sqlType\" : \"varchar\",\n")
                    .append("    \"dbType\" : \"object_id\",\n")
                    .append("    \"isPrimaryKey\" : true\n").append("  }, {\n")
                    .append("    \"fieldPath\" : \"fieldDouble\",\n")
                    .append("    \"sqlName\" : \"fieldDouble\",\n")
                    .append("    \"sqlType\" : \"double\",\n")
                    .append("    \"dbType\" : \"double\"\n").append("  }, {\n")
                    .append("    \"fieldPath\" : \"fieldString\",\n")
                    .append("    \"sqlName\" : \"fieldString\",\n")
                    .append("    \"sqlType\" : \"varchar\",\n")
                    .append("    \"dbType\" : \"string\"\n").append("  }, {\n")
                    .append("    \"fieldPath\" : \"fieldObjectId\",\n")
                    .append("    \"sqlName\" : \"fieldObjectId\",\n")
                    .append("    \"sqlType\" : \"varchar\",\n")
                    .append("    \"dbType\" : \"object_id\"\n").append("  }, {\n")
                    .append("    \"fieldPath\" : \"fieldBoolean\",\n")
                    .append("    \"sqlName\" : \"fieldBoolean\",\n")
                    .append("    \"sqlType\" : \"boolean\",\n")
                    .append("    \"dbType\" : \"boolean\"\n").append("  }, {\n")
                    .append("    \"fieldPath\" : \"fieldDate\",\n")
                    .append("    \"sqlName\" : \"fieldDate\",\n")
                    .append("    \"sqlType\" : \"timestamp\",\n")
                    .append("    \"dbType\" : \"date_time\"\n").append("  }, {\n")
                    .append("    \"fieldPath\" : \"fieldInt\",\n")
                    .append("    \"sqlName\" : \"fieldInt\",\n")
                    .append("    \"sqlType\" : \"integer\",\n")
                    .append("    \"dbType\" : \"int32\"\n").append("  }, {\n")
                    .append("    \"fieldPath\" : \"fieldLong\",\n")
                    .append("    \"sqlName\" : \"fieldLong\",\n")
                    .append("    \"sqlType\" : \"bigint\",\n")
                    .append("    \"dbType\" : \"int64\"\n").append("  }, {\n")
                    .append("    \"fieldPath\" : \"fieldMaxKey\",\n")
                    .append("    \"sqlName\" : \"fieldMaxKey\",\n")
                    .append("    \"sqlType\" : \"varchar\",\n")
                    .append("    \"dbType\" : \"max_key\"\n").append("  }, {\n")
                    .append("    \"fieldPath\" : \"fieldMinKey\",\n")
                    .append("    \"sqlName\" : \"fieldMinKey\",\n")
                    .append("    \"sqlType\" : \"varchar\",\n")
                    .append("    \"dbType\" : \"min_key\"\n").append("  }, {\n")
                    .append("    \"fieldPath\" : \"fieldNull\",\n")
                    .append("    \"sqlName\" : \"fieldNull\",\n")
                    .append("    \"sqlType\" : \"null\",\n").append("    \"dbType\" : \"null\"\n")
                    .append("  }, {\n").append("    \"fieldPath\" : \"fieldBinary\",\n")
                    .append("    \"sqlName\" : \"fieldBinary\",\n")
                    .append("    \"sqlType\" : \"varbinary\",\n")
                    .append("    \"dbType\" : \"binary\"\n")
                    .append((testEnvironment instanceof DocumentDbMongoTestEnvironment)
                            ? "  }, {\n"
                            + "    \"fieldPath\" : \"fieldDecimal128\",\n"
                            + "    \"sqlName\" : \"fieldDecimal128\",\n"
                            + "    \"sqlType\" : \"decimal\",\n"
                            + "    \"dbType\" : \"decimal128\"\n"
                            : "")
                    .append("  } ]\n")
                    .append("}");
        }
        builder.append(" ]");
        return builder.toString();
    }
}<|MERGE_RESOLUTION|>--- conflicted
+++ resolved
@@ -87,20 +87,12 @@
     }
 
     @AfterEach
-<<<<<<< HEAD
-    void afterEach() throws SQLException {
-        if (properties != null) {
-            final SchemaWriter writer = SchemaStoreFactory.createWriter(properties);
-            writer.remove(DEFAULT_SCHEMA_NAME);
-            writer.remove(CUSTOM_SCHEMA_NAME);
-=======
     void afterEach() throws Exception {
         if (properties != null) {
             try (SchemaWriter writer = SchemaStoreFactory.createWriter(properties, null)) {
                 writer.remove(DEFAULT_SCHEMA_NAME);
                 writer.remove(CUSTOM_SCHEMA_NAME);
             }
->>>>>>> 4bd60a94
         }
         properties = null;
     }
@@ -301,7 +293,6 @@
 
         DocumentDbMain.handleCommandLine(args, output);
         Assertions.assertEquals(String.format("Removed schema '%s'.", CUSTOM_SCHEMA_NAME), output.toString());
-<<<<<<< HEAD
     }
 
     @ParameterizedTest(name = "testListSchema - [{index}] - {arguments}")
@@ -331,10 +322,11 @@
             output.setLength(0);
             DocumentDbMain.handleCommandLine(args, output);
             Assertions.assertEquals(String.format(
-                    "Name=%1$s, Version=1, SQL Name=integration%n"
-                            + "Name=%2$s, Version=1, SQL Name=integration%n",
+                    "Name=%1$s, Version=1, SQL Name=%3$s%n"
+                            + "Name=%2$s, Version=1, SQL Name=%3$s%n",
                     DEFAULT_SCHEMA_NAME,
-                    CUSTOM_SCHEMA_NAME),
+                    CUSTOM_SCHEMA_NAME,
+                    testEnvironment.getDatabaseName()),
                     output.toString().replaceAll(", Modified=.*", ""));
 
             // Ensure listing schemas doesn't create a new schema
@@ -431,138 +423,6 @@
         Assertions.assertEquals(0, output.length());
     }
 
-=======
-    }
-
-    @ParameterizedTest(name = "testListSchema - [{index}] - {arguments}")
-    @MethodSource("getTestEnvironments")
-    void testListSchema(final DocumentDbTestEnvironment testEnvironment)
-            throws SQLException {
-        setConnectionProperties(testEnvironment);
-        final String collectionName1 = createSimpleCollection(testEnvironment);
-        final String collectionName2 = createSimpleCollection(testEnvironment);
-
-        try {
-            String[] args = buildArguments("-g");
-            final StringBuilder output = new StringBuilder();
-            DocumentDbMain.handleCommandLine(args, output);
-            Assertions.assertTrue(NEW_DEFAULT_SCHEMA_ANY_VERSION_PATTERN
-                    .matcher(output.toString())
-                    .matches());
-
-            args = buildArguments("-g", CUSTOM_SCHEMA_NAME);
-            output.setLength(0);
-            DocumentDbMain.handleCommandLine(args, output);
-            Assertions
-                    .assertEquals(String.format("New schema '%s', version '1' generated.", CUSTOM_SCHEMA_NAME),
-                            output.toString());
-
-            args = buildArguments("-l");
-            output.setLength(0);
-            DocumentDbMain.handleCommandLine(args, output);
-            Assertions.assertEquals(String.format(
-                    "Name=%1$s, Version=1, SQL Name=%3$s%n"
-                            + "Name=%2$s, Version=1, SQL Name=%3$s%n",
-                    DEFAULT_SCHEMA_NAME,
-                    CUSTOM_SCHEMA_NAME,
-                    testEnvironment.getDatabaseName()),
-                    output.toString().replaceAll(", Modified=.*", ""));
-
-            // Ensure listing schemas doesn't create a new schema
-            args = buildArguments("-r", CUSTOM_SCHEMA_NAME);
-            output.setLength(0);
-            DocumentDbMain.handleCommandLine(args, output);
-            Assertions.assertEquals(String.format("Removed schema '%s'.", CUSTOM_SCHEMA_NAME), output.toString());
-            args = buildArguments("-r", DEFAULT_SCHEMA_NAME);
-            output.setLength(0);
-            DocumentDbMain.handleCommandLine(args, output);
-            Assertions.assertEquals(String.format("Removed schema '%s'.", DEFAULT_SCHEMA_NAME), output.toString());
-            args = buildArguments("-l", CUSTOM_SCHEMA_NAME);
-            output.setLength(0);
-            DocumentDbMain.handleCommandLine(args, output);
-            Assertions.assertEquals(0, output.length());
-        } finally {
-            dropCollection(testEnvironment, collectionName1);
-            dropCollection(testEnvironment, collectionName2);
-        }
-    }
-
-    @ParameterizedTest(name = "testListTables - [{index}] - {arguments}")
-    @MethodSource("getTestEnvironments")
-    void testListTables(final DocumentDbTestEnvironment testEnvironment)
-            throws SQLException {
-        setConnectionProperties(testEnvironment);
-        final String collectionName1 = createSimpleCollection(testEnvironment);
-        final String collectionName2 = createSimpleCollection(testEnvironment);
-
-        try {
-            String[] args = buildArguments("-g");
-            final StringBuilder output = new StringBuilder();
-            DocumentDbMain.handleCommandLine(args, output);
-            Assertions.assertTrue(NEW_DEFAULT_SCHEMA_ANY_VERSION_PATTERN
-                    .matcher(output.toString())
-                    .matches());
-
-            args = buildArguments("-g", CUSTOM_SCHEMA_NAME);
-            output.setLength(0);
-            DocumentDbMain.handleCommandLine(args, output);
-            Assertions
-                    .assertEquals("New schema '" + CUSTOM_SCHEMA_NAME + "', version '1' generated.",
-                            output.toString());
-
-            args = buildArguments("-b");
-            output.setLength(0);
-            DocumentDbMain.handleCommandLine(args, output);
-            final List<String> formatArgs = Arrays
-                    .stream(new String[]{collectionName1, collectionName2}).sorted()
-                    .collect(Collectors.toList());
-            String actual = output.toString().replace("\r\n", "\n");
-            Assertions.assertEquals(String.format(
-                      "%s\n"
-                    + "%s\n",
-                    formatArgs.toArray()),
-                    actual);
-
-            args = buildArguments("-b", CUSTOM_SCHEMA_NAME);
-            output.setLength(0);
-            DocumentDbMain.handleCommandLine(args, output);
-            actual = output.toString().replace("\r\n", "\n");
-            formatArgs.addAll(Arrays.stream(new String[]{collectionName1, collectionName2}).sorted()
-                    .collect(Collectors.toList()));
-            Assertions.assertEquals(String.format(
-                      "%s\n"
-                    + "%s\n",
-                    formatArgs.toArray()),
-                    actual);
-
-            // Ensure listing tables doesn't create a new schema
-            args = buildArguments("-r", CUSTOM_SCHEMA_NAME);
-            output.setLength(0);
-            DocumentDbMain.handleCommandLine(args, output);
-            Assertions.assertEquals(String.format("Removed schema '%s'.", CUSTOM_SCHEMA_NAME), output.toString());
-            args = buildArguments("-b", CUSTOM_SCHEMA_NAME);
-            output.setLength(0);
-            DocumentDbMain.handleCommandLine(args, output);
-            Assertions.assertEquals(0, output.length());
-        } finally {
-            dropCollection(testEnvironment, collectionName1);
-            dropCollection(testEnvironment, collectionName2);
-        }
-    }
-
-    @ParameterizedTest(name = "testListEmpty - [{index}] - {arguments}")
-    @MethodSource("getTestEnvironments")
-    void testListEmpty(final DocumentDbTestEnvironment testEnvironment)
-            throws SQLException {
-        setConnectionProperties(testEnvironment);
-
-        final StringBuilder output = new StringBuilder();
-        final String[] args = buildArguments("-l");
-        DocumentDbMain.handleCommandLine(args, output);
-        Assertions.assertEquals(0, output.length());
-    }
-
->>>>>>> 4bd60a94
     @ParameterizedTest(name = "testExportStdOut - [{index}] - {arguments}")
     @MethodSource("getTestEnvironments")
     void testExportStdOut(final DocumentDbTestEnvironment testEnvironment)
