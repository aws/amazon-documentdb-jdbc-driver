--- conflicted
+++ resolved
@@ -80,13 +80,6 @@
     @Mock
     private MongoCursor<Document> iterator;
 
-<<<<<<< HEAD
-    @Mock
-    private MongoClient mockClient;
-
-
-=======
->>>>>>> 4bd60a94
     private DocumentDbResultSet resultSet;
 
     @BeforeAll
@@ -133,7 +126,7 @@
         final JdbcColumnMetaData column =
                 JdbcColumnMetaData.builder().columnLabel("_id").ordinal(0).build();
         resultSet =
-                new DocumentDbResultSet(mockStatement, iterator, ImmutableList.of(column), ImmutableList.of("_id"), mockClient);
+                new DocumentDbResultSet(mockStatement, iterator, ImmutableList.of(column), ImmutableList.of("_id"));
 
         // Test cursor before first row.
         Mockito.when(iterator.hasNext()).thenReturn(true);
@@ -192,7 +185,7 @@
         final JdbcColumnMetaData column =
                 JdbcColumnMetaData.builder().columnLabel("_id").ordinal(0).build();
         resultSet =
-                new DocumentDbResultSet(mockStatement, iterator, ImmutableList.of(column), ImmutableList.of("_id"), mockClient);
+                new DocumentDbResultSet(mockStatement, iterator, ImmutableList.of(column), ImmutableList.of("_id"));
 
         // Test going to negative row number. (0 -> -1)
         Mockito.when(iterator.hasNext()).thenReturn(true);
@@ -231,7 +224,7 @@
         final JdbcColumnMetaData column =
                 JdbcColumnMetaData.builder().columnLabel("_id").ordinal(0).build();
         resultSet =
-                new DocumentDbResultSet(mockStatement, iterator, ImmutableList.of(column), ImmutableList.of("_id"), mockClient);
+                new DocumentDbResultSet(mockStatement, iterator, ImmutableList.of(column), ImmutableList.of("_id"));
 
         // Test going to valid row number. (0 -> 2)
         Mockito.when(iterator.hasNext()).thenReturn(true);
@@ -264,7 +257,7 @@
         final JdbcColumnMetaData column =
                 JdbcColumnMetaData.builder().columnLabel("_id").ordinal(0).build();
         resultSet =
-                new DocumentDbResultSet(mockStatement, iterator, ImmutableList.of(column), ImmutableList.of("_id"), mockClient);
+                new DocumentDbResultSet(mockStatement, iterator, ImmutableList.of(column), ImmutableList.of("_id"));
 
         // Test close.
         Assertions.assertDoesNotThrow(() -> resultSet.close());
@@ -293,7 +286,7 @@
 
         final ImmutableList<JdbcColumnMetaData> columnMetaData =
                 ImmutableList.of(column1, column2, column3);
-        resultSet = new DocumentDbResultSet(mockStatement, iterator, columnMetaData, ImmutableList.of("_id"), mockClient);
+        resultSet = new DocumentDbResultSet(mockStatement, iterator, columnMetaData, ImmutableList.of("_id"));
 
         Assertions.assertEquals(2, resultSet.findColumn("value"));
         Assertions.assertEquals(3, resultSet.findColumn("Value"));
@@ -309,7 +302,7 @@
         final JdbcColumnMetaData column =
                 JdbcColumnMetaData.builder().columnLabel("_id").ordinal(0).build();
         final ImmutableList<JdbcColumnMetaData> columnMetaData = ImmutableList.of(column);
-        resultSet = new DocumentDbResultSet(mockStatement, iterator, columnMetaData, ImmutableList.of("_id"), mockClient);
+        resultSet = new DocumentDbResultSet(mockStatement, iterator, columnMetaData, ImmutableList.of("_id"));
 
         Assertions.assertEquals(MOCK_FETCH_SIZE, resultSet.getFetchSize());
         Assertions.assertDoesNotThrow(() -> resultSet.setFetchSize(10));
@@ -324,7 +317,7 @@
         final JdbcColumnMetaData column =
                 JdbcColumnMetaData.builder().columnLabel("_id").ordinal(0).build();
         resultSet =
-                new DocumentDbResultSet(mockStatement, iterator, ImmutableList.of(column), ImmutableList.of("_id"), mockClient);
+                new DocumentDbResultSet(mockStatement, iterator, ImmutableList.of(column), ImmutableList.of("_id"));
 
         // Try access before first row.
         Assertions.assertEquals( SqlError.lookup(SqlError.BEFORE_FIRST),
