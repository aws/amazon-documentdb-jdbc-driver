/*
 * Copyright <2021> Amazon.com, Inc. or its affiliates. All Rights Reserved.
 *
 * Licensed under the Apache License, Version 2.0 (the "License").
 * You may not use this file except in compliance with the License.
 * A copy of the License is located at
 *
 *     http://www.apache.org/licenses/LICENSE-2.0
 *
 * or in the "license" file accompanying this file. This file is distributed
 * on an "AS IS" BASIS, WITHOUT WARRANTIES OR CONDITIONS OF ANY KIND, either
 * express or implied. See the License for the specific language governing
 * permissions and limitations under the License.
 *
 */

package software.amazon.documentdb.jdbc;

import com.google.common.base.Strings;
import com.mongodb.MongoClientSettings;
import edu.umd.cs.findbugs.annotations.SuppressFBWarnings;
import org.checkerframework.checker.nullness.qual.NonNull;
import org.junit.jupiter.api.Assertions;
import org.junit.jupiter.api.DisplayName;
import org.junit.jupiter.api.Test;
import org.junit.jupiter.api.function.ThrowingSupplier;
import software.amazon.documentdb.jdbc.common.test.DocumentDbTestEnvironment;

import java.lang.reflect.Field;
<<<<<<< HEAD
=======
import java.nio.file.Path;
import java.nio.file.Paths;
import java.security.cert.Certificate;
>>>>>>> e4ee5196
import java.sql.SQLException;
import java.util.ArrayList;
import java.util.Collections;
import java.util.HashMap;
import java.util.List;
import java.util.Map;
import java.util.Properties;
import java.util.concurrent.TimeUnit;
import java.util.regex.Matcher;

import static software.amazon.documentdb.jdbc.DocumentDbConnectionProperties.DOCUMENTDB_CUSTOM_OPTIONS;
import static software.amazon.documentdb.jdbc.DocumentDbConnectionProperties.DOCUMENT_DB_SCHEME;
<<<<<<< HEAD
import static software.amazon.documentdb.jdbc.DocumentDbConnectionProperties.ValidationType.SSH_TUNNEL;
=======
import static software.amazon.documentdb.jdbc.DocumentDbConnectionProperties.getClassPathLocationName;
import static software.amazon.documentdb.jdbc.DocumentDbConnectionProperties.getDocumentDbSearchPaths;
import static software.amazon.documentdb.jdbc.DocumentDbConnectionProperties.getDocumentdbHomePathName;
import static software.amazon.documentdb.jdbc.DocumentDbConnectionProperties.getPath;
import static software.amazon.documentdb.jdbc.DocumentDbConnectionProperties.getUserHomePathName;
>>>>>>> e4ee5196

public class DocumentDbConnectionPropertiesTest {

    /**
     * Tests building the client settings and sanitized connection string from valid properties.
     */
    @Test
    @DisplayName("Tests building the client settings and sanitized connection string from valid properties.")
    @SuppressFBWarnings(value = "HARD_CODE_PASSWORD", justification = "Hardcoded for test purposes only.")
    public void testValidProperties() {
        // Set properties.
        final DocumentDbConnectionProperties properties = new DocumentDbConnectionProperties();
        properties.setUser("USER");
        properties.setPassword("PASSWORD");
        properties.setDatabase("DATABASE");
        properties.setApplicationName("APPNAME");
        properties.setHostname("HOSTNAME");
        properties.setReplicaSet("rs0");
        properties.setLoginTimeout("100");
        properties.setMetadataScanLimit("100");
        properties.setTlsAllowInvalidHostnames("true");
        properties.setTlsEnabled("true");
        properties.setRetryReadsEnabled("true");
        properties.setTlsCAFilePath("src/main/resources/rds-ca-2019-root.pem");
        properties.setSshUser("SSHUSER");
        properties.setSshHostname("SSHHOST");
        properties.setSshPrivateKeyFile("~/.ssh/test-file-name.pem");
        properties.setSshPrivateKeyPassphrase("PASSPHRASE");
        properties.setSshStrictHostKeyChecking("false");
        properties.setSshKnownHostsFile("~/.ssh/unknown_hosts");
        properties.setDefaultFetchSize("1000");
        properties.setRefreshSchema("true");
        properties.setDefaultAuthenticationDatabase("test");
        properties.setAllowDiskUseOption("disable");

        // Get properties.
        Assertions.assertEquals("USER", properties.getUser());
        Assertions.assertEquals("PASSWORD", properties.getPassword());
        Assertions.assertEquals("DATABASE", properties.getDatabase());
        Assertions.assertEquals("APPNAME", properties.getApplicationName());
        Assertions.assertEquals("HOSTNAME", properties.getHostname());
        Assertions.assertEquals("rs0", properties.getReplicaSet());
        Assertions.assertEquals(100, properties.getLoginTimeout());
        Assertions.assertEquals(100, properties.getMetadataScanLimit());
        Assertions.assertTrue(properties.getTlsEnabled());
        Assertions.assertTrue(properties.getTlsAllowInvalidHostnames());
        Assertions.assertTrue(properties.getRetryReadsEnabled());
        Assertions.assertEquals("src/main/resources/rds-ca-2019-root.pem",
                properties.getTlsCAFilePath());
        Assertions.assertEquals("SSHUSER", properties.getSshUser());
        Assertions.assertEquals("SSHHOST", properties.getSshHostname());
        Assertions.assertEquals("~/.ssh/test-file-name.pem", properties.getSshPrivateKeyFile());
        Assertions.assertEquals("PASSPHRASE", properties.getSshPrivateKeyPassphrase());
        Assertions.assertFalse(properties.getSshStrictHostKeyChecking());
        Assertions.assertEquals("~/.ssh/unknown_hosts", properties.getSshKnownHostsFile());
        Assertions.assertEquals(1000, properties.getDefaultFetchSize());
        Assertions.assertTrue(properties.getRefreshSchema());
        Assertions.assertEquals("test", properties.getDefaultAuthenticationDatabase());
        Assertions.assertEquals(DocumentDbAllowDiskUseOption.DISABLE, properties.getAllowDiskUseOption());

        // Build sanitized connection string.
        Assertions.assertEquals(
                "//USER@HOSTNAME/DATABASE?appName=APPNAME"
                        + "&loginTimeoutSec=100"
                        + "&scanLimit=100"
                        + "&replicaSet=rs0"
                        + "&tlsAllowInvalidHostnames=true"
                        + "&tlsCAFile=src%2Fmain%2Fresources%2Frds-ca-2019-root.pem"
                        + "&sshUser=SSHUSER"
                        + "&sshHost=SSHHOST"
                        + "&sshPrivateKeyFile=%7E%2F.ssh%2Ftest-file-name.pem"
                        + "&sshStrictHostKeyChecking=false"
                        + "&sshKnownHostsFile=%7E%2F.ssh%2Funknown_hosts"
                        + "&defaultFetchSize=1000"
                        + "&refreshSchema=true"
                        + "&defaultAuthDb=test"
                        + "&allowDiskUse=disable",
                properties.buildSanitizedConnectionString());

        // Build client settings.
        final MongoClientSettings settings = properties.buildMongoClientSettings();
        Assertions.assertNotNull(settings);
        Assertions.assertEquals("USER", settings.getCredential().getUserName());
        Assertions.assertEquals("PASSWORD", String.valueOf(settings.getCredential().getPassword()));
        Assertions.assertEquals("test", settings.getCredential().getSource());
        Assertions.assertEquals("hostname",
                settings.getClusterSettings().getHosts().get(0).getHost());
        Assertions.assertEquals("APPNAME", settings.getApplicationName());
        Assertions.assertEquals("rs0", settings.getClusterSettings().getRequiredReplicaSetName());
        Assertions.assertEquals(100,
                settings.getSocketSettings().getConnectTimeout(TimeUnit.SECONDS));
        Assertions.assertTrue(settings.getRetryReads());
        Assertions.assertTrue(settings.getSslSettings().isEnabled());
        Assertions.assertTrue(settings.getSslSettings().isInvalidHostNameAllowed());
        Assertions.assertNotNull(settings.getSslSettings().getContext().getClientSessionContext());
    }

    /**
     * Tests setting the scan method with the DocumentDbScanMethod enum.
     */
    @Test
    @DisplayName("Tests setting the scan method with the DocumentDbScanMethod enum.")
    public void testMetadataScanMethods() {
        final DocumentDbConnectionProperties properties = new DocumentDbConnectionProperties();
        properties.setMetadataScanMethod("random");
        Assertions.assertEquals(DocumentDbMetadataScanMethod.RANDOM, properties.getMetadataScanMethod());
        properties.setMetadataScanMethod("all");
        Assertions.assertEquals(DocumentDbMetadataScanMethod.ALL, properties.getMetadataScanMethod());
        properties.setMetadataScanMethod("idForward");
        Assertions.assertEquals(DocumentDbMetadataScanMethod.ID_FORWARD, properties.getMetadataScanMethod());
        properties.setMetadataScanMethod("idReverse");
        Assertions.assertEquals(DocumentDbMetadataScanMethod.ID_REVERSE, properties.getMetadataScanMethod());
        properties.setMetadataScanMethod("garbage");
        Assertions.assertNull(properties.getMetadataScanMethod());
    }

    /**
     * Tests setting the allow disk use option with the DocumentDbAllowDiskUseOption enum.
     */
    @Test
    @DisplayName("Tests setting the allow disk use option with the DocumentDbAllowDiskUseOption enum.")
    public void testAllowDiskUseOptions() {
        final DocumentDbConnectionProperties properties = new DocumentDbConnectionProperties();
        properties.setAllowDiskUseOption(DocumentDbAllowDiskUseOption.DEFAULT.getName());
        Assertions.assertEquals(DocumentDbAllowDiskUseOption.DEFAULT, properties.getAllowDiskUseOption());
        properties.setAllowDiskUseOption(DocumentDbAllowDiskUseOption.DISABLE.getName());
        Assertions.assertEquals(DocumentDbAllowDiskUseOption.DISABLE, properties.getAllowDiskUseOption());
        properties.setAllowDiskUseOption(DocumentDbAllowDiskUseOption.ENABLE.getName());
        Assertions.assertEquals(DocumentDbAllowDiskUseOption.ENABLE, properties.getAllowDiskUseOption());
        properties.setAllowDiskUseOption("garbage");
        Assertions.assertNull(properties.getAllowDiskUseOption());
    }

    /**
     * Tests setting the read preference with the DocumentDbReadPreference enum.
     */
    @Test
    @DisplayName("Tests setting the read preference with the DocumentDbReadPreference enum.")
    public void testReadPreferences() {
        final DocumentDbConnectionProperties properties = new DocumentDbConnectionProperties();
        properties.setReadPreference("primary");
        Assertions.assertEquals(DocumentDbReadPreference.PRIMARY, properties.getReadPreference());
        properties.setReadPreference("primaryPreferred");
        Assertions.assertEquals(DocumentDbReadPreference.PRIMARY_PREFERRED, properties.getReadPreference());
        properties.setReadPreference("secondary");
        Assertions.assertEquals(DocumentDbReadPreference.SECONDARY, properties.getReadPreference());
        properties.setReadPreference("secondaryPreferred");
        Assertions.assertEquals(DocumentDbReadPreference.SECONDARY_PREFERRED, properties.getReadPreference());
        properties.setReadPreference("nearest");
        Assertions.assertEquals(DocumentDbReadPreference.NEAREST, properties.getReadPreference());
        properties.setReadPreference("garbage");
        Assertions.assertNull(properties.getReadPreference());
    }

    /**
     * Tests the properties builder function.
     */
    @Test
    @DisplayName("Tests the properties builder function on various connection strings.")
    public void testSetPropertiesFromConnectionString() throws SQLException {
        final Properties info = new Properties();
        String connectionString = "jdbc:documentdb://username:password@localhost/database";
        DocumentDbConnectionProperties properties = DocumentDbConnectionProperties
                .getPropertiesFromConnectionString(info, connectionString, DOCUMENT_DB_SCHEME);
        Assertions.assertEquals(4, properties.size());
        Assertions.assertEquals("localhost", properties.getProperty("host"));
        Assertions.assertEquals("database", properties.getProperty("database"));
        Assertions.assertEquals("username", properties.getProperty("user"));
        Assertions.assertEquals("password", properties.getProperty("password"));

        // Connection string does not override existing properties.
        connectionString = "jdbc:documentdb://username:password@127.0.0.1/newdatabase";
        properties = DocumentDbConnectionProperties
                .getPropertiesFromConnectionString(info, connectionString, DOCUMENT_DB_SCHEME);
        Assertions.assertEquals(4, properties.size());
        Assertions.assertEquals("127.0.0.1", properties.getProperty("host"));
        Assertions.assertEquals("newdatabase", properties.getProperty("database"));
        Assertions.assertEquals("username", properties.getProperty("user"));
        Assertions.assertEquals("password", properties.getProperty("password"));

        // Get user (unencoded) name and password.
        info.clear();
        connectionString = "jdbc:documentdb://user%20name:pass%20word@127.0.0.1/newdatabase";
        properties = DocumentDbConnectionProperties
                .getPropertiesFromConnectionString(info, connectionString, DOCUMENT_DB_SCHEME);
        Assertions.assertEquals(4, properties.size());
        Assertions.assertEquals("127.0.0.1", properties.getProperty("host"));
        Assertions.assertEquals("newdatabase", properties.getProperty("database"));
        Assertions.assertEquals("user name", properties.getProperty("user"));
        Assertions.assertEquals("pass word", properties.getProperty("password"));

        // Check that all properties can be added.
        info.clear();
        connectionString = "jdbc:documentdb://user%20name:pass%20word@127.0.0.1/newdatabase" +
                "?" + DocumentDbConnectionProperty.READ_PREFERENCE.getName() + "=" + "secondaryPreferred" +
                "&" + DocumentDbConnectionProperty.APPLICATION_NAME.getName() + "=" + "application" +
                "&" + DocumentDbConnectionProperty.REPLICA_SET.getName() + "=" + "rs0" +
                "&" + DocumentDbConnectionProperty.TLS_ENABLED.getName() + "=" + "true" +
                "&" + DocumentDbConnectionProperty.TLS_ALLOW_INVALID_HOSTNAMES.getName() + "=" + "true" +
                "&" + DocumentDbConnectionProperty.TLS_CA_FILE.getName() + "=" + "~/rds-ca-2019-root.pem" +
                "&" + DocumentDbConnectionProperty.LOGIN_TIMEOUT_SEC.getName() + "=" + "4" +
                "&" + DocumentDbConnectionProperty.RETRY_READS_ENABLED.getName() + "=" + "true" +
                "&" + DocumentDbConnectionProperty.METADATA_SCAN_METHOD.getName() + "=" + "random" +
                "&" + DocumentDbConnectionProperty.METADATA_SCAN_LIMIT.getName() + "=" + "1" +
                "&" + DocumentDbConnectionProperty.SCHEMA_NAME.getName() + "=" + "notDefault" +
                "&" + DocumentDbConnectionProperty.SSH_USER.getName() + "=" + "sshUser" +
                "&" + DocumentDbConnectionProperty.SSH_HOSTNAME.getName() + "=" + "sshHost" +
                "&" + DocumentDbConnectionProperty.SSH_PRIVATE_KEY_FILE.getName() + "=" + "~/.ssh/key.pem" +
                "&" + DocumentDbConnectionProperty.SSH_PRIVATE_KEY_PASSPHRASE.getName() + "=" + "passphrase" +
                "&" + DocumentDbConnectionProperty.SSH_STRICT_HOST_KEY_CHECKING.getName() + "=" + "false" +
                "&" + DocumentDbConnectionProperty.SSH_KNOWN_HOSTS_FILE.getName() + "=" + "~/.ssh/known_hosts" +
                "&" + DocumentDbConnectionProperty.DEFAULT_FETCH_SIZE.getName() + "=" + "1000" +
                "&" + DocumentDbConnectionProperty.REFRESH_SCHEMA.getName() + "=" + "true" +
                "&" + DocumentDbConnectionProperty.DEFAULT_AUTH_DB.getName() + "=" + "test" +
                "&" + DocumentDbConnectionProperty.ALLOW_DISK_USE.getName() + "=" + "disable";
        properties = DocumentDbConnectionProperties
                .getPropertiesFromConnectionString(info, connectionString, DOCUMENT_DB_SCHEME);
        Assertions.assertEquals(DocumentDbConnectionProperty.values().length, properties.size());

        // Check that unsupported properties are ignored.
        connectionString = "jdbc:documentdb://user%20name:pass%20word@127.0.0.1/newdatabase" +
                "?" + "maxStalenessSeconds" + "=" + "value";
        properties = DocumentDbConnectionProperties
                .getPropertiesFromConnectionString(info, connectionString, DOCUMENT_DB_SCHEME);
        Assertions.assertEquals(4, properties.size());
        Assertions.assertNull(properties.getProperty("maxStalenessSeconds"));
    }

    @DisplayName("Test that custom options are added.")
    @Test
    void testCustomOptions() throws Exception {
        final Properties info = new Properties();
        final Map<String, String> environment = new HashMap<>();
        environment.putAll(System.getenv());
        environment.put(DOCUMENTDB_CUSTOM_OPTIONS, "allowDiskUse=enable;unknownOption=true");
        try {
            setEnv(environment);

            final String connectionString = "jdbc:documentdb://username:password@127.0.0.1/database";
            final DocumentDbConnectionProperties properties = DocumentDbConnectionProperties
                    .getPropertiesFromConnectionString(info, connectionString, DOCUMENT_DB_SCHEME);
            Assertions.assertEquals(6, properties.size());
            Assertions.assertEquals("127.0.0.1", properties.getProperty("host"));
            Assertions.assertEquals("database", properties.getProperty("database"));
            Assertions.assertEquals("username", properties.getProperty("user"));
            Assertions.assertEquals("password", properties.getProperty("password"));
            Assertions.assertEquals("enable", properties.getProperty("allowDiskUse"));
            Assertions.assertEquals("true", properties.getProperty("unknownOption"));
        } finally {
            // Restore the environment, so it doesn't affect other tests.
            environment.clear();
            environment.putAll(System.getenv());
            environment.remove(DOCUMENTDB_CUSTOM_OPTIONS);
            Assertions.assertEquals(null, environment.get(DOCUMENTDB_CUSTOM_OPTIONS));
            setEnv(environment);
            Assertions.assertEquals(null, System.getenv(DOCUMENTDB_CUSTOM_OPTIONS));
        }
    }

    /**
     * Resets the System's environment maps.
     *
     * https://stackoverflow.com/questions/318239/how-do-i-set-environment-variables-from-java
     *
     * @param newEnv the new map to replace the existing environment map.
     * @throws Exception if environment private fields are not found or are not as
     * previously implemented.
     */
    @SuppressWarnings("unchecked")
    protected static void setEnv(final Map<String, String> newEnv) throws Exception {
        try {
            final Class<?> processEnvironmentClass = Class.forName("java.lang.ProcessEnvironment");
            final Field theEnvironmentField = processEnvironmentClass.getDeclaredField("theEnvironment");
            theEnvironmentField.setAccessible(true);
            final Map<String, String> env = (Map<String, String>) theEnvironmentField.get(null);
            env.clear();
            env.putAll(newEnv);
            final Field theCaseInsensitiveEnvironmentField = processEnvironmentClass.getDeclaredField("theCaseInsensitiveEnvironment");
            theCaseInsensitiveEnvironmentField.setAccessible(true);
            final Map<String, String> ciEnv = (Map<String, String>) theCaseInsensitiveEnvironmentField.get(null);
            ciEnv.clear();
            ciEnv.putAll(newEnv);
        } catch (NoSuchFieldException e) {
            final Class[] classes = Collections.class.getDeclaredClasses();
            final Map<String, String> env = System.getenv();
            for (final Class cl : classes) {
                if ("java.util.Collections$UnmodifiableMap".equals(cl.getName())) {
                    final Field field = cl.getDeclaredField("m");
                    field.setAccessible(true);
                    final Object obj = field.get(env);
                    final Map<String, String> map = (Map<String, String>) obj;
                    map.clear();
                    map.putAll(newEnv);
                }
            }
        }
    }

    @DisplayName("Test that non-existent tlsCAfile is handled correctly.")
    @SuppressFBWarnings(value = "HARD_CODE_PASSWORD", justification = "Hardcoded for test purposes only.")
    @Test
    void testInvalidTlsCAFilePath() {
        final DocumentDbConnectionProperties properties1 = new DocumentDbConnectionProperties();
        properties1.setUser("USER");
        properties1.setPassword("PASSWORD");
        properties1.setDatabase("DATABASE");
        properties1.setHostname("HOSTNAME");
        properties1.setTlsEnabled("true");
        properties1.setTlsCAFilePath("~/invalid-filename.pem");
        final String pattern = Matcher.quoteReplacement("TLS Certificate Authority file '")
                + ".*" + Matcher.quoteReplacement("invalid-filename.pem' not found.");
        Assertions.assertTrue(
                Assertions.assertThrows(SQLException.class, properties1::buildMongoClientSettings)
                .getMessage().matches(pattern));

        final DocumentDbConnectionProperties properties2 = new DocumentDbConnectionProperties();
        properties2.setUser("USER");
        properties2.setPassword("PASSWORD");
        properties2.setDatabase("DATABASE");
        properties2.setHostname("HOSTNAME");
        // tlsCAFile option is ignored if tls is false.
        properties2.setTlsEnabled("false");
        properties2.setTlsCAFilePath("~/invalid-filename.pem");
        Assertions.assertDoesNotThrow(
                (ThrowingSupplier<MongoClientSettings>) properties2::buildMongoClientSettings);
    }

<<<<<<< HEAD
=======
    @Test()
    @DisplayName("Tests the getPath method.")
    void testGetPath() throws IOException {
        final String tempFilename1 = UUID.randomUUID().toString();

        // Test that it will return using the "current directory"
        final Path path1 = getPath(tempFilename1);
        Assertions.assertEquals(Paths.get(tempFilename1).toAbsolutePath(), path1);

        // Test that it will use the user's home path
        final Path path2 = getPath("~/" + tempFilename1);
        Assertions.assertEquals(Paths.get(getUserHomePathName(), tempFilename1), path2);

        // Test that it will use the user's home path
        Path homeTempFilePath = null;
        try {
            homeTempFilePath = Paths.get(getUserHomePathName(), tempFilename1);
            Assertions.assertTrue(homeTempFilePath.toFile().createNewFile());
            final Path path3 = getPath(tempFilename1, getDocumentDbSearchPaths());
            Assertions.assertEquals(Paths.get(getUserHomePathName(), tempFilename1), path3);
        } finally {
            Assertions.assertTrue(homeTempFilePath != null && homeTempFilePath.toFile().delete());
        }

        // Test that it will use the .documentdb folder under the user's home path
        Path documentDbTempFilePath = null;
        try {
            documentDbTempFilePath = Paths.get(getDocumentdbHomePathName(), tempFilename1);
            final File documentDbDirectory = Paths.get(getDocumentdbHomePathName()).toFile();
            if (!documentDbDirectory.exists()) {
                Assertions.assertTrue(documentDbDirectory.mkdir());
            }
            Assertions.assertTrue(documentDbTempFilePath.toFile().createNewFile());
            final Path path4 = getPath(tempFilename1, getDocumentDbSearchPaths());
            Assertions.assertEquals(Paths.get(getDocumentdbHomePathName(), tempFilename1), path4);
        } finally {
            Assertions.assertTrue(documentDbTempFilePath != null && documentDbTempFilePath.toFile().delete());
        }

        // Test that it will use the .documentdb folder under the user's home path
        Path classPathParentTempFilePath = null;
        try {
            classPathParentTempFilePath = Paths.get(getClassPathLocationName(), tempFilename1);
            Assertions.assertTrue(classPathParentTempFilePath.toFile().createNewFile());
            final Path path5 = getPath(tempFilename1, getDocumentDbSearchPaths());
            Assertions.assertEquals(Paths.get(getClassPathLocationName(), tempFilename1), path5);
        } finally {
            Assertions.assertTrue(classPathParentTempFilePath != null && classPathParentTempFilePath.toFile().delete());
        }

        // Test that will recognize and use an absolute path
        File tempFile = null;
        try {
            tempFile = File.createTempFile("documentdb", ".tmp");
            final Path path5 = getPath(tempFile.getAbsolutePath());
            Assertions.assertEquals(Paths.get(tempFile.getAbsolutePath()), path5);
        } finally {
            Assertions.assertTrue(tempFile != null && tempFile.delete());
        }
    }

>>>>>>> e4ee5196
    /**
     * Tests getting and setting the application name.
     */
    @Test
    @DisplayName("Tests retrieving default and overridden application name and that the name is used in client settings.")
    public void testApplicationName() throws SQLException {
        // Get default app name.
        final Properties info = new Properties();
        final String connectionString = "jdbc:documentdb://username:password@localhost/database";
        final DocumentDbConnectionProperties properties = DocumentDbConnectionProperties
                .getPropertiesFromConnectionString(info, connectionString, DOCUMENT_DB_SCHEME);
        Assertions.assertFalse(Strings.isNullOrEmpty(properties.getApplicationName()));
        Assertions.assertEquals(DocumentDbConnectionProperties.DEFAULT_APPLICATION_NAME, properties.getApplicationName());
        // Override app name.
        properties.setApplicationName("APPNAME");
        Assertions.assertEquals("APPNAME", properties.getApplicationName());
        // Build client settings and ensure app name is passed.
        final MongoClientSettings settings = properties.buildMongoClientSettings();
        Assertions.assertEquals("APPNAME", settings.getApplicationName());
    }

    /**
     * Tests getting and setting the default authentication database.
     */
    @Test
    @DisplayName("Tests retrieving default and overridden authentication database and that the database is used in client settings.")
    public void testDefaultAuthenticationDatabase() throws SQLException {
        // Get default authentication database.
        final Properties info = new Properties();
        final String connectionString = "jdbc:documentdb://username:password@localhost/database";
        final DocumentDbConnectionProperties properties = DocumentDbConnectionProperties
                .getPropertiesFromConnectionString(info, connectionString, DOCUMENT_DB_SCHEME);
        Assertions.assertEquals(DocumentDbConnectionProperty.DEFAULT_AUTH_DB.getDefaultValue(), properties.getDefaultAuthenticationDatabase());
        // Override test database.
        properties.setDefaultAuthenticationDatabase("test");
        Assertions.assertEquals("test", properties.getDefaultAuthenticationDatabase());
        // Build client settings and ensure authentication database is passed.
        final MongoClientSettings settings = properties.buildMongoClientSettings();
        Assertions.assertEquals("test", settings.getCredential().getSource());
    }

<<<<<<< HEAD
    @SuppressFBWarnings("HARD_CODE_PASSWORD")
    @Test
    @DisplayName("Tests that it can build just the SSH tunnel connection string.")
    void testBuildSshConnectionProperties() throws SQLException {
        final DocumentDbConnectionProperties properties = new DocumentDbConnectionProperties();
        properties.setUser("USER");
        properties.setPassword("PASSWORD");
        properties.setDatabase("DATABASE");
        properties.setApplicationName("APPNAME");
        properties.setHostname("HOSTNAME");
        properties.setReplicaSet("rs0");
        properties.setLoginTimeout("100");
        properties.setMetadataScanLimit("100");
        properties.setTlsAllowInvalidHostnames("true");
        properties.setTlsEnabled("true");
        properties.setRetryReadsEnabled("true");
        properties.setTlsCAFilePath("src/main/resources/rds-ca-2019-root.pem");
        properties.setSshUser("SSHUSER");
        properties.setSshHostname("SSHHOST");
        properties.setSshPrivateKeyFile("~/.ssh/test-file-name.pem");
        properties.setSshPrivateKeyPassphrase("PASSPHRASE");
        properties.setSshStrictHostKeyChecking("false");
        properties.setSshKnownHostsFile("~/.ssh/unknown_hosts");
        properties.setDefaultFetchSize("1000");
        properties.setRefreshSchema("true");
        properties.setDefaultAuthenticationDatabase("test");
        properties.setAllowDiskUseOption("disable");

        Assertions.assertEquals("//HOSTNAME/"
                        + "?sshUser=SSHUSER"
                        + "&sshHost=SSHHOST"
                        + "&sshPrivateKeyFile=%7E%2F.ssh%2Ftest-file-name.pem"
                        + "&sshPrivateKeyPassphrase=PASSPHRASE"
                        + "&sshStrictHostKeyChecking=false"
                        + "&sshKnownHostsFile=%7E%2F.ssh%2Funknown_hosts",
                properties.buildSshConnectionString());

        final DocumentDbConnectionProperties parsedProperties =
                DocumentDbConnectionProperties.getPropertiesFromConnectionString(
                        DOCUMENT_DB_SCHEME + properties.buildSshConnectionString(), SSH_TUNNEL);
        Assertions.assertEquals(properties.buildSshConnectionString(), parsedProperties.buildSshConnectionString());
    }

    static @NonNull String buildInternalSshTunnelConnectionString(
            final @NonNull DocumentDbTestEnvironment environment) throws SQLException {
        final DocumentDbConnectionProperties properties = DocumentDbConnectionTest
                .getInternalSSHTunnelProperties(environment);
        final String loginInfo = DocumentDbConnectionProperties.buildLoginInfo(
                properties.getUser(), properties.getPassword());
        final String hostInfo = DocumentDbConnectionProperties.buildHostInfo(properties.getHostname());
        final String databaseInfo = DocumentDbConnectionProperties.buildDatabaseInfo(properties.getDatabase());
        final StringBuilder optionalInfo = new StringBuilder();
        DocumentDbConnectionProperties.buildSanitizedOptionalInfo(optionalInfo, properties);
        DocumentDbConnectionProperties.maybeAppendOptionalValue(
                optionalInfo,
                DocumentDbConnectionProperty.SSH_PRIVATE_KEY_PASSPHRASE,
                properties.getSshPrivateKeyPassphrase(), null);
        return DOCUMENT_DB_SCHEME + DocumentDbConnectionProperties.buildConnectionString(
                loginInfo,
                hostInfo,
                databaseInfo,
                optionalInfo.toString());
=======
    @Test
    @DisplayName("Tests the appendEmbeddedAndOptionalCaCertificates method")
    void testAppendEmbeddedAndOptionalCaCertificates() throws SQLException, IOException {
        final Properties info = new Properties();
        final String connectionString = "jdbc:documentdb://username:password@localhost/database";
        final DocumentDbConnectionProperties properties = DocumentDbConnectionProperties
                .getPropertiesFromConnectionString(info, connectionString, DOCUMENT_DB_SCHEME);
        final List<Certificate> caCertificates = new ArrayList<>();
        properties.appendEmbeddedAndOptionalCaCertificates(caCertificates);
        Assertions.assertEquals(1, caCertificates.size());
        caCertificates.clear();
        properties.setTlsCAFilePath("src/main/resources/rds-ca-2019-root.pem");
        properties.appendEmbeddedAndOptionalCaCertificates(caCertificates);
        Assertions.assertEquals(2, caCertificates.size());
        caCertificates.clear();
        properties.setTlsCAFilePath("invalid-path.pem");
        Assertions.assertThrows(SQLException.class,
                () -> properties.appendEmbeddedAndOptionalCaCertificates(caCertificates));
        Assertions.assertEquals(0, caCertificates.size());
>>>>>>> e4ee5196
    }
}<|MERGE_RESOLUTION|>--- conflicted
+++ resolved
@@ -26,13 +26,9 @@
 import org.junit.jupiter.api.function.ThrowingSupplier;
 import software.amazon.documentdb.jdbc.common.test.DocumentDbTestEnvironment;
 
+import java.io.IOException;
 import java.lang.reflect.Field;
-<<<<<<< HEAD
-=======
-import java.nio.file.Path;
-import java.nio.file.Paths;
 import java.security.cert.Certificate;
->>>>>>> e4ee5196
 import java.sql.SQLException;
 import java.util.ArrayList;
 import java.util.Collections;
@@ -45,15 +41,7 @@
 
 import static software.amazon.documentdb.jdbc.DocumentDbConnectionProperties.DOCUMENTDB_CUSTOM_OPTIONS;
 import static software.amazon.documentdb.jdbc.DocumentDbConnectionProperties.DOCUMENT_DB_SCHEME;
-<<<<<<< HEAD
 import static software.amazon.documentdb.jdbc.DocumentDbConnectionProperties.ValidationType.SSH_TUNNEL;
-=======
-import static software.amazon.documentdb.jdbc.DocumentDbConnectionProperties.getClassPathLocationName;
-import static software.amazon.documentdb.jdbc.DocumentDbConnectionProperties.getDocumentDbSearchPaths;
-import static software.amazon.documentdb.jdbc.DocumentDbConnectionProperties.getDocumentdbHomePathName;
-import static software.amazon.documentdb.jdbc.DocumentDbConnectionProperties.getPath;
-import static software.amazon.documentdb.jdbc.DocumentDbConnectionProperties.getUserHomePathName;
->>>>>>> e4ee5196
 
 public class DocumentDbConnectionPropertiesTest {
 
@@ -381,70 +369,6 @@
                 (ThrowingSupplier<MongoClientSettings>) properties2::buildMongoClientSettings);
     }
 
-<<<<<<< HEAD
-=======
-    @Test()
-    @DisplayName("Tests the getPath method.")
-    void testGetPath() throws IOException {
-        final String tempFilename1 = UUID.randomUUID().toString();
-
-        // Test that it will return using the "current directory"
-        final Path path1 = getPath(tempFilename1);
-        Assertions.assertEquals(Paths.get(tempFilename1).toAbsolutePath(), path1);
-
-        // Test that it will use the user's home path
-        final Path path2 = getPath("~/" + tempFilename1);
-        Assertions.assertEquals(Paths.get(getUserHomePathName(), tempFilename1), path2);
-
-        // Test that it will use the user's home path
-        Path homeTempFilePath = null;
-        try {
-            homeTempFilePath = Paths.get(getUserHomePathName(), tempFilename1);
-            Assertions.assertTrue(homeTempFilePath.toFile().createNewFile());
-            final Path path3 = getPath(tempFilename1, getDocumentDbSearchPaths());
-            Assertions.assertEquals(Paths.get(getUserHomePathName(), tempFilename1), path3);
-        } finally {
-            Assertions.assertTrue(homeTempFilePath != null && homeTempFilePath.toFile().delete());
-        }
-
-        // Test that it will use the .documentdb folder under the user's home path
-        Path documentDbTempFilePath = null;
-        try {
-            documentDbTempFilePath = Paths.get(getDocumentdbHomePathName(), tempFilename1);
-            final File documentDbDirectory = Paths.get(getDocumentdbHomePathName()).toFile();
-            if (!documentDbDirectory.exists()) {
-                Assertions.assertTrue(documentDbDirectory.mkdir());
-            }
-            Assertions.assertTrue(documentDbTempFilePath.toFile().createNewFile());
-            final Path path4 = getPath(tempFilename1, getDocumentDbSearchPaths());
-            Assertions.assertEquals(Paths.get(getDocumentdbHomePathName(), tempFilename1), path4);
-        } finally {
-            Assertions.assertTrue(documentDbTempFilePath != null && documentDbTempFilePath.toFile().delete());
-        }
-
-        // Test that it will use the .documentdb folder under the user's home path
-        Path classPathParentTempFilePath = null;
-        try {
-            classPathParentTempFilePath = Paths.get(getClassPathLocationName(), tempFilename1);
-            Assertions.assertTrue(classPathParentTempFilePath.toFile().createNewFile());
-            final Path path5 = getPath(tempFilename1, getDocumentDbSearchPaths());
-            Assertions.assertEquals(Paths.get(getClassPathLocationName(), tempFilename1), path5);
-        } finally {
-            Assertions.assertTrue(classPathParentTempFilePath != null && classPathParentTempFilePath.toFile().delete());
-        }
-
-        // Test that will recognize and use an absolute path
-        File tempFile = null;
-        try {
-            tempFile = File.createTempFile("documentdb", ".tmp");
-            final Path path5 = getPath(tempFile.getAbsolutePath());
-            Assertions.assertEquals(Paths.get(tempFile.getAbsolutePath()), path5);
-        } finally {
-            Assertions.assertTrue(tempFile != null && tempFile.delete());
-        }
-    }
-
->>>>>>> e4ee5196
     /**
      * Tests getting and setting the application name.
      */
@@ -486,7 +410,27 @@
         Assertions.assertEquals("test", settings.getCredential().getSource());
     }
 
-<<<<<<< HEAD
+    @Test
+    @DisplayName("Tests the appendEmbeddedAndOptionalCaCertificates method")
+    void testAppendEmbeddedAndOptionalCaCertificates() throws SQLException, IOException {
+        final Properties info = new Properties();
+        final String connectionString = "jdbc:documentdb://username:password@localhost/database";
+        final DocumentDbConnectionProperties properties = DocumentDbConnectionProperties
+                .getPropertiesFromConnectionString(info, connectionString, DOCUMENT_DB_SCHEME);
+        final List<Certificate> caCertificates = new ArrayList<>();
+        properties.appendEmbeddedAndOptionalCaCertificates(caCertificates);
+        Assertions.assertEquals(1, caCertificates.size());
+        caCertificates.clear();
+        properties.setTlsCAFilePath("src/main/resources/rds-ca-2019-root.pem");
+        properties.appendEmbeddedAndOptionalCaCertificates(caCertificates);
+        Assertions.assertEquals(2, caCertificates.size());
+        caCertificates.clear();
+        properties.setTlsCAFilePath("invalid-path.pem");
+        Assertions.assertThrows(SQLException.class,
+                () -> properties.appendEmbeddedAndOptionalCaCertificates(caCertificates));
+        Assertions.assertEquals(0, caCertificates.size());
+    }
+
     @SuppressFBWarnings("HARD_CODE_PASSWORD")
     @Test
     @DisplayName("Tests that it can build just the SSH tunnel connection string.")
@@ -549,26 +493,5 @@
                 hostInfo,
                 databaseInfo,
                 optionalInfo.toString());
-=======
-    @Test
-    @DisplayName("Tests the appendEmbeddedAndOptionalCaCertificates method")
-    void testAppendEmbeddedAndOptionalCaCertificates() throws SQLException, IOException {
-        final Properties info = new Properties();
-        final String connectionString = "jdbc:documentdb://username:password@localhost/database";
-        final DocumentDbConnectionProperties properties = DocumentDbConnectionProperties
-                .getPropertiesFromConnectionString(info, connectionString, DOCUMENT_DB_SCHEME);
-        final List<Certificate> caCertificates = new ArrayList<>();
-        properties.appendEmbeddedAndOptionalCaCertificates(caCertificates);
-        Assertions.assertEquals(1, caCertificates.size());
-        caCertificates.clear();
-        properties.setTlsCAFilePath("src/main/resources/rds-ca-2019-root.pem");
-        properties.appendEmbeddedAndOptionalCaCertificates(caCertificates);
-        Assertions.assertEquals(2, caCertificates.size());
-        caCertificates.clear();
-        properties.setTlsCAFilePath("invalid-path.pem");
-        Assertions.assertThrows(SQLException.class,
-                () -> properties.appendEmbeddedAndOptionalCaCertificates(caCertificates));
-        Assertions.assertEquals(0, caCertificates.size());
->>>>>>> e4ee5196
     }
 }